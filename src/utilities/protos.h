/******************************************************************************
 * Copyright 1998-2019 Lawrence Livermore National Security, LLC and other
 * HYPRE Project Developers. See the top-level COPYRIGHT file for details.
 *
 * SPDX-License-Identifier: (Apache-2.0 OR MIT)
 ******************************************************************************/

/* amg_linklist.c */
void hypre_dispose_elt ( hypre_LinkList element_ptr );
void hypre_remove_point ( hypre_LinkList *LoL_head_ptr, hypre_LinkList *LoL_tail_ptr,
                          HYPRE_Int measure, HYPRE_Int index, HYPRE_Int *lists, HYPRE_Int *where );
hypre_LinkList hypre_create_elt ( HYPRE_Int Item );
void hypre_enter_on_lists ( hypre_LinkList *LoL_head_ptr, hypre_LinkList *LoL_tail_ptr,
                            HYPRE_Int measure, HYPRE_Int index, HYPRE_Int *lists, HYPRE_Int *where );

/* binsearch.c */
HYPRE_Int hypre_BinarySearch ( HYPRE_Int *list, HYPRE_Int value, HYPRE_Int list_length );
HYPRE_Int hypre_BigBinarySearch ( HYPRE_BigInt *list, HYPRE_BigInt value, HYPRE_Int list_length );
HYPRE_Int hypre_BinarySearch2 ( HYPRE_Int *list, HYPRE_Int value, HYPRE_Int low, HYPRE_Int high,
                                HYPRE_Int *spot );
HYPRE_Int *hypre_LowerBound( HYPRE_Int *first, HYPRE_Int *last, HYPRE_Int value );
HYPRE_BigInt *hypre_BigLowerBound( HYPRE_BigInt *first, HYPRE_BigInt *last, HYPRE_BigInt value );

/* log.c */
HYPRE_Int hypre_Log2( HYPRE_Int p );

/* complex.c */
#ifdef HYPRE_COMPLEX
HYPRE_Complex hypre_conj( HYPRE_Complex value );
HYPRE_Real    hypre_cabs( HYPRE_Complex value );
HYPRE_Real    hypre_creal( HYPRE_Complex value );
HYPRE_Real    hypre_cimag( HYPRE_Complex value );
#else
#define hypre_conj(value)  value
#define hypre_cabs(value)  fabs(value)
#define hypre_creal(value) value
#define hypre_cimag(value) 0.0
#endif

/* general.c */
#ifdef HYPRE_USING_MEMORY_TRACKER
hypre_MemoryTracker* hypre_memory_tracker();
#endif
hypre_Handle* hypre_handle();
hypre_Handle* hypre_HandleCreate();
HYPRE_Int hypre_HandleDestroy(hypre_Handle *hypre_handle_);
HYPRE_Int hypre_SetDevice(hypre_int device_id, hypre_Handle *hypre_handle_);
HYPRE_Int hypre_GetDevice(hypre_int *device_id);
HYPRE_Int hypre_GetDeviceCount(hypre_int *device_count);
HYPRE_Int hypre_GetDeviceLastError();
HYPRE_Int hypre_UmpireInit(hypre_Handle *hypre_handle_);
HYPRE_Int hypre_UmpireFinalize(hypre_Handle *hypre_handle_);

/* qsort.c */
void hypre_swap ( HYPRE_Int *v, HYPRE_Int i, HYPRE_Int j );
void hypre_swap_c ( HYPRE_Complex *v, HYPRE_Int i, HYPRE_Int j );
void hypre_swap2 ( HYPRE_Int *v, HYPRE_Real *w, HYPRE_Int i, HYPRE_Int j );
void hypre_BigSwap2 ( HYPRE_BigInt *v, HYPRE_Real *w, HYPRE_Int i, HYPRE_Int j );
void hypre_swap2i ( HYPRE_Int *v, HYPRE_Int *w, HYPRE_Int i, HYPRE_Int j );
void hypre_BigSwap2i ( HYPRE_BigInt *v, HYPRE_Int *w, HYPRE_Int i, HYPRE_Int j );
void hypre_swap3i ( HYPRE_Int *v, HYPRE_Int *w, HYPRE_Int *z, HYPRE_Int i, HYPRE_Int j );
void hypre_swap3_d ( HYPRE_Real *v, HYPRE_Int *w, HYPRE_Int *z, HYPRE_Int i, HYPRE_Int j );
void hypre_swap3_d_perm(HYPRE_Int  *v, HYPRE_Real  *w, HYPRE_Int  *z, HYPRE_Int  i, HYPRE_Int  j );
void hypre_BigSwap4_d ( HYPRE_Real *v, HYPRE_BigInt *w, HYPRE_Int *z, HYPRE_Int *y, HYPRE_Int i,
                        HYPRE_Int j );
void hypre_swap_d ( HYPRE_Real *v, HYPRE_Int i, HYPRE_Int j );
void hypre_qsort0 ( HYPRE_Int *v, HYPRE_Int left, HYPRE_Int right );
void hypre_qsort1 ( HYPRE_Int *v, HYPRE_Real *w, HYPRE_Int left, HYPRE_Int right );
void hypre_BigQsort1 ( HYPRE_BigInt *v, HYPRE_Real *w, HYPRE_Int left, HYPRE_Int right );
void hypre_qsort2i ( HYPRE_Int *v, HYPRE_Int *w, HYPRE_Int left, HYPRE_Int right );
void hypre_BigQsort2i( HYPRE_BigInt *v, HYPRE_Int *w, HYPRE_Int  left, HYPRE_Int  right );
void hypre_qsort2 ( HYPRE_Int *v, HYPRE_Real *w, HYPRE_Int left, HYPRE_Int right );
void hypre_qsort2_abs ( HYPRE_Int *v, HYPRE_Real *w, HYPRE_Int left, HYPRE_Int right );
void hypre_qsort3i ( HYPRE_Int *v, HYPRE_Int *w, HYPRE_Int *z, HYPRE_Int left, HYPRE_Int right );
void hypre_qsort3ir ( HYPRE_Int *v, HYPRE_Real *w, HYPRE_Int *z, HYPRE_Int left, HYPRE_Int right );
void hypre_qsort3( HYPRE_Real *v, HYPRE_Int *w, HYPRE_Int *z, HYPRE_Int  left, HYPRE_Int  right );
void hypre_qsort3_abs ( HYPRE_Real *v, HYPRE_Int *w, HYPRE_Int *z, HYPRE_Int left,
                        HYPRE_Int right );
void hypre_BigQsort4_abs ( HYPRE_Real *v, HYPRE_BigInt *w, HYPRE_Int *z, HYPRE_Int *y,
                           HYPRE_Int left, HYPRE_Int right );
void hypre_qsort_abs ( HYPRE_Real *w, HYPRE_Int left, HYPRE_Int right );
void hypre_BigSwapbi(HYPRE_BigInt  *v, HYPRE_Int  *w, HYPRE_Int  i, HYPRE_Int  j );
void hypre_BigQsortbi( HYPRE_BigInt *v, HYPRE_Int *w, HYPRE_Int  left, HYPRE_Int  right );
void hypre_BigSwapLoc(HYPRE_BigInt  *v, HYPRE_Int  *w, HYPRE_Int  i, HYPRE_Int  j );
void hypre_BigQsortbLoc( HYPRE_BigInt *v, HYPRE_Int *w, HYPRE_Int  left, HYPRE_Int  right );
void hypre_BigSwapb2i(HYPRE_BigInt  *v, HYPRE_Int  *w, HYPRE_Int  *z, HYPRE_Int  i, HYPRE_Int  j );
void hypre_BigQsortb2i( HYPRE_BigInt *v, HYPRE_Int *w, HYPRE_Int *z, HYPRE_Int  left,
                        HYPRE_Int  right );
void hypre_BigSwap( HYPRE_BigInt *v, HYPRE_Int  i, HYPRE_Int  j );
void hypre_BigQsort0( HYPRE_BigInt *v, HYPRE_Int  left, HYPRE_Int  right );
void hypre_topo_sort(const HYPRE_Int *row_ptr, const HYPRE_Int *col_inds, const HYPRE_Complex *data,
                     HYPRE_Int *ordering, HYPRE_Int n);
void hypre_dense_topo_sort(const HYPRE_Complex *L, HYPRE_Int *ordering, HYPRE_Int n,
                           HYPRE_Int is_col_major);

/* qsplit.c */
HYPRE_Int hypre_DoubleQuickSplit ( HYPRE_Real *values, HYPRE_Int *indices, HYPRE_Int list_length,
                                   HYPRE_Int NumberKept );

/* random.c */
/* HYPRE_CUDA_GLOBAL */ void hypre_SeedRand ( HYPRE_Int seed );
/* HYPRE_CUDA_GLOBAL */ HYPRE_Int hypre_RandI ( void );
/* HYPRE_CUDA_GLOBAL */ HYPRE_Real hypre_Rand ( void );

/* prefix_sum.c */
/**
 * Assumed to be called within an omp region.
 * Let x_i be the input of ith thread.
 * The output of ith thread y_i = x_0 + x_1 + ... + x_{i-1}
 * Additionally, sum = x_0 + x_1 + ... + x_{nthreads - 1}
 * Note that always y_0 = 0
 *
 * @param workspace at least with length (nthreads+1)
 *                  workspace[tid] will contain result for tid
 *                  workspace[nthreads] will contain sum
 */
void hypre_prefix_sum(HYPRE_Int *in_out, HYPRE_Int *sum, HYPRE_Int *workspace);
/**
 * This version does prefix sum in pair.
 * Useful when we prefix sum of diag and offd in tandem.
 *
 * @param worksapce at least with length 2*(nthreads+1)
 *                  workspace[2*tid] and workspace[2*tid+1] will contain results for tid
 *                  workspace[3*nthreads] and workspace[3*nthreads + 1] will contain sums
 */
void hypre_prefix_sum_pair(HYPRE_Int *in_out1, HYPRE_Int *sum1, HYPRE_Int *in_out2, HYPRE_Int *sum2,
                           HYPRE_Int *workspace);
/**
 * @param workspace at least with length 3*(nthreads+1)
 *                  workspace[3*tid:3*tid+3) will contain results for tid
 */
void hypre_prefix_sum_triple(HYPRE_Int *in_out1, HYPRE_Int *sum1, HYPRE_Int *in_out2,
                             HYPRE_Int *sum2, HYPRE_Int *in_out3, HYPRE_Int *sum3, HYPRE_Int *workspace);

/**
 * n prefix-sums together.
 * workspace[n*tid:n*(tid+1)) will contain results for tid
 * workspace[nthreads*tid:nthreads*(tid+1)) will contain sums
 *
 * @param workspace at least with length n*(nthreads+1)
 */
void hypre_prefix_sum_multiple(HYPRE_Int *in_out, HYPRE_Int *sum, HYPRE_Int n,
                               HYPRE_Int *workspace);

/* hopscotch_hash.c */

#ifdef HYPRE_USING_OPENMP

/* Check if atomic operations are available to use concurrent hopscotch hash table */
#if defined(__GNUC__) && defined(__GNUC_MINOR__) && defined(__GNUC_PATCHLEVEL__) && (__GNUC__ * 10000 + __GNUC_MINOR__ * 100 + __GNUC_PATCHLEVEL__) > 40100
#define HYPRE_USING_ATOMIC
//#elif defined _MSC_VER // JSP: haven't tested, so comment out for now
//#define HYPRE_USING_ATOMIC
//#elif defined(__STDC_VERSION__) && __STDC_VERSION__ >= 201112L && !defined(__STDC_NO_ATOMICS__)
// JSP: not many compilers have implemented this, so comment out for now
//#define HYPRE_USING_ATOMIC
//#include <stdatomic.h>
#endif

#endif // HYPRE_USING_OPENMP

#ifdef HYPRE_HOPSCOTCH
#ifdef HYPRE_USING_ATOMIC
// concurrent hopscotch hashing is possible only with atomic supports
#define HYPRE_CONCURRENT_HOPSCOTCH
#endif
#endif

#ifdef HYPRE_CONCURRENT_HOPSCOTCH
typedef struct
{
   HYPRE_Int volatile timestamp;
   omp_lock_t         lock;
} hypre_HopscotchSegment;
#endif

/**
 * The current typical use case of unordered set is putting input sequence
 * with lots of duplication (putting all colidx received from other ranks),
 * followed by one sweep of enumeration.
 * Since the capacity is set to the number of inputs, which is much larger
 * than the number of unique elements, we optimize for initialization and
 * enumeration whose time is proportional to the capacity.
 * For initialization and enumeration, structure of array (SoA) is better
 * for vectorization, cache line utilization, and so on.
 */
typedef struct
{
   HYPRE_Int  volatile              segmentMask;
   HYPRE_Int  volatile              bucketMask;
#ifdef HYPRE_CONCURRENT_HOPSCOTCH
   hypre_HopscotchSegment* volatile segments;
#endif
   HYPRE_Int *volatile              key;
   hypre_uint *volatile             hopInfo;
   HYPRE_Int *volatile              hash;
} hypre_UnorderedIntSet;

typedef struct
{
   HYPRE_Int volatile            segmentMask;
   HYPRE_Int volatile            bucketMask;
#ifdef HYPRE_CONCURRENT_HOPSCOTCH
   hypre_HopscotchSegment* volatile segments;
#endif
   HYPRE_BigInt *volatile           key;
   hypre_uint *volatile             hopInfo;
   HYPRE_BigInt *volatile           hash;
} hypre_UnorderedBigIntSet;

typedef struct
{
   hypre_uint volatile hopInfo;
   HYPRE_Int  volatile hash;
   HYPRE_Int  volatile key;
   HYPRE_Int  volatile data;
} hypre_HopscotchBucket;

typedef struct
{
   hypre_uint volatile hopInfo;
   HYPRE_BigInt  volatile hash;
   HYPRE_BigInt  volatile key;
   HYPRE_Int  volatile data;
} hypre_BigHopscotchBucket;

/**
 * The current typical use case of unoredered map is putting input sequence
 * with no duplication (inverse map of a bijective mapping) followed by
 * lots of lookups.
 * For lookup, array of structure (AoS) gives better cache line utilization.
 */
typedef struct
{
   HYPRE_Int  volatile              segmentMask;
   HYPRE_Int  volatile              bucketMask;
#ifdef HYPRE_CONCURRENT_HOPSCOTCH
   hypre_HopscotchSegment* volatile segments;
#endif
   hypre_HopscotchBucket* volatile table;
} hypre_UnorderedIntMap;

typedef struct
{
   HYPRE_Int  volatile segmentMask;
   HYPRE_Int  volatile bucketMask;
#ifdef HYPRE_CONCURRENT_HOPSCOTCH
   hypre_HopscotchSegment* volatile segments;
#endif
   hypre_BigHopscotchBucket* volatile table;
} hypre_UnorderedBigIntMap;

/* merge_sort.c */
/**
 * Why merge sort?
 * 1) Merge sort can take advantage of eliminating duplicates.
 * 2) Merge sort is more efficiently parallelizable than qsort
 */
HYPRE_Int hypre_MergeOrderedArrays( HYPRE_Int size1, HYPRE_Int *array1, HYPRE_Int size2,
                                    HYPRE_Int *array2, HYPRE_Int *size3_ptr, HYPRE_Int **array3_ptr);
void hypre_union2(HYPRE_Int n1, HYPRE_BigInt *arr1, HYPRE_Int n2, HYPRE_BigInt *arr2, HYPRE_Int *n3,
                  HYPRE_BigInt *arr3, HYPRE_Int *map1, HYPRE_Int *map2);
void hypre_merge_sort(HYPRE_Int *in, HYPRE_Int *temp, HYPRE_Int len, HYPRE_Int **sorted);
void hypre_big_merge_sort(HYPRE_BigInt *in, HYPRE_BigInt *temp, HYPRE_Int len,
                          HYPRE_BigInt **sorted);
void hypre_sort_and_create_inverse_map(HYPRE_Int *in, HYPRE_Int len, HYPRE_Int **out,
                                       hypre_UnorderedIntMap *inverse_map);
void hypre_big_sort_and_create_inverse_map(HYPRE_BigInt *in, HYPRE_Int len, HYPRE_BigInt **out,
                                           hypre_UnorderedBigIntMap *inverse_map);

#if defined(HYPRE_USING_GPU)
<<<<<<< HEAD
=======
HYPRE_Int hypre_SyncComputeStream(hypre_Handle *hypre_handle);
>>>>>>> d079a90f
HYPRE_Int hypre_SyncCudaDevice(hypre_Handle *hypre_handle);
HYPRE_Int hypre_ResetCudaDevice(hypre_Handle *hypre_handle);
HYPRE_Int hypreDevice_DiagScaleVector(HYPRE_Int n, HYPRE_Int *A_i, HYPRE_Complex *A_data,
                                      HYPRE_Complex *x, HYPRE_Complex beta, HYPRE_Complex *y);
HYPRE_Int hypreDevice_DiagScaleVector2(HYPRE_Int n, HYPRE_Int *A_i, HYPRE_Complex *A_data,
                                       HYPRE_Complex *x, HYPRE_Complex beta, HYPRE_Complex *y, HYPRE_Complex *z);
HYPRE_Int hypreDevice_IVAXPY(HYPRE_Int n, HYPRE_Complex *a, HYPRE_Complex *x, HYPRE_Complex *y);
HYPRE_Int hypreDevice_IVAXPYMarked(HYPRE_Int n, HYPRE_Complex *a, HYPRE_Complex *x,
                                   HYPRE_Complex *y, HYPRE_Int *marker, HYPRE_Int marker_val);
HYPRE_Int hypreDevice_IntFilln(HYPRE_Int *d_x, size_t n, HYPRE_Int v);
HYPRE_Int hypreDevice_BigIntFilln(HYPRE_BigInt *d_x, size_t n, HYPRE_BigInt v);
HYPRE_Int hypreDevice_ComplexFilln(HYPRE_Complex *d_x, size_t n, HYPRE_Complex v);
HYPRE_Int hypreDevice_CharFilln(char *d_x, size_t n, char v);
HYPRE_Int hypreDevice_IntScalen(HYPRE_Int *d_x, size_t n, HYPRE_Int *d_y, HYPRE_Int v);
HYPRE_Int hypreDevice_ComplexScalen(HYPRE_Complex *d_x, size_t n, HYPRE_Complex *d_y,
                                    HYPRE_Complex v);
HYPRE_Int hypreDevice_ComplexAxpyn(HYPRE_Complex *d_x, size_t n, HYPRE_Complex *d_y,
                                   HYPRE_Complex *d_z, HYPRE_Complex a);
HYPRE_Int hypreDevice_IntAxpyn(HYPRE_Int *d_x, size_t n, HYPRE_Int *d_y, HYPRE_Int *d_z,
                               HYPRE_Int a);
<<<<<<< HEAD
=======
HYPRE_Int* hypreDevice_CsrRowPtrsToIndices(HYPRE_Int nrows, HYPRE_Int nnz, HYPRE_Int *d_row_ptr);
HYPRE_Int hypreDevice_CsrRowPtrsToIndices_v2(HYPRE_Int nrows, HYPRE_Int nnz, HYPRE_Int *d_row_ptr,
                                             HYPRE_Int *d_row_ind);
HYPRE_Int* hypreDevice_CsrRowIndicesToPtrs(HYPRE_Int nrows, HYPRE_Int nnz, HYPRE_Int *d_row_ind);
HYPRE_Int hypreDevice_CsrRowIndicesToPtrs_v2(HYPRE_Int nrows, HYPRE_Int nnz, HYPRE_Int *d_row_ind,
                                             HYPRE_Int *d_row_ptr);
>>>>>>> d079a90f
#endif

HYPRE_Int hypre_CurandUniform( HYPRE_Int n, HYPRE_Real *urand, HYPRE_Int set_seed,
                               hypre_ulonglongint seed, HYPRE_Int set_offset, hypre_ulonglongint offset);
HYPRE_Int hypre_CurandUniformSingle( HYPRE_Int n, float *urand, HYPRE_Int set_seed,
                                     hypre_ulonglongint seed, HYPRE_Int set_offset, hypre_ulonglongint offset);

HYPRE_Int hypre_ResetDeviceRandGenerator( hypre_ulonglongint seed, hypre_ulonglongint offset );

HYPRE_Int hypre_bind_device(HYPRE_Int myid, HYPRE_Int nproc, MPI_Comm comm);

/* nvtx.c */
void hypre_GpuProfilingPushRangeColor(const char *name, HYPRE_Int cid);
void hypre_GpuProfilingPushRange(const char *name);
void hypre_GpuProfilingPopRange();

/* utilities.c */
HYPRE_Int hypre_multmod(HYPRE_Int a, HYPRE_Int b, HYPRE_Int mod);
void hypre_partition1D(HYPRE_Int n, HYPRE_Int p, HYPRE_Int j, HYPRE_Int *s, HYPRE_Int *e);
char *hypre_strcpy(char *destination, const char *source);

HYPRE_Int hypre_SetSyncCudaCompute(HYPRE_Int action);
HYPRE_Int hypre_RestoreSyncCudaCompute();
HYPRE_Int hypre_GetSyncCudaCompute(HYPRE_Int *cuda_compute_stream_sync_ptr);
<<<<<<< HEAD
HYPRE_Int hypre_SyncCudaComputeStream(hypre_Handle *hypre_handle);
HYPRE_Int hypre_ForceSyncCudaComputeStream(hypre_Handle *hypre_handle);
=======
HYPRE_Int hypre_SyncComputeStream(hypre_Handle *hypre_handle);
HYPRE_Int hypre_ForceSyncComputeStream(hypre_Handle *hypre_handle);
>>>>>>> d079a90f

/* handle.c */
HYPRE_Int hypre_SetSpMVUseCusparse( HYPRE_Int use_cusparse );
HYPRE_Int hypre_SetSpGemmUseCusparse( HYPRE_Int use_cusparse );
HYPRE_Int hypre_SetSpGemmAlgorithm( HYPRE_Int value );
HYPRE_Int hypre_SetSpGemmAlgorithmBinned( HYPRE_Int value );
HYPRE_Int hypre_SetSpGemmRownnzEstimateMethod( HYPRE_Int value );
HYPRE_Int hypre_SetSpGemmRownnzEstimateNSamples( HYPRE_Int value );
HYPRE_Int hypre_SetSpGemmRownnzEstimateMultFactor( HYPRE_Real value );
HYPRE_Int hypre_SetSpGemmHashType( char value );
HYPRE_Int hypre_SetUseGpuRand( HYPRE_Int use_gpurand );
HYPRE_Int hypre_SetGaussSeidelMethod( HYPRE_Int gs_method );
HYPRE_Int hypre_SetUserDeviceMalloc(GPUMallocFunc func);
HYPRE_Int hypre_SetUserDeviceMfree(GPUMfreeFunc func);

/* int_array.c */
hypre_IntArray* hypre_IntArrayCreate( HYPRE_Int size );
HYPRE_Int hypre_IntArrayDestroy( hypre_IntArray *array );
HYPRE_Int hypre_IntArrayInitialize_v2( hypre_IntArray *array,
                                       HYPRE_MemoryLocation memory_location );
HYPRE_Int hypre_IntArrayInitialize( hypre_IntArray *array );
HYPRE_Int hypre_IntArrayCopy( hypre_IntArray *x, hypre_IntArray *y );
hypre_IntArray* hypre_IntArrayCloneDeep_v2( hypre_IntArray *x,
                                            HYPRE_MemoryLocation memory_location );
hypre_IntArray* hypre_IntArrayCloneDeep( hypre_IntArray *x );
HYPRE_Int hypre_IntArraySetConstantValues( hypre_IntArray *v, HYPRE_Int value );<|MERGE_RESOLUTION|>--- conflicted
+++ resolved
@@ -269,10 +269,7 @@
                                            hypre_UnorderedBigIntMap *inverse_map);
 
 #if defined(HYPRE_USING_GPU)
-<<<<<<< HEAD
-=======
 HYPRE_Int hypre_SyncComputeStream(hypre_Handle *hypre_handle);
->>>>>>> d079a90f
 HYPRE_Int hypre_SyncCudaDevice(hypre_Handle *hypre_handle);
 HYPRE_Int hypre_ResetCudaDevice(hypre_Handle *hypre_handle);
 HYPRE_Int hypreDevice_DiagScaleVector(HYPRE_Int n, HYPRE_Int *A_i, HYPRE_Complex *A_data,
@@ -293,15 +290,12 @@
                                    HYPRE_Complex *d_z, HYPRE_Complex a);
 HYPRE_Int hypreDevice_IntAxpyn(HYPRE_Int *d_x, size_t n, HYPRE_Int *d_y, HYPRE_Int *d_z,
                                HYPRE_Int a);
-<<<<<<< HEAD
-=======
 HYPRE_Int* hypreDevice_CsrRowPtrsToIndices(HYPRE_Int nrows, HYPRE_Int nnz, HYPRE_Int *d_row_ptr);
 HYPRE_Int hypreDevice_CsrRowPtrsToIndices_v2(HYPRE_Int nrows, HYPRE_Int nnz, HYPRE_Int *d_row_ptr,
                                              HYPRE_Int *d_row_ind);
 HYPRE_Int* hypreDevice_CsrRowIndicesToPtrs(HYPRE_Int nrows, HYPRE_Int nnz, HYPRE_Int *d_row_ind);
 HYPRE_Int hypreDevice_CsrRowIndicesToPtrs_v2(HYPRE_Int nrows, HYPRE_Int nnz, HYPRE_Int *d_row_ind,
                                              HYPRE_Int *d_row_ptr);
->>>>>>> d079a90f
 #endif
 
 HYPRE_Int hypre_CurandUniform( HYPRE_Int n, HYPRE_Real *urand, HYPRE_Int set_seed,
@@ -326,13 +320,8 @@
 HYPRE_Int hypre_SetSyncCudaCompute(HYPRE_Int action);
 HYPRE_Int hypre_RestoreSyncCudaCompute();
 HYPRE_Int hypre_GetSyncCudaCompute(HYPRE_Int *cuda_compute_stream_sync_ptr);
-<<<<<<< HEAD
-HYPRE_Int hypre_SyncCudaComputeStream(hypre_Handle *hypre_handle);
-HYPRE_Int hypre_ForceSyncCudaComputeStream(hypre_Handle *hypre_handle);
-=======
 HYPRE_Int hypre_SyncComputeStream(hypre_Handle *hypre_handle);
 HYPRE_Int hypre_ForceSyncComputeStream(hypre_Handle *hypre_handle);
->>>>>>> d079a90f
 
 /* handle.c */
 HYPRE_Int hypre_SetSpMVUseCusparse( HYPRE_Int use_cusparse );
