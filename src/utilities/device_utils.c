/******************************************************************************
 * Copyright 1998-2019 Lawrence Livermore National Security, LLC and other
 * HYPRE Project Developers. See the top-level COPYRIGHT file for details.
 *
 * SPDX-License-Identifier: (Apache-2.0 OR MIT)
 ******************************************************************************/

#include "_hypre_utilities.h"
#include "_hypre_utilities.hpp"

#if defined(HYPRE_USING_SYCL)
sycl::range<1> hypre_GetDefaultDeviceBlockDimension()
{
   sycl::range<1> wgDim(hypre_HandleDeviceMaxWorkGroupSize(hypre_handle()));
   return wgDim;
}

sycl::range<1> hypre_GetDefaultDeviceGridDimension(HYPRE_Int n,
                                                 const char *granularity,
                                                 sycl::range<1> wgDim)
{
   HYPRE_Int num_WGs = 0;
   HYPRE_Int num_workitems_per_WG = wgDim[0];

   if (granularity[0] == 't')
   {
      num_WGs = (n + num_workitems_per_WG - 1) / num_workitems_per_WG;
   }
   else if (granularity[0] == 'w')
   {
      HYPRE_Int num_subgroups_per_block = num_workitems_per_WG >> HYPRE_WARP_BITSHIFT;
      hypre_assert(num_subgroups_per_block * HYPRE_WARP_SIZE == num_workitems_per_WG);
      num_WGs = (n + num_subgroups_per_block - 1) / num_subgroups_per_block;
   }
   else
   {
      hypre_printf("Error %s %d: Unknown granularity !\n", __FILE__, __LINE__);
      hypre_assert(0);
   }

   sycl::range<1> gDim(num_WGs);

   return gDim;
}
#endif

#if defined(HYPRE_USING_CUDA) || defined(HYPRE_USING_HIP)

/*
 * The architecture identification macro __CUDA_ARCH__ is assigned a three-digit value string xy0
 * (ending in a literal 0) during each nvcc compilation stage 1 that compiles for compute_xy.
 * This macro can be used in the implementation of GPU functions for determining the virtual architecture
 * for which it is currently being compiled. The host code (the non-GPU code) must not depend on it.
 * Note that compute_XX refers to a PTX version and sm_XX refers to a cubin version.
*/
__global__ void
hypreCUDAKernel_CompileFlagSafetyCheck(hypre_int *cuda_arch_compile)
{
#if defined(__CUDA_ARCH__)
   cuda_arch_compile[0] = __CUDA_ARCH__;
#endif
}

/*
 * Assume this function is called inside HYPRE_Init(), at a place where we do not want to
 * activate memory pooling, so we do not use hypre's memory model to Alloc and Free.
 * See commented out code below (and do not delete)
*/
void hypre_CudaCompileFlagCheck()
{
  // This is really only defined for CUDA and not for HIP
#if defined(HYPRE_USING_CUDA)

   HYPRE_Int device = hypre_HandleDevice(hypre_handle());

   struct cudaDeviceProp props;
   cudaGetDeviceProperties(&props, device);
   hypre_int cuda_arch_actual = props.major*100 + props.minor*10;
   hypre_int cuda_arch_compile = -1;
   dim3 gDim(1,1,1), bDim(1,1,1);

   hypre_int *cuda_arch_compile_d = NULL;
   //cuda_arch_compile_d = hypre_TAlloc(hypre_int, 1, HYPRE_MEMORY_DEVICE);
   HYPRE_CUDA_CALL( cudaMalloc(&cuda_arch_compile_d, sizeof(hypre_int)) );
   hypre_TMemcpy(cuda_arch_compile_d, &cuda_arch_compile, hypre_int, 1, HYPRE_MEMORY_DEVICE, HYPRE_MEMORY_HOST);
   HYPRE_CUDA_LAUNCH( hypreCUDAKernel_CompileFlagSafetyCheck, gDim, bDim, cuda_arch_compile_d );
   hypre_TMemcpy(&cuda_arch_compile, cuda_arch_compile_d, hypre_int, 1, HYPRE_MEMORY_HOST, HYPRE_MEMORY_DEVICE);
   //hypre_TFree(cuda_arch_compile_d, HYPRE_MEMORY_DEVICE);
   HYPRE_CUDA_CALL( cudaFree(cuda_arch_compile_d) );

   /* HYPRE_CUDA_CALL(cudaDeviceSynchronize()); */

   if (-1 == cuda_arch_compile)
   {
      hypre_error_w_msg(1, "hypre error: no proper cuda_arch found");
   }
   else if (cuda_arch_actual != cuda_arch_compile)
   {
      char msg[256];
      hypre_sprintf(msg, "hypre warning: Compile 'arch=compute_' does not match device arch %d", cuda_arch_actual);
      hypre_error_w_msg(1, msg);
      /*
      hypre_printf("%s\n", msg);
      hypre_MPI_Abort(hypre_MPI_COMM_WORLD, -1);
      */
   }

#endif // defined(HYPRE_USING_CUDA)
}

dim3
hypre_GetDefaultDeviceBlockDimension()
{
   dim3 bDim(512, 1, 1);

   return bDim;
}

dim3
hypre_GetDefaultDeviceGridDimension( HYPRE_Int n,
                                   const char *granularity,
                                   dim3 bDim )
{
   HYPRE_Int num_blocks = 0;
   HYPRE_Int num_threads_per_block = bDim.x * bDim.y * bDim.z;

   if (granularity[0] == 't')
   {
      num_blocks = (n + num_threads_per_block - 1) / num_threads_per_block;
   }
   else if (granularity[0] == 'w')
   {
      HYPRE_Int num_warps_per_block = num_threads_per_block >> HYPRE_WARP_BITSHIFT;

      hypre_assert(num_warps_per_block * HYPRE_WARP_SIZE == num_threads_per_block);

      num_blocks = (n + num_warps_per_block - 1) / num_warps_per_block;
   }
   else
   {
      hypre_printf("Error %s %d: Unknown granularity !\n", __FILE__, __LINE__);
      hypre_assert(0);
   }

   dim3 gDim(num_blocks, 1, 1);

   return gDim;
}

/**
 * Get NNZ of each row in d_row_indices and stored the results in d_rownnz
 * All pointers are device pointers.
 * d_rownnz can be the same as d_row_indices
 */
__global__ void
hypreCUDAKernel_GetRowNnz(HYPRE_Int nrows, HYPRE_Int *d_row_indices, HYPRE_Int *d_diag_ia, HYPRE_Int *d_offd_ia,
                          HYPRE_Int *d_rownnz)
{
   const HYPRE_Int global_thread_id = hypre_cuda_get_grid_thread_id<1,1>();

   if (global_thread_id < nrows)
   {
      HYPRE_Int i;

      if (d_row_indices)
      {
         i = read_only_load(&d_row_indices[global_thread_id]);
      }
      else
      {
         i = global_thread_id;
      }

      d_rownnz[global_thread_id] = read_only_load(&d_diag_ia[i+1]) - read_only_load(&d_diag_ia[i]) +
                                   read_only_load(&d_offd_ia[i+1]) - read_only_load(&d_offd_ia[i]);
   }
}

/* special case: if d_row_indices == NULL, it means d_row_indices=[0,1,...,nrows-1] */
HYPRE_Int
hypreDevice_GetRowNnz(HYPRE_Int nrows, HYPRE_Int *d_row_indices, HYPRE_Int *d_diag_ia, HYPRE_Int *d_offd_ia,
                      HYPRE_Int *d_rownnz)
{
   const dim3 bDim = hypre_GetDefaultDeviceBlockDimension();
   const dim3 gDim = hypre_GetDefaultDeviceGridDimension(nrows, "thread", bDim);

   /* trivial case */
   if (nrows <= 0)
   {
      return hypre_error_flag;
   }

   HYPRE_CUDA_LAUNCH( hypreCUDAKernel_GetRowNnz, gDim, bDim, nrows, d_row_indices, d_diag_ia, d_offd_ia, d_rownnz );

   return hypre_error_flag;
}

__global__ void
hypreCUDAKernel_CopyParCSRRows(HYPRE_Int      nrows,
                               HYPRE_Int     *d_row_indices,
                               HYPRE_Int      has_offd,
                               HYPRE_BigInt   first_col,
                               HYPRE_BigInt  *d_col_map_offd_A,
                               HYPRE_Int     *d_diag_i,
                               HYPRE_Int     *d_diag_j,
                               HYPRE_Complex *d_diag_a,
                               HYPRE_Int     *d_offd_i,
                               HYPRE_Int     *d_offd_j,
                               HYPRE_Complex *d_offd_a,
                               HYPRE_Int     *d_ib,
                               HYPRE_BigInt  *d_jb,
                               HYPRE_Complex *d_ab)
{
   const HYPRE_Int global_warp_id = hypre_cuda_get_grid_warp_id<1,1>();

   if (global_warp_id >= nrows)
   {
      return;
   }

   /* lane id inside the warp */
   const HYPRE_Int lane_id = hypre_cuda_get_lane_id<1>();
   HYPRE_Int i, j, k, p, row, istart, iend, bstart;

   /* diag part */
   if (lane_id < 2)
   {
      /* row index to work on */
      if (d_row_indices)
      {
         row = read_only_load(d_row_indices + global_warp_id);
      }
      else
      {
         row = global_warp_id;
      }
      /* start/end position of the row */
      j = read_only_load(d_diag_i + row + lane_id);
      /* start position of b */
      k = d_ib ? read_only_load(d_ib + global_warp_id) : 0;
   }
   istart = __shfl_sync(HYPRE_WARP_FULL_MASK, j, 0);
   iend   = __shfl_sync(HYPRE_WARP_FULL_MASK, j, 1);
   bstart = __shfl_sync(HYPRE_WARP_FULL_MASK, k, 0);

   p = bstart - istart;
   for (i = istart + lane_id; i < iend; i += HYPRE_WARP_SIZE)
   {
      d_jb[p+i] = read_only_load(d_diag_j + i) + first_col;
      if (d_ab)
      {
         d_ab[p+i] = read_only_load(d_diag_a + i);
      }
   }

   if (!has_offd)
   {
      return;
   }

   /* offd part */
   if (lane_id < 2)
   {
      j = read_only_load(d_offd_i + row + lane_id);
   }
   bstart += iend - istart;
   istart = __shfl_sync(HYPRE_WARP_FULL_MASK, j, 0);
   iend   = __shfl_sync(HYPRE_WARP_FULL_MASK, j, 1);

   p = bstart - istart;
   for (i = istart + lane_id; i < iend; i += HYPRE_WARP_SIZE)
   {
      if (d_col_map_offd_A)
      {
         d_jb[p+i] = d_col_map_offd_A[read_only_load(d_offd_j + i)];
      }
      else
      {
         d_jb[p+i] = -1 - read_only_load(d_offd_j + i);
      }

      if (d_ab)
      {
         d_ab[p+i] = read_only_load(d_offd_a + i);
      }
   }
}

/* B = A(row_indices, :) */
/* Note: d_ib is an input vector that contains row ptrs,
 *       i.e., start positions where to put the rows in d_jb and d_ab.
 *       The col indices in B are global indices, i.e., BigJ
 *       of length (nrows + 1) or nrow (without the last entry, nnz) */
/* Special cases:
 *    if d_row_indices == NULL, it means d_row_indices=[0,1,...,nrows-1]
 *    If col_map_offd_A == NULL, use (-1 - d_offd_j) as column id
 *    If nrows == 1 and d_ib == NULL, it means d_ib[0] = 0 */
HYPRE_Int
hypreDevice_CopyParCSRRows(HYPRE_Int      nrows,
                           HYPRE_Int     *d_row_indices,
                           HYPRE_Int      job,
                           HYPRE_Int      has_offd,
                           HYPRE_BigInt   first_col,
                           HYPRE_BigInt  *d_col_map_offd_A,
                           HYPRE_Int     *d_diag_i,
                           HYPRE_Int     *d_diag_j,
                           HYPRE_Complex *d_diag_a,
                           HYPRE_Int     *d_offd_i,
                           HYPRE_Int     *d_offd_j,
                           HYPRE_Complex *d_offd_a,
                           HYPRE_Int     *d_ib,
                           HYPRE_BigInt  *d_jb,
                           HYPRE_Complex *d_ab)
{
   /* trivial case */
   if (nrows <= 0)
   {
      return hypre_error_flag;
   }

   hypre_assert(!(nrows > 1 && d_ib == NULL));

   const dim3 bDim = hypre_GetDefaultDeviceBlockDimension();
   const dim3 gDim = hypre_GetDefaultDeviceGridDimension(nrows, "warp", bDim);

   /*
   if (job == 2)
   {
   }
   */

   HYPRE_CUDA_LAUNCH( hypreCUDAKernel_CopyParCSRRows, gDim, bDim,
                      nrows, d_row_indices, has_offd, first_col, d_col_map_offd_A,
                      d_diag_i, d_diag_j, d_diag_a,
                      d_offd_i, d_offd_j, d_offd_a,
                      d_ib, d_jb, d_ab );

   return hypre_error_flag;
}

HYPRE_Int
hypreDevice_IntegerReduceSum(HYPRE_Int n, HYPRE_Int *d_i)
{
   return HYPRE_THRUST_CALL(reduce, d_i, d_i + n);
}

HYPRE_Int
hypreDevice_IntegerInclusiveScan(HYPRE_Int n, HYPRE_Int *d_i)
{
   HYPRE_THRUST_CALL(inclusive_scan, d_i, d_i + n, d_i);

   return hypre_error_flag;
}

HYPRE_Int
hypreDevice_IntegerExclusiveScan(HYPRE_Int n, HYPRE_Int *d_i)
{
   HYPRE_THRUST_CALL(exclusive_scan, d_i, d_i + n, d_i);

   return hypre_error_flag;
}

HYPRE_Int
hypreDevice_Scalen(HYPRE_Complex *d_x, size_t n, HYPRE_Complex v)
{
   HYPRE_THRUST_CALL( transform, d_x, d_x + n, d_x, v * _1 );

   return hypre_error_flag;
}

HYPRE_Int
hypreDevice_Filln(HYPRE_Complex *d_x, size_t n, HYPRE_Complex v)
{
   HYPRE_THRUST_CALL( fill_n, d_x, n, v);

   return hypre_error_flag;
}

HYPRE_Int
hypreDevice_BigIntFilln(HYPRE_BigInt *d_x, size_t n, HYPRE_BigInt v)
{
   HYPRE_THRUST_CALL( fill_n, d_x, n, v);

   return hypre_error_flag;
}

struct hypre_empty_row_functor
{
   // This is needed for clang
   typedef bool result_type;

   __device__
   bool operator()(const thrust::tuple<HYPRE_Int, HYPRE_Int>& t) const
   {
      const HYPRE_Int a = thrust::get<0>(t);
      const HYPRE_Int b = thrust::get<1>(t);

      return a != b;
   }
};

HYPRE_Int*
hypreDevice_CsrRowPtrsToIndices(HYPRE_Int nrows, HYPRE_Int nnz, HYPRE_Int *d_row_ptr)
{
   /* trivial case */
   if (nrows <= 0 || nnz <= 0)
   {
      return NULL;
   }

   HYPRE_Int *d_row_ind = hypre_TAlloc(HYPRE_Int, nnz, HYPRE_MEMORY_DEVICE);

   hypreDevice_CsrRowPtrsToIndices_v2(nrows, nnz, d_row_ptr, d_row_ind);

   return d_row_ind;
}

HYPRE_Int
hypreDevice_CsrRowPtrsToIndices_v2(HYPRE_Int nrows, HYPRE_Int nnz, HYPRE_Int *d_row_ptr, HYPRE_Int *d_row_ind)
{
   /* trivial case */
   if (nrows <= 0 || nnz <= 0)
   {
      return hypre_error_flag;
   }

   HYPRE_THRUST_CALL( fill, d_row_ind, d_row_ind + nnz, 0 );

   HYPRE_THRUST_CALL( scatter_if,
                      thrust::counting_iterator<HYPRE_Int>(0),
                      thrust::counting_iterator<HYPRE_Int>(nrows),
                      d_row_ptr,
                      thrust::make_transform_iterator( thrust::make_zip_iterator(thrust::make_tuple(d_row_ptr, d_row_ptr+1)),
                                                       hypre_empty_row_functor() ),
                      d_row_ind );

   HYPRE_THRUST_CALL( inclusive_scan, d_row_ind, d_row_ind + nnz, d_row_ind, thrust::maximum<HYPRE_Int>());

   return hypre_error_flag;
}

/* Input: d_row_num, of size nrows, contains the rows indices that can be BigInt or Int
 * Output: d_row_ind */
template <typename T>
HYPRE_Int
hypreDevice_CsrRowPtrsToIndicesWithRowNum(HYPRE_Int nrows, HYPRE_Int nnz, HYPRE_Int *d_row_ptr, T *d_row_num, T *d_row_ind)
{
   /* trivial case */
   if (nrows <= 0)
   {
      return hypre_error_flag;
   }

   HYPRE_Int *map = hypre_TAlloc(HYPRE_Int, nnz, HYPRE_MEMORY_DEVICE);

   hypreDevice_CsrRowPtrsToIndices_v2(nrows, nnz, d_row_ptr, map);

   HYPRE_THRUST_CALL(gather, map, map + nnz, d_row_num, d_row_ind);

   hypre_TFree(map, HYPRE_MEMORY_DEVICE);

   return hypre_error_flag;
}

template HYPRE_Int hypreDevice_CsrRowPtrsToIndicesWithRowNum(HYPRE_Int nrows, HYPRE_Int nnz, HYPRE_Int *d_row_ptr, HYPRE_Int *d_row_num, HYPRE_Int *d_row_ind);
#if defined(HYPRE_MIXEDINT)
template HYPRE_Int hypreDevice_CsrRowPtrsToIndicesWithRowNum(HYPRE_Int nrows, HYPRE_Int nnz, HYPRE_Int *d_row_ptr, HYPRE_BigInt *d_row_num, HYPRE_BigInt *d_row_ind);
#endif

HYPRE_Int*
hypreDevice_CsrRowIndicesToPtrs(HYPRE_Int nrows, HYPRE_Int nnz, HYPRE_Int *d_row_ind)
{
   HYPRE_Int *d_row_ptr = hypre_TAlloc(HYPRE_Int, nrows+1, HYPRE_MEMORY_DEVICE);

   HYPRE_THRUST_CALL( lower_bound,
                      d_row_ind, d_row_ind + nnz,
                      thrust::counting_iterator<HYPRE_Int>(0),
                      thrust::counting_iterator<HYPRE_Int>(nrows+1),
                      d_row_ptr);

   return d_row_ptr;
}

HYPRE_Int
hypreDevice_CsrRowIndicesToPtrs_v2(HYPRE_Int nrows, HYPRE_Int nnz, HYPRE_Int *d_row_ind, HYPRE_Int *d_row_ptr)
{
   HYPRE_THRUST_CALL( lower_bound,
                      d_row_ind, d_row_ind + nnz,
                      thrust::counting_iterator<HYPRE_Int>(0),
                      thrust::counting_iterator<HYPRE_Int>(nrows+1),
                      d_row_ptr);

   return hypre_error_flag;
}

__global__ void
hypreCUDAKernel_ScatterAddTrivial(HYPRE_Int n, HYPRE_Real *x, HYPRE_Int *map, HYPRE_Real *y)
{
   for (HYPRE_Int i = 0; i < n; i++)
   {
      x[map[i]] += y[i];
   }
}

/* x[map[i]] += y[i], same index cannot appear more than once in map */
__global__ void
hypreCUDAKernel_ScatterAdd(HYPRE_Int n, HYPRE_Real *x, HYPRE_Int *map, HYPRE_Real *y)
{
   HYPRE_Int global_thread_id = hypre_cuda_get_grid_thread_id<1,1>();

   if (global_thread_id < n)
   {
      x[map[global_thread_id]] += y[global_thread_id];
   }
}

/* Generalized Scatter-and-Add
 * for i = 0 : ny-1, x[map[i]] += y[i];
 * Note: An index is allowed to appear more than once in map
 *       Content in y will be destroyed
 *       When work != NULL, work is at least of size [2*sizeof(HYPRE_Int)+sizeof(HYPRE_Complex)]*ny
 */
HYPRE_Int
hypreDevice_GenScatterAdd(HYPRE_Real *x, HYPRE_Int ny, HYPRE_Int *map, HYPRE_Real *y, char *work)
{
   if (ny <= 0)
   {
      return hypre_error_flag;
   }

   if (ny <= 2)
   {
      /* trivial cases, n = 1, 2 */
      dim3 bDim = 1;
      dim3 gDim = 1;
      HYPRE_CUDA_LAUNCH( hypreCUDAKernel_ScatterAddTrivial, gDim, bDim, ny, x, map, y );
   }
   else
   {
      /* general cases */
      HYPRE_Int *map2, *reduced_map, reduced_n;
      HYPRE_Real *reduced_y;

      if (work)
      {
         map2 = (HYPRE_Int *) work;
         reduced_map = map2 + ny;
         reduced_y = (HYPRE_Real *) (reduced_map + ny);
      }
      else
      {
         map2        = hypre_TAlloc(HYPRE_Int,  ny, HYPRE_MEMORY_DEVICE);
         reduced_map = hypre_TAlloc(HYPRE_Int,  ny, HYPRE_MEMORY_DEVICE);
         reduced_y   = hypre_TAlloc(HYPRE_Real, ny, HYPRE_MEMORY_DEVICE);
      }

      hypre_TMemcpy(map2, map, HYPRE_Int, ny, HYPRE_MEMORY_DEVICE, HYPRE_MEMORY_DEVICE);

      HYPRE_THRUST_CALL(sort_by_key, map2, map2 + ny, y);

      thrust::pair<HYPRE_Int*, HYPRE_Real*> new_end = HYPRE_THRUST_CALL( reduce_by_key,
                                                                         map2,
                                                                         map2 + ny,
                                                                         y,
                                                                         reduced_map,
                                                                         reduced_y );

      reduced_n = new_end.first - reduced_map;

      hypre_assert(reduced_n == new_end.second - reduced_y);

      dim3 bDim = hypre_GetDefaultDeviceBlockDimension();
      dim3 gDim = hypre_GetDefaultDeviceGridDimension(reduced_n, "thread", bDim);

      HYPRE_CUDA_LAUNCH( hypreCUDAKernel_ScatterAdd, gDim, bDim,
                         reduced_n, x, reduced_map, reduced_y );

      if (!work)
      {
         hypre_TFree(map2, HYPRE_MEMORY_DEVICE);
         hypre_TFree(reduced_map, HYPRE_MEMORY_DEVICE);
         hypre_TFree(reduced_y, HYPRE_MEMORY_DEVICE);
      }
   }

   return hypre_error_flag;
}

/* x[map[i]] = v */
template <typename T>
__global__ void
hypreCUDAKernel_ScatterConstant(T *x, HYPRE_Int n, HYPRE_Int *map, T v)
{
   HYPRE_Int global_thread_id = hypre_cuda_get_grid_thread_id<1,1>();

   if (global_thread_id < n)
   {
      x[map[global_thread_id]] = v;
   }
}

/* x[map[i]] = v
 * n is length of map
 * TODO: thrust? */
template <typename T>
HYPRE_Int
hypreDevice_ScatterConstant(T *x, HYPRE_Int n, HYPRE_Int *map, T v)
{
   /* trivial case */
   if (n <= 0)
   {
      return hypre_error_flag;
   }

   dim3 bDim = hypre_GetDefaultDeviceBlockDimension();
   dim3 gDim = hypre_GetDefaultDeviceGridDimension(n, "thread", bDim);

   HYPRE_CUDA_LAUNCH( hypreCUDAKernel_ScatterConstant, gDim, bDim, x, n, map, v );

   return hypre_error_flag;
}

template HYPRE_Int hypreDevice_ScatterConstant(HYPRE_Int     *x, HYPRE_Int n, HYPRE_Int *map, HYPRE_Int     v);
template HYPRE_Int hypreDevice_ScatterConstant(HYPRE_Complex *x, HYPRE_Int n, HYPRE_Int *map, HYPRE_Complex v);

__global__ void
hypreCUDAKernel_IVAXPY(HYPRE_Int n, HYPRE_Complex *a, HYPRE_Complex *x, HYPRE_Complex *y)
{
   HYPRE_Int i = hypre_cuda_get_grid_thread_id<1,1>();

   if (i < n)
   {
      y[i] += x[i] / a[i];
   }
}

/* Inverse Vector AXPY: y[i] = x[i] / a[i] + y[i] */
HYPRE_Int
hypreDevice_IVAXPY(HYPRE_Int n, HYPRE_Complex *a, HYPRE_Complex *x, HYPRE_Complex *y)
{
   /* trivial case */
   if (n <= 0)
   {
      return hypre_error_flag;
   }

   dim3 bDim = hypre_GetDefaultDeviceBlockDimension();
   dim3 gDim = hypre_GetDefaultDeviceGridDimension(n, "thread", bDim);

   HYPRE_CUDA_LAUNCH( hypreCUDAKernel_IVAXPY, gDim, bDim, n, a, x, y );

   return hypre_error_flag;
}

__global__ void
hypreCUDAKernel_IVAXPYMarked(HYPRE_Int n, HYPRE_Complex *a, HYPRE_Complex *x, HYPRE_Complex *y, HYPRE_Int *marker, HYPRE_Int marker_val)
{
   HYPRE_Int i = hypre_cuda_get_grid_thread_id<1,1>();

   if (i < n)
   {
      if (marker[i] == marker_val)
      {
         y[i] += x[i] / a[i];
      }         
   }
}

/* Inverse Vector AXPY: y[i] = x[i] / a[i] + y[i] */
HYPRE_Int
hypreDevice_IVAXPYMarked(HYPRE_Int n, HYPRE_Complex *a, HYPRE_Complex *x, HYPRE_Complex *y, HYPRE_Int *marker, HYPRE_Int marker_val)
{
   /* trivial case */
   if (n <= 0)
   {
      return hypre_error_flag;
   }

   dim3 bDim = hypre_GetDefaultDeviceBlockDimension();
   dim3 gDim = hypre_GetDefaultDeviceGridDimension(n, "thread", bDim);

   HYPRE_CUDA_LAUNCH( hypreCUDAKernel_IVAXPYMarked, gDim, bDim, n, a, x, y, marker, marker_val );

   return hypre_error_flag;
}

__global__ void
hypreCUDAKernel_DiagScaleVector(HYPRE_Int n, HYPRE_Int *A_i, HYPRE_Complex *A_data, HYPRE_Complex *x, HYPRE_Complex beta, HYPRE_Complex *y)
{
   HYPRE_Int i = hypre_cuda_get_grid_thread_id<1,1>();

   if (i < n)
   {
      if (beta != 0.0)
      {
         y[i] = x[i] / A_data[A_i[i]] + beta * y[i];
      }
      else
      {
         y[i] = x[i] / A_data[A_i[i]];
      }
   }
}

/* y = diag(A) \ x + beta y
 * Note: Assume A_i[i] points to the ith diagonal entry of A */
HYPRE_Int
hypreDevice_DiagScaleVector(HYPRE_Int n, HYPRE_Int *A_i, HYPRE_Complex *A_data, HYPRE_Complex *x, HYPRE_Complex beta, HYPRE_Complex *y)
{
   /* trivial case */
   if (n <= 0)
   {
      return hypre_error_flag;
   }

   dim3 bDim = hypre_GetDefaultDeviceBlockDimension();
   dim3 gDim = hypre_GetDefaultDeviceGridDimension(n, "thread", bDim);

   HYPRE_CUDA_LAUNCH( hypreCUDAKernel_DiagScaleVector, gDim, bDim, n, A_i, A_data, x, beta, y );

   return hypre_error_flag;
}

__global__ void
hypreCUDAKernel_DiagScaleVector2(HYPRE_Int n, HYPRE_Int *A_i, HYPRE_Complex *A_data, HYPRE_Complex *x, HYPRE_Complex beta, HYPRE_Complex *y, HYPRE_Complex *z)
{
   HYPRE_Int i = hypre_cuda_get_grid_thread_id<1,1>();

   if (i < n)
   {
      HYPRE_Complex t = x[i] / A_data[A_i[i]];
      y[i] = t;
      z[i] += beta*t;
   }
}

/* y = diag(A) \ x
 * z = beta * (diag(A) \ x) + z
 * Note: Assume A_i[i] points to the ith diagonal entry of A */
HYPRE_Int
hypreDevice_DiagScaleVector2(HYPRE_Int n, HYPRE_Int *A_i, HYPRE_Complex *A_data, HYPRE_Complex *x, HYPRE_Complex beta, HYPRE_Complex *y, HYPRE_Complex *z)
{
   /* trivial case */
   if (n <= 0)
   {
      return hypre_error_flag;
   }

   dim3 bDim = hypre_GetDefaultDeviceBlockDimension();
   dim3 gDim = hypre_GetDefaultDeviceGridDimension(n, "thread", bDim);

   HYPRE_CUDA_LAUNCH( hypreCUDAKernel_DiagScaleVector2, gDim, bDim, n, A_i, A_data, x, beta, y, z );

   return hypre_error_flag;
}

__global__ void
hypreCUDAKernel_BigToSmallCopy(      HYPRE_Int*    __restrict__ tgt,
                               const HYPRE_BigInt* __restrict__ src,
                                     HYPRE_Int                  size)
{
   HYPRE_Int i = hypre_cuda_get_grid_thread_id<1,1>();

   if (i < size)
   {
      tgt[i] = src[i];
   }
}

HYPRE_Int
hypreDevice_BigToSmallCopy(HYPRE_Int *tgt, const HYPRE_BigInt *src, HYPRE_Int size)
{
   dim3 bDim = hypre_GetDefaultDeviceBlockDimension();
   dim3 gDim = hypre_GetDefaultDeviceGridDimension(size, "thread", bDim);

   HYPRE_CUDA_LAUNCH( hypreCUDAKernel_BigToSmallCopy, gDim, bDim, tgt, src, size);

   return hypre_error_flag;
}


/* https://github.com/OrangeOwlSolutions/Thrust/blob/master/Sort_by_key_with_tuple_key.cu */
/* opt: 0, (a,b) < (a',b') iff a < a' or (a = a' and  b  <  b')  [normal tupe comp]
 *      1, (a,b) < (a',b') iff a < a' or (a = a' and |b| > |b'|) [used in dropping small entries]
 *      2, (a,b) < (a',b') iff a < a' or (a = a' and (b == a or b < b') and b' != a') [used in putting diagonal first]
 */
template <typename T1, typename T2, typename T3>
HYPRE_Int
hypreDevice_StableSortByTupleKey(HYPRE_Int N, T1 *keys1, T2 *keys2, T3 *vals, HYPRE_Int opt)
{
   auto begin_keys = thrust::make_zip_iterator(thrust::make_tuple(keys1,     keys2));
   auto end_keys   = thrust::make_zip_iterator(thrust::make_tuple(keys1 + N, keys2 + N));

   if (opt == 0)
   {
      HYPRE_THRUST_CALL(stable_sort_by_key, begin_keys, end_keys, vals, thrust::less< thrust::tuple<T1, T2> >());
   }
   else if (opt == 1)
   {
      HYPRE_THRUST_CALL(stable_sort_by_key, begin_keys, end_keys, vals, TupleComp2<T1,T2>());
   }
   else if (opt == 2)
   {
      HYPRE_THRUST_CALL(stable_sort_by_key, begin_keys, end_keys, vals, TupleComp3<T1,T2>());
   }

   return hypre_error_flag;
}

template HYPRE_Int hypreDevice_StableSortByTupleKey(HYPRE_Int N, HYPRE_Int *keys1, HYPRE_Int  *keys2, HYPRE_Int     *vals, HYPRE_Int opt);
template HYPRE_Int hypreDevice_StableSortByTupleKey(HYPRE_Int N, HYPRE_Int *keys1, HYPRE_Real *keys2, HYPRE_Int     *vals, HYPRE_Int opt);
template HYPRE_Int hypreDevice_StableSortByTupleKey(HYPRE_Int N, HYPRE_Int *keys1, HYPRE_Int  *keys2, HYPRE_Complex *vals, HYPRE_Int opt);

/* opt:
 *      0, (a,b) < (a',b') iff a < a' or (a = a' and  b  <  b')                       [normal tupe comp]
 *      2, (a,b) < (a',b') iff a < a' or (a = a' and (b == a or b < b') and b' != a') [used in assembly to put diagonal first]
 */
template <typename T1, typename T2, typename T3, typename T4>
HYPRE_Int
hypreDevice_StableSortTupleByTupleKey(HYPRE_Int N, T1 *keys1, T2 *keys2, T3 *vals1, T4 *vals2, HYPRE_Int opt)
{
   auto begin_keys = thrust::make_zip_iterator(thrust::make_tuple(keys1,     keys2));
   auto end_keys   = thrust::make_zip_iterator(thrust::make_tuple(keys1 + N, keys2 + N));
   auto begin_vals = thrust::make_zip_iterator(thrust::make_tuple(vals1,     vals2));

   if (opt == 0)
   {
      HYPRE_THRUST_CALL(stable_sort_by_key, begin_keys, end_keys, begin_vals, thrust::less< thrust::tuple<T1, T2> >());
   }
   else if (opt == 2)
   {
      HYPRE_THRUST_CALL(stable_sort_by_key, begin_keys, end_keys, begin_vals, TupleComp3<T1,T2>());
   }

   return hypre_error_flag;
}

template HYPRE_Int hypreDevice_StableSortTupleByTupleKey(HYPRE_Int N, HYPRE_Int *keys1, HYPRE_Int *keys2, char *vals1, HYPRE_Complex *vals2, HYPRE_Int opt);
#if defined(HYPRE_MIXEDINT)
template HYPRE_Int hypreDevice_StableSortTupleByTupleKey(HYPRE_Int N, HYPRE_BigInt *keys1, HYPRE_BigInt *keys2, char *vals1, HYPRE_Complex *vals2, HYPRE_Int opt);
#endif

template <typename T1, typename T2, typename T3>
HYPRE_Int
hypreDevice_ReduceByTupleKey(HYPRE_Int N, T1 *keys1_in,  T2 *keys2_in,  T3 *vals_in,
                                          T1 *keys1_out, T2 *keys2_out, T3 *vals_out)
{
   auto begin_keys_in  = thrust::make_zip_iterator(thrust::make_tuple(keys1_in,     keys2_in    ));
   auto end_keys_in    = thrust::make_zip_iterator(thrust::make_tuple(keys1_in + N, keys2_in + N));
   auto begin_keys_out = thrust::make_zip_iterator(thrust::make_tuple(keys1_out,    keys2_out   ));
   thrust::equal_to< thrust::tuple<T1, T2> > pred;
   thrust::plus<T3> func;

   auto new_end = HYPRE_THRUST_CALL(reduce_by_key, begin_keys_in, end_keys_in, vals_in, begin_keys_out, vals_out, pred, func);

   return new_end.second - vals_out;
}

template HYPRE_Int hypreDevice_ReduceByTupleKey(HYPRE_Int N, HYPRE_Int *keys1_in, HYPRE_Int *keys2_in, HYPRE_Complex *vals_in, HYPRE_Int *keys1_out, HYPRE_Int *keys2_out, HYPRE_Complex *vals_out);

#endif // #if defined(HYPRE_USING_CUDA)  || defined(HYPRE_USING_HIP)

#if defined(HYPRE_USING_CUSPARSE)
/*
 * @brief Determines the associated CudaDataType for the HYPRE_Complex typedef
 * @return Returns cuda data type corresponding with HYPRE_Complex
 *
 * @todo Should be known compile time
 * @todo Support more sizes
 * @todo Support complex
 * @warning Only works for Single and Double precision
 * @note Perhaps some typedefs should be added where HYPRE_Complex is typedef'd
 */
cudaDataType
hypre_HYPREComplexToCudaDataType()
{
   /*
   if (sizeof(char)*CHAR_BIT != 8)
   {
      hypre_error_w_msg(HYPRE_ERROR_GENERIC, "ERROR:  Unsupported char size");
      hypre_assert(false);
   }
   */
#if defined(HYPRE_COMPLEX)
   return CUDA_C_64F;
#else
#if defined(HYPRE_SINGLE)
   hypre_assert(sizeof(HYPRE_Complex) == 4);
   return CUDA_R_32F;
#elif defined(HYPRE_LONG_DOUBLE)
#error "Long Double is not supported on GPUs"
#else
   hypre_assert(sizeof(HYPRE_Complex) == 8);
   return CUDA_R_64F;
#endif
#endif // #if defined(HYPRE_COMPLEX)
}

/*
 * @brief Determines the associated cusparseIndexType_t for the HYPRE_Int typedef
 */
cusparseIndexType_t
hypre_HYPREIntToCusparseIndexType()
{
   /*
   if(sizeof(char)*CHAR_BIT!=8)
   {
      hypre_error_w_msg(HYPRE_ERROR_GENERIC, "ERROR:  Unsupported char size");
      hypre_assert(false);
   }
   */

#if defined(HYPRE_BIGINT)
   hypre_assert(sizeof(HYPRE_Int) == 8);
   return CUSPARSE_INDEX_64I;
#else
   hypre_assert(sizeof(HYPRE_Int) == 4);
   return CUSPARSE_INDEX_32I;
#endif
}
#endif // #if defined(HYPRE_USING_CUSPARSE)

#if defined(HYPRE_USING_GPU)

#if defined(HYPRE_USING_DEVICE_OPENMP)
cudaStream_t
#elif defined(HYPRE_USING_CUDA)
cudaStream_t
#elif defined(HYPRE_USING_HIP)
hipStream_t
#elif defined(HYPRE_USING_SYCL)
sycl::queue*
#endif
hypre_DeviceDataStream(hypre_DeviceData *data, HYPRE_Int i)
{
#if defined(HYPRE_USING_DEVICE_OPENMP)
   cudaStream_t stream = 0;
#elif defined(HYPRE_USING_CUDA)
   cudaStream_t stream = 0;
#elif defined(HYPRE_USING_HIP)
   hipStream_t stream = 0;
#elif defined(HYPRE_USING_SYCL)
   sycl::queue   *stream = NULL;
   if (i >= HYPRE_MAX_NUM_STREAMS)
   {
      hypre_printf("SYCL queue %d exceeds the max number %d\n",
                   i, HYPRE_MAX_NUM_STREAMS);
      return NULL;
   }
   if (data->streams[i])
   {
      return data->streams[i];
   }
   else
   {
      auto sycl_asynchandler = [] (sycl::exception_list exceptions) 
      {
         for (std::exception_ptr const& e : exceptions) 
         {
            try
            {
               std::rethrow_exception(e);
            }
            catch (sycl::exception const& ex)
            {
               std::cout << "Caught asynchronous SYCL exception:" << std::endl
               << ex.what() << ", SYCL code: " << ex.code() << std::endl;
            }
         }
      };

      sycl::device*  syclDev   = data->device;
      sycl::context  syclctxt  = sycl::context(*syclDev, sycl_asynchandler);
      stream = new sycl::queue(syclctxt, *syclDev, sycl::property_list{sycl::property::queue::in_order{}});
      data->streams[i] = stream;
   }
#endif

#if defined(HYPRE_USING_CUDA_STREAMS)
   if (i >= HYPRE_MAX_NUM_STREAMS)
   {
      /* return the default stream, i.e., the NULL stream */
      /*
      hypre_printf("CUDA stream %d exceeds the max number %d\n",
                   i, HYPRE_MAX_NUM_STREAMS);
      */
      return NULL;
   }

   if (data->streams[i])
   {
      return data->streams[i];
   }

#if defined(HYPRE_USING_DEVICE_OPENMP)
   HYPRE_CUDA_CALL(cudaStreamCreateWithFlags(&stream, cudaStreamDefault));
#elif defined(HYPRE_USING_CUDA)
   //HYPRE_CUDA_CALL(cudaStreamCreateWithFlags(&stream,cudaStreamNonBlocking));
   HYPRE_CUDA_CALL(cudaStreamCreateWithFlags(&stream, cudaStreamDefault));
#elif defined(HYPRE_USING_HIP)
   HYPRE_HIP_CALL(hipStreamCreateWithFlags(&stream, hipStreamDefault));
#endif

   data->streams[i] = stream;
#endif

   return stream;
}

#if defined(HYPRE_USING_DEVICE_OPENMP)
cudaStream_t
#elif defined(HYPRE_USING_CUDA)
cudaStream_t
#elif defined(HYPRE_USING_HIP)
hipStream_t
#elif defined(HYPRE_USING_SYCL)
sycl::queue*
#endif
hypre_DeviceDataComputeStream(hypre_DeviceData *data)
{
   return hypre_DeviceDataStream(data, hypre_DeviceDataComputeStreamNum(data));
}

#if defined(HYPRE_USING_CURAND)
curandGenerator_t
hypre_DeviceDataCurandGenerator(hypre_DeviceData *data)
{
   if (data->curand_generator)
   {
      return data->curand_generator;
   }

   curandGenerator_t gen;
   HYPRE_CURAND_CALL( curandCreateGenerator(&gen, CURAND_RNG_PSEUDO_DEFAULT) );
   HYPRE_CURAND_CALL( curandSetPseudoRandomGeneratorSeed(gen, 1234ULL) );
   HYPRE_CURAND_CALL( curandSetStream(gen, hypre_DeviceDataComputeStream(data)) );

   data->curand_generator = gen;

   return gen;
}

/* T = float or hypre_double */
template <typename T>
HYPRE_Int
hypre_CurandUniform_core( HYPRE_Int          n,
                          T                 *urand,
                          HYPRE_Int          set_seed,
                          hypre_ulonglongint seed,
                          HYPRE_Int          set_offset,
                          hypre_ulonglongint offset)
{
   curandGenerator_t gen = hypre_HandleCurandGenerator(hypre_handle());

   if (set_seed)
   {
      HYPRE_CURAND_CALL( curandSetPseudoRandomGeneratorSeed(gen, seed) );
   }

   if (set_offset)
   {
      HYPRE_CURAND_CALL( curandSetGeneratorOffset(gen, offset) );
   }

   if (sizeof(T) == sizeof(hypre_double))
   {
      HYPRE_CURAND_CALL( curandGenerateUniformDouble(gen, (hypre_double *) urand, n) );
   }
   else if (sizeof(T) == sizeof(float))
   {
      HYPRE_CURAND_CALL( curandGenerateUniform(gen, (float *) urand, n) );
   }

   return hypre_error_flag;
}
#endif /* #if defined(HYPRE_USING_CURAND) */

#if defined(HYPRE_USING_ROCRAND)
rocrand_generator
hypre_CudaDataCurandGenerator(hypre_CudaData *data)
{
   if (data->curand_generator)
   {
      return data->curand_generator;
   }

   rocrand_generator gen;
   HYPRE_ROCRAND_CALL( rocrand_create_generator(&gen, ROCRAND_RNG_PSEUDO_DEFAULT) );
   HYPRE_ROCRAND_CALL( rocrand_set_seed(gen, 1234ULL) );
   HYPRE_ROCRAND_CALL( rocrand_set_stream(gen, hypre_CudaDataCudaComputeStream(data)) );

   data->curand_generator = gen;

   return gen;
}

template <typename T>
HYPRE_Int
hypre_CurandUniform_core( HYPRE_Int          n,
                          T                 *urand,
                          HYPRE_Int          set_seed,
                          hypre_ulonglongint seed,
                          HYPRE_Int          set_offset,
                          hypre_ulonglongint offset)
{
   hypre_GpuProfilingPushRange("hypre_CurandUniform_core");

   rocrand_generator gen = hypre_HandleCurandGenerator(hypre_handle());

   if (set_seed)
   {
      HYPRE_ROCRAND_CALL( rocrand_set_seed(gen, seed) );
   }

   if (set_offset)
   {
      HYPRE_ROCRAND_CALL( rocrand_set_offset(gen, offset) );
   }

   if (sizeof(T) == sizeof(hypre_double))
   {
      HYPRE_ROCRAND_CALL( rocrand_generate_uniform_double(gen, (hypre_double *) urand, n) );
   }
   else if (sizeof(T) == sizeof(float))
   {
      HYPRE_ROCRAND_CALL( rocrand_generate_uniform(gen, (float *) urand, n) );
   }

   hypre_GpuProfilingPopRange();

   return hypre_error_flag;
}
#endif /* #if defined(HYPRE_USING_ROCRAND) */

#if defined(HYPRE_USING_CURAND) || defined(HYPRE_USING_ROCRAND)

HYPRE_Int
hypre_CurandUniform( HYPRE_Int          n,
                     HYPRE_Real        *urand,
                     HYPRE_Int          set_seed,
                     hypre_ulonglongint seed,
                     HYPRE_Int          set_offset,
                     hypre_ulonglongint offset)
{
   return hypre_CurandUniform_core(n, urand, set_seed, seed, set_offset, offset);
}

HYPRE_Int
hypre_CurandUniformSingle( HYPRE_Int          n,
                           float             *urand,
                           HYPRE_Int          set_seed,
                           hypre_ulonglongint seed,
                           HYPRE_Int          set_offset,
                           hypre_ulonglongint offset)
{
   return hypre_CurandUniform_core(n, urand, set_seed, seed, set_offset, offset);
}

#endif /* #if defined(HYPRE_USING_CURAND) || defined(HYPRE_USING_ROCRAND) */

#if defined(HYPRE_USING_CUBLAS)
cublasHandle_t
hypre_DeviceDataCublasHandle(hypre_DeviceData *data)
{
   if (data->cublas_handle)
   {
      return data->cublas_handle;
   }

   cublasHandle_t handle;
   HYPRE_CUBLAS_CALL( cublasCreate(&handle) );

   HYPRE_CUBLAS_CALL( cublasSetStream(handle, hypre_DeviceDataComputeStream(data)) );

   data->cublas_handle = handle;

   return handle;
}
#endif

#if defined(HYPRE_USING_CUSPARSE)
cusparseHandle_t
hypre_DeviceDataCusparseHandle(hypre_DeviceData *data)
{
   if (data->cusparse_handle)
   {
      return data->cusparse_handle;
   }

   cusparseHandle_t handle;
   HYPRE_CUSPARSE_CALL( cusparseCreate(&handle) );

   HYPRE_CUSPARSE_CALL( cusparseSetStream(handle, hypre_DeviceDataComputeStream(data)) );

   data->cusparse_handle = handle;

   return handle;
}
#endif // defined(HYPRE_USING_CUSPARSE)


#if defined(HYPRE_USING_ROCSPARSE)
rocsparse_handle
hypre_DeviceDataCusparseHandle(hypre_DeviceData *data)
{
   if (data->cusparse_handle)
   {
      return data->cusparse_handle;
   }

   rocsparse_handle handle;
   HYPRE_ROCSPARSE_CALL( rocsparse_create_handle(&handle) );

   HYPRE_ROCSPARSE_CALL( rocsparse_set_stream(handle, hypre_DeviceDataComputeStream(data)) );

   data->cusparse_handle = handle;

   return handle;
}
#endif // defined(HYPRE_USING_ROCSPARSE)



hypre_DeviceData*
hypre_DeviceDataCreate()
{
   hypre_DeviceData *data = hypre_CTAlloc(hypre_DeviceData, 1, HYPRE_MEMORY_HOST);

#if defined(HYPRE_USING_SYCL)
   hypre_DeviceDataDevice(data)            = nullptr;
<<<<<<< HEAD
=======

   hypre_DeviceDataDeviceMaxWorkGroupSize(data) = hypre_DeviceDataDevice(data)->get_info<sycl::info::device::max_work_group_size>();
>>>>>>> 029ad42b
#else
   hypre_DeviceDataDevice(data)            = 0;
#endif
   hypre_DeviceDataComputeStreamNum(data)  = 0;

   /* SpGeMM */
#if defined(HYPRE_USING_CUSPARSE) || defined(HYPRE_USING_ROCSPARSE)
   hypre_DeviceDataSpgemmUseCusparse(data) = 1;
#else
   hypre_DeviceDataSpgemmUseCusparse(data) = 0;
#endif

   hypre_DeviceDataSpgemmAlgorithm(data)                = 1;
   /* 1: naive overestimate, 2: naive underestimate, 3: Cohen's algorithm */
   hypre_DeviceDataSpgemmRownnzEstimateMethod(data)     = 3;
   hypre_DeviceDataSpgemmRownnzEstimateNsamples(data)   = 32;
   hypre_DeviceDataSpgemmRownnzEstimateMultFactor(data) = 1.5;
   hypre_DeviceDataSpgemmHashType(data)                 = 'D';

   /* pmis */
#if defined(HYPRE_USING_CURAND) || defined(HYPRE_USING_ROCRAND)
   hypre_CudaDataUseGpuRand(data) = 1;
#else
   hypre_DeviceDataUseGpuRand(data) = 0;
#endif

   /* device pool */
#ifdef HYPRE_USING_DEVICE_POOL
   hypre_DeviceDataCubBinGrowth(data)      = 8u;
   hypre_DeviceDataCubMinBin(data)         = 1u;
   hypre_DeviceDataCubMaxBin(data)         = (hypre_uint) -1;
   hypre_DeviceDataCubMaxCachedBytes(data) = (size_t) -1;
   hypre_DeviceDataCubDevAllocator(data)   = NULL;
   hypre_DeviceDataCubUvmAllocator(data)   = NULL;
#endif

   return data;
}

void
hypre_DeviceDataDestroy(hypre_DeviceData *data)
{
   if (!data)
   {
      return;
   }

   hypre_TFree(hypre_DeviceDataReduceBuffer(data),         HYPRE_MEMORY_DEVICE);
   hypre_TFree(hypre_DeviceDataStructCommRecvBuffer(data), HYPRE_MEMORY_DEVICE);
   hypre_TFree(hypre_DeviceDataStructCommSendBuffer(data), HYPRE_MEMORY_DEVICE);

#if defined(HYPRE_USING_CURAND)
   if (data->curand_generator)
   {
      HYPRE_CURAND_CALL( curandDestroyGenerator(data->curand_generator) );
   }
#endif

#if defined(HYPRE_USING_ROCRAND)
   if (data->curand_generator)
   {
      HYPRE_ROCRAND_CALL( rocrand_destroy_generator(data->curand_generator) );
   }
#endif

#if defined(HYPRE_USING_CUBLAS)
   if (data->cublas_handle)
   {
      HYPRE_CUBLAS_CALL( cublasDestroy(data->cublas_handle) );
   }
#endif

#if defined(HYPRE_USING_CUSPARSE) || defined(HYPRE_USING_ROCSPARSE)
   if (data->cusparse_handle)
   {
#if defined(HYPRE_USING_CUSPARSE)
      HYPRE_CUSPARSE_CALL( cusparseDestroy(data->cusparse_handle) );
#elif defined(HYPRE_USING_ROCSPARSE)
      HYPRE_ROCSPARSE_CALL( rocsparse_destroy_handle(data->cusparse_handle) );
#endif
   }
#endif // #if defined(HYPRE_USING_CUSPARSE) || defined(HYPRE_USING_ROCSPARSE)

   for (HYPRE_Int i = 0; i < HYPRE_MAX_NUM_STREAMS; i++)
   {
      if (data->streams[i])
      {
#if defined(HYPRE_USING_DEVICE_OPENMP)
         HYPRE_CUDA_CALL( cudaStreamDestroy(data->streams[i]) );
#elif defined(HYPRE_USING_CUDA)
         HYPRE_CUDA_CALL( cudaStreamDestroy(data->streams[i]) );
#elif defined(HYPRE_USING_HIP)
         HYPRE_HIP_CALL( hipStreamDestroy(data->streams[i]) );
#elif defined(HYPRE_USING_SYCL)
         delete data->streams[i];
         data->streams[i] = nullptr;
#endif
      }
   }

#ifdef HYPRE_USING_DEVICE_POOL
   hypre_DeviceDataCubCachingAllocatorDestroy(data);
#endif

   hypre_TFree(data, HYPRE_MEMORY_HOST);
}

HYPRE_Int
hypre_SyncCudaDevice(hypre_Handle *hypre_handle)
{
#if defined(HYPRE_USING_DEVICE_OPENMP)
   HYPRE_CUDA_CALL( cudaDeviceSynchronize() );
#elif defined(HYPRE_USING_CUDA)
   HYPRE_CUDA_CALL( cudaDeviceSynchronize() );
#elif defined(HYPRE_USING_HIP)
   HYPRE_HIP_CALL( hipDeviceSynchronize() );
#endif
   return hypre_error_flag;
}

HYPRE_Int
hypre_ResetCudaDevice(hypre_Handle *hypre_handle)
{
#if defined(HYPRE_USING_CUDA)
   cudaDeviceReset();
#elif defined(HYPRE_USING_HIP)
   hipDeviceReset();
#endif
   return hypre_error_flag;
}

/* synchronize the Hypre compute stream
 * action: 0: set sync stream to false
 *         1: set sync stream to true
 *         2: restore sync stream to default
 *         3: return the current value of cuda_compute_stream_sync
 *         4: sync stream based on cuda_compute_stream_sync
 */
HYPRE_Int
hypre_SyncCudaComputeStream_core(HYPRE_Int     action,
                                 hypre_Handle *hypre_handle,
                                 HYPRE_Int    *cuda_compute_stream_sync_ptr)
{
   /* with UVM the default is to sync at kernel completions, since host is also able to
    * touch GPU memory */
#if defined(HYPRE_USING_UNIFIED_MEMORY)
   static const HYPRE_Int cuda_compute_stream_sync_default = 1;
#else
   static const HYPRE_Int cuda_compute_stream_sync_default = 0;
#endif

   /* this controls if synchronize the stream after computations */
   static HYPRE_Int cuda_compute_stream_sync = cuda_compute_stream_sync_default;

   switch (action)
   {
      case 0:
         cuda_compute_stream_sync = 0;
         break;
      case 1:
         cuda_compute_stream_sync = 1;
         break;
      case 2:
         cuda_compute_stream_sync = cuda_compute_stream_sync_default;
         break;
      case 3:
         *cuda_compute_stream_sync_ptr = cuda_compute_stream_sync;
         break;
      case 4:
#if defined(HYPRE_USING_DEVICE_OPENMP)
         HYPRE_CUDA_CALL( cudaDeviceSynchronize() );
#else
         if (cuda_compute_stream_sync)
         {
#if defined(HYPRE_USING_CUDA)
            HYPRE_CUDA_CALL( cudaStreamSynchronize(hypre_HandleComputeStream(hypre_handle)) );
#elif defined(HYPRE_USING_HIP)
            HYPRE_HIP_CALL( hipStreamSynchronize(hypre_HandleComputeStream(hypre_handle)) );
#endif
         }
#endif
         break;
      default:
         hypre_printf("hypre_SyncCudaComputeStream_core invalid action\n");
         hypre_error_in_arg(1);
   }

   return hypre_error_flag;
}

HYPRE_Int
hypre_SetSyncCudaCompute(HYPRE_Int action)
{
   /* convert to 1/0 */
   action = action != 0;
   hypre_SyncCudaComputeStream_core(action, NULL, NULL);

   return hypre_error_flag;
}

HYPRE_Int
hypre_RestoreSyncCudaCompute()
{
   hypre_SyncCudaComputeStream_core(2, NULL, NULL);

   return hypre_error_flag;
}

HYPRE_Int
hypre_GetSyncCudaCompute(HYPRE_Int *cuda_compute_stream_sync_ptr)
{
   hypre_SyncCudaComputeStream_core(3, NULL, cuda_compute_stream_sync_ptr);

   return hypre_error_flag;
}

HYPRE_Int
hypre_SyncCudaComputeStream(hypre_Handle *hypre_handle)
{
   hypre_SyncCudaComputeStream_core(4, hypre_handle, NULL);

   return hypre_error_flag;
}

#endif // #if defined(HYPRE_USING_GPU)


/* This function is supposed to be used in the test drivers to mimic
 * users' GPU binding approaches
 * It is supposed to be called before HYPRE_Init,
 * so that HYPRE_Init can get the wanted device id
 */
HYPRE_Int
hypre_bind_device( HYPRE_Int myid,
                   HYPRE_Int nproc,
                   MPI_Comm  comm )
{
#ifdef HYPRE_USING_GPU
   /* proc id (rank) on the running node */
   HYPRE_Int myNodeid;
   /* num of procs (size) on the node */
   HYPRE_Int NodeSize;
   /* num of devices seen */
   hypre_int nDevices;
   /* device id that want to bind */
   hypre_int device_id;

   hypre_MPI_Comm node_comm;
   hypre_MPI_Comm_split_type( comm, hypre_MPI_COMM_TYPE_SHARED,
                              myid, hypre_MPI_INFO_NULL, &node_comm );
   hypre_MPI_Comm_rank(node_comm, &myNodeid);
   hypre_MPI_Comm_size(node_comm, &NodeSize);
   hypre_MPI_Comm_free(&node_comm);

   /* get number of devices on this node */
   hypre_GetDeviceCount(&nDevices);

   /* set device */
   device_id = myNodeid % nDevices;
   hypre_SetDevice(device_id, NULL);

#if defined(HYPRE_DEBUG) && defined(HYPRE_PRINT_ERRORS)
   hypre_printf("Proc [global %d/%d, local %d/%d] can see %d GPUs and is running on %d\n",
                myid, nproc, myNodeid, NodeSize, nDevices, device_id);
#endif

#endif /* #ifdef HYPRE_USING_GPU */

   return hypre_error_flag;
}
<|MERGE_RESOLUTION|>--- conflicted
+++ resolved
@@ -969,9 +969,9 @@
          }
       };
 
-      sycl::device*  syclDev   = data->device;
-      sycl::context  syclctxt  = sycl::context(*syclDev, sycl_asynchandler);
-      stream = new sycl::queue(syclctxt, *syclDev, sycl::property_list{sycl::property::queue::in_order{}});
+      sycl::device*  sycl_device   = data->device;
+      sycl::context  sycl_ctxt     = sycl::context(*sycl_device, sycl_asynchandler);
+      stream = new sycl::queue(sycl_ctxt, *sycl_device, sycl::property_list{sycl::property::queue::in_order{}});
       data->streams[i] = stream;
    }
 #endif
@@ -1228,11 +1228,6 @@
 
 #if defined(HYPRE_USING_SYCL)
    hypre_DeviceDataDevice(data)            = nullptr;
-<<<<<<< HEAD
-=======
-
-   hypre_DeviceDataDeviceMaxWorkGroupSize(data) = hypre_DeviceDataDevice(data)->get_info<sycl::info::device::max_work_group_size>();
->>>>>>> 029ad42b
 #else
    hypre_DeviceDataDevice(data)            = 0;
 #endif
@@ -1335,6 +1330,11 @@
 
 #ifdef HYPRE_USING_DEVICE_POOL
    hypre_DeviceDataCubCachingAllocatorDestroy(data);
+#endif
+
+#if defined(HYPRE_USING_SYCL)
+   delete data->device;
+   data->device = nullptr;
 #endif
 
    hypre_TFree(data, HYPRE_MEMORY_HOST);
