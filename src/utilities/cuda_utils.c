/******************************************************************************
 * Copyright 1998-2019 Lawrence Livermore National Security, LLC and other
 * HYPRE Project Developers. See the top-level COPYRIGHT file for details.
 *
 * SPDX-License-Identifier: (Apache-2.0 OR MIT)
 ******************************************************************************/

#include "_hypre_utilities.h"
#include "_hypre_utilities.hpp"

#if defined(HYPRE_USING_CUDA) || defined(HYPRE_USING_HIP)

/*
 * The architecture identification macro __CUDA_ARCH__ is assigned a three-digit value string xy0
 * (ending in a literal 0) during each nvcc compilation stage 1 that compiles for compute_xy.
 * This macro can be used in the implementation of GPU functions for determining the virtual architecture
 * for which it is currently being compiled. The host code (the non-GPU code) must not depend on it.
 * Note that compute_XX refers to a PTX version and sm_XX refers to a cubin version.
*/
__global__ void
hypreCUDAKernel_CompileFlagSafetyCheck(hypre_int *cuda_arch_compile)
{
#if defined(__CUDA_ARCH__)
   cuda_arch_compile[0] = __CUDA_ARCH__;
#endif
}

/*
 * Assume this function is called inside HYPRE_Init(), at a place where we do not want to
 * activate memory pooling, so we do not use hypre's memory model to Alloc and Free.
 * See commented out code below (and do not delete)
*/
void hypre_CudaCompileFlagCheck()
{
  // This is really only defined for CUDA and not for HIP
#if defined(HYPRE_USING_CUDA)

   HYPRE_Int device = hypre_HandleCudaDevice(hypre_handle());

   struct cudaDeviceProp props;
   cudaGetDeviceProperties(&props, device);
   hypre_int cuda_arch_actual = props.major*100 + props.minor*10;
   hypre_int cuda_arch_compile = -1;
   dim3 gDim(1,1,1), bDim(1,1,1);

   hypre_int *cuda_arch_compile_d = NULL;
   //cuda_arch_compile_d = hypre_TAlloc(hypre_int, 1, HYPRE_MEMORY_DEVICE);
   HYPRE_CUDA_CALL( cudaMalloc(&cuda_arch_compile_d, sizeof(hypre_int)) );
   hypre_TMemcpy(cuda_arch_compile_d, &cuda_arch_compile, hypre_int, 1, HYPRE_MEMORY_DEVICE, HYPRE_MEMORY_HOST);
   HYPRE_CUDA_LAUNCH( hypreCUDAKernel_CompileFlagSafetyCheck, gDim, bDim, cuda_arch_compile_d );
   hypre_TMemcpy(&cuda_arch_compile, cuda_arch_compile_d, hypre_int, 1, HYPRE_MEMORY_HOST, HYPRE_MEMORY_DEVICE);
   //hypre_TFree(cuda_arch_compile_d, HYPRE_MEMORY_DEVICE);
   HYPRE_CUDA_CALL( cudaFree(cuda_arch_compile_d) );

   /* HYPRE_CUDA_CALL(cudaDeviceSynchronize()); */

   if (-1 == cuda_arch_compile)
   {
      hypre_error_w_msg(1, "hypre error: no proper cuda_arch found");
   }
   else if (cuda_arch_actual != cuda_arch_compile)
   {
      char msg[256];
      hypre_sprintf(msg, "hypre warning: Compile 'arch=compute_' does not match device arch %d", cuda_arch_actual);
      hypre_error_w_msg(1, msg);
      /*
      hypre_printf("%s\n", msg);
      hypre_MPI_Abort(hypre_MPI_COMM_WORLD, -1);
      */
   }

#endif // defined(HYPRE_USING_CUDA)
}

dim3
hypre_GetDefaultCUDABlockDimension()
{
   dim3 bDim(HYPRE_1D_BLOCK_SIZE, 1, 1);

   return bDim;
}

dim3
hypre_GetDefaultCUDAGridDimension( HYPRE_Int n,
                                   const char *granularity,
                                   dim3 bDim )
{
   HYPRE_Int num_blocks = 0;
   HYPRE_Int num_threads_per_block = bDim.x * bDim.y * bDim.z;

   if (granularity[0] == 't')
   {
      num_blocks = (n + num_threads_per_block - 1) / num_threads_per_block;
   }
   else if (granularity[0] == 'w')
   {
      HYPRE_Int num_warps_per_block = num_threads_per_block >> HYPRE_WARP_BITSHIFT;

      hypre_assert(num_warps_per_block * HYPRE_WARP_SIZE == num_threads_per_block);

      num_blocks = (n + num_warps_per_block - 1) / num_warps_per_block;
   }
   else
   {
      hypre_printf("Error %s %d: Unknown granularity !\n", __FILE__, __LINE__);
      hypre_assert(0);
   }

   dim3 gDim(num_blocks, 1, 1);

   return gDim;
}

/**
 * Get NNZ of each row in d_row_indices and stored the results in d_rownnz
 * All pointers are device pointers.
 * d_rownnz can be the same as d_row_indices
 */
__global__ void
hypreCUDAKernel_GetRowNnz(HYPRE_Int nrows, HYPRE_Int *d_row_indices, HYPRE_Int *d_diag_ia, HYPRE_Int *d_offd_ia,
                          HYPRE_Int *d_rownnz)
{
   const HYPRE_Int global_thread_id = hypre_cuda_get_grid_thread_id<1,1>();

   if (global_thread_id < nrows)
   {
      HYPRE_Int i;

      if (d_row_indices)
      {
         i = read_only_load(&d_row_indices[global_thread_id]);
      }
      else
      {
         i = global_thread_id;
      }

      d_rownnz[global_thread_id] = read_only_load(&d_diag_ia[i+1]) - read_only_load(&d_diag_ia[i]) +
                                   read_only_load(&d_offd_ia[i+1]) - read_only_load(&d_offd_ia[i]);
   }
}

/* special case: if d_row_indices == NULL, it means d_row_indices=[0,1,...,nrows-1] */
HYPRE_Int
hypreDevice_GetRowNnz(HYPRE_Int nrows, HYPRE_Int *d_row_indices, HYPRE_Int *d_diag_ia, HYPRE_Int *d_offd_ia,
                      HYPRE_Int *d_rownnz)
{
   const dim3 bDim = hypre_GetDefaultCUDABlockDimension();
   const dim3 gDim = hypre_GetDefaultCUDAGridDimension(nrows, "thread", bDim);

   /* trivial case */
   if (nrows <= 0)
   {
      return hypre_error_flag;
   }

   HYPRE_CUDA_LAUNCH( hypreCUDAKernel_GetRowNnz, gDim, bDim, nrows, d_row_indices, d_diag_ia, d_offd_ia, d_rownnz );

   return hypre_error_flag;
}

__global__ void
hypreCUDAKernel_CopyParCSRRows(HYPRE_Int      nrows,
                               HYPRE_Int     *d_row_indices,
                               HYPRE_Int      has_offd,
                               HYPRE_BigInt   first_col,
                               HYPRE_BigInt  *d_col_map_offd_A,
                               HYPRE_Int     *d_diag_i,
                               HYPRE_Int     *d_diag_j,
                               HYPRE_Complex *d_diag_a,
                               HYPRE_Int     *d_offd_i,
                               HYPRE_Int     *d_offd_j,
                               HYPRE_Complex *d_offd_a,
                               HYPRE_Int     *d_ib,
                               HYPRE_BigInt  *d_jb,
                               HYPRE_Complex *d_ab)
{
   const HYPRE_Int global_warp_id = hypre_cuda_get_grid_warp_id<1,1>();

   if (global_warp_id >= nrows)
   {
      return;
   }

   /* lane id inside the warp */
   const HYPRE_Int lane_id = hypre_cuda_get_lane_id<1>();
   HYPRE_Int i, j, k, p, row, istart, iend, bstart;

   /* diag part */
   if (lane_id < 2)
   {
      /* row index to work on */
      if (d_row_indices)
      {
         row = read_only_load(d_row_indices + global_warp_id);
      }
      else
      {
         row = global_warp_id;
      }
      /* start/end position of the row */
      j = read_only_load(d_diag_i + row + lane_id);
      /* start position of b */
      k = d_ib ? read_only_load(d_ib + global_warp_id) : 0;
   }
   istart = __shfl_sync(HYPRE_WARP_FULL_MASK, j, 0);
   iend   = __shfl_sync(HYPRE_WARP_FULL_MASK, j, 1);
   bstart = __shfl_sync(HYPRE_WARP_FULL_MASK, k, 0);

   p = bstart - istart;
   for (i = istart + lane_id; i < iend; i += HYPRE_WARP_SIZE)
   {
      d_jb[p+i] = read_only_load(d_diag_j + i) + first_col;
      if (d_ab)
      {
         d_ab[p+i] = read_only_load(d_diag_a + i);
      }
   }

   if (!has_offd)
   {
      return;
   }

   /* offd part */
   if (lane_id < 2)
   {
      j = read_only_load(d_offd_i + row + lane_id);
   }
   bstart += iend - istart;
   istart = __shfl_sync(HYPRE_WARP_FULL_MASK, j, 0);
   iend   = __shfl_sync(HYPRE_WARP_FULL_MASK, j, 1);

   p = bstart - istart;
   for (i = istart + lane_id; i < iend; i += HYPRE_WARP_SIZE)
   {
      if (d_col_map_offd_A)
      {
         d_jb[p+i] = d_col_map_offd_A[read_only_load(d_offd_j + i)];
      }
      else
      {
         d_jb[p+i] = -1 - read_only_load(d_offd_j + i);
      }

      if (d_ab)
      {
         d_ab[p+i] = read_only_load(d_offd_a + i);
      }
   }
}

/* B = A(row_indices, :) */
/* Note: d_ib is an input vector that contains row ptrs,
 *       i.e., start positions where to put the rows in d_jb and d_ab.
 *       The col indices in B are global indices, i.e., BigJ
 *       of length (nrows + 1) or nrow (without the last entry, nnz) */
/* Special cases:
 *    if d_row_indices == NULL, it means d_row_indices=[0,1,...,nrows-1]
 *    If col_map_offd_A == NULL, use (-1 - d_offd_j) as column id
 *    If nrows == 1 and d_ib == NULL, it means d_ib[0] = 0 */
HYPRE_Int
hypreDevice_CopyParCSRRows(HYPRE_Int      nrows,
                           HYPRE_Int     *d_row_indices,
                           HYPRE_Int      job,
                           HYPRE_Int      has_offd,
                           HYPRE_BigInt   first_col,
                           HYPRE_BigInt  *d_col_map_offd_A,
                           HYPRE_Int     *d_diag_i,
                           HYPRE_Int     *d_diag_j,
                           HYPRE_Complex *d_diag_a,
                           HYPRE_Int     *d_offd_i,
                           HYPRE_Int     *d_offd_j,
                           HYPRE_Complex *d_offd_a,
                           HYPRE_Int     *d_ib,
                           HYPRE_BigInt  *d_jb,
                           HYPRE_Complex *d_ab)
{
   /* trivial case */
   if (nrows <= 0)
   {
      return hypre_error_flag;
   }

   hypre_assert(!(nrows > 1 && d_ib == NULL));

   const dim3 bDim = hypre_GetDefaultCUDABlockDimension();
   const dim3 gDim = hypre_GetDefaultCUDAGridDimension(nrows, "warp", bDim);

   /*
   if (job == 2)
   {
   }
   */

   HYPRE_CUDA_LAUNCH( hypreCUDAKernel_CopyParCSRRows, gDim, bDim,
                      nrows, d_row_indices, has_offd, first_col, d_col_map_offd_A,
                      d_diag_i, d_diag_j, d_diag_a,
                      d_offd_i, d_offd_j, d_offd_a,
                      d_ib, d_jb, d_ab );

   return hypre_error_flag;
}

HYPRE_Int
hypreDevice_IntegerReduceSum(HYPRE_Int n, HYPRE_Int *d_i)
{
   return HYPRE_THRUST_CALL(reduce, d_i, d_i + n);
}

HYPRE_Int
hypreDevice_IntegerInclusiveScan(HYPRE_Int n, HYPRE_Int *d_i)
{
   HYPRE_THRUST_CALL(inclusive_scan, d_i, d_i + n, d_i);

   return hypre_error_flag;
}

HYPRE_Int
hypreDevice_IntegerExclusiveScan(HYPRE_Int n, HYPRE_Int *d_i)
{
   HYPRE_THRUST_CALL(exclusive_scan, d_i, d_i + n, d_i);

   return hypre_error_flag;
}

HYPRE_Int
hypreDevice_Scalen(HYPRE_Complex *d_x, size_t n, HYPRE_Complex v)
{
   HYPRE_THRUST_CALL( transform, d_x, d_x + n, d_x, v * _1 );

   return hypre_error_flag;
}

HYPRE_Int
hypreDevice_Filln(HYPRE_Complex *d_x, size_t n, HYPRE_Complex v)
{
   HYPRE_THRUST_CALL( fill_n, d_x, n, v);

   return hypre_error_flag;
}

HYPRE_Int
hypreDevice_BigIntFilln(HYPRE_BigInt *d_x, size_t n, HYPRE_BigInt v)
{
   HYPRE_THRUST_CALL( fill_n, d_x, n, v);

   return hypre_error_flag;
}

struct hypre_empty_row_functor
{
   // This is needed for clang
   typedef bool result_type;

   __device__
   bool operator()(const thrust::tuple<HYPRE_Int, HYPRE_Int>& t) const
   {
      const HYPRE_Int a = thrust::get<0>(t);
      const HYPRE_Int b = thrust::get<1>(t);

      return a != b;
   }
};

HYPRE_Int*
hypreDevice_CsrRowPtrsToIndices(HYPRE_Int nrows, HYPRE_Int nnz, HYPRE_Int *d_row_ptr)
{
   /* trivial case */
   if (nrows <= 0 || nnz <= 0)
   {
      return NULL;
   }

   HYPRE_Int *d_row_ind = hypre_TAlloc(HYPRE_Int, nnz, HYPRE_MEMORY_DEVICE);

   hypreDevice_CsrRowPtrsToIndices_v2(nrows, nnz, d_row_ptr, d_row_ind);

   return d_row_ind;
}

HYPRE_Int
hypreDevice_CsrRowPtrsToIndices_v2(HYPRE_Int nrows, HYPRE_Int nnz, HYPRE_Int *d_row_ptr, HYPRE_Int *d_row_ind)
{
   /* trivial case */
   if (nrows <= 0 || nnz <= 0)
   {
      return hypre_error_flag;
   }

   HYPRE_THRUST_CALL( fill, d_row_ind, d_row_ind + nnz, 0 );

   HYPRE_THRUST_CALL( scatter_if,
                      thrust::counting_iterator<HYPRE_Int>(0),
                      thrust::counting_iterator<HYPRE_Int>(nrows),
                      d_row_ptr,
                      thrust::make_transform_iterator( thrust::make_zip_iterator(thrust::make_tuple(d_row_ptr, d_row_ptr+1)),
                                                       hypre_empty_row_functor() ),
                      d_row_ind );

   HYPRE_THRUST_CALL( inclusive_scan, d_row_ind, d_row_ind + nnz, d_row_ind, thrust::maximum<HYPRE_Int>());

   return hypre_error_flag;
}

/* Input: d_row_num, of size nrows, contains the rows indices that can be BigInt or Int
 * Output: d_row_ind */
template <typename T>
HYPRE_Int
hypreDevice_CsrRowPtrsToIndicesWithRowNum(HYPRE_Int nrows, HYPRE_Int nnz, HYPRE_Int *d_row_ptr, T *d_row_num, T *d_row_ind)
{
   /* trivial case */
   if (nrows <= 0)
   {
      return hypre_error_flag;
   }

   HYPRE_Int *map = hypre_TAlloc(HYPRE_Int, nnz, HYPRE_MEMORY_DEVICE);

   hypreDevice_CsrRowPtrsToIndices_v2(nrows, nnz, d_row_ptr, map);

   HYPRE_THRUST_CALL(gather, map, map + nnz, d_row_num, d_row_ind);

   hypre_TFree(map, HYPRE_MEMORY_DEVICE);

   return hypre_error_flag;
}

template HYPRE_Int hypreDevice_CsrRowPtrsToIndicesWithRowNum(HYPRE_Int nrows, HYPRE_Int nnz, HYPRE_Int *d_row_ptr, HYPRE_Int *d_row_num, HYPRE_Int *d_row_ind);
#if defined(HYPRE_MIXEDINT)
template HYPRE_Int hypreDevice_CsrRowPtrsToIndicesWithRowNum(HYPRE_Int nrows, HYPRE_Int nnz, HYPRE_Int *d_row_ptr, HYPRE_BigInt *d_row_num, HYPRE_BigInt *d_row_ind);
#endif

HYPRE_Int*
hypreDevice_CsrRowIndicesToPtrs(HYPRE_Int nrows, HYPRE_Int nnz, HYPRE_Int *d_row_ind)
{
   HYPRE_Int *d_row_ptr = hypre_TAlloc(HYPRE_Int, nrows+1, HYPRE_MEMORY_DEVICE);

   HYPRE_THRUST_CALL( lower_bound,
                      d_row_ind, d_row_ind + nnz,
                      thrust::counting_iterator<HYPRE_Int>(0),
                      thrust::counting_iterator<HYPRE_Int>(nrows+1),
                      d_row_ptr);

   return d_row_ptr;
}

HYPRE_Int
hypreDevice_CsrRowIndicesToPtrs_v2(HYPRE_Int nrows, HYPRE_Int nnz, HYPRE_Int *d_row_ind, HYPRE_Int *d_row_ptr)
{
   HYPRE_THRUST_CALL( lower_bound,
                      d_row_ind, d_row_ind + nnz,
                      thrust::counting_iterator<HYPRE_Int>(0),
                      thrust::counting_iterator<HYPRE_Int>(nrows+1),
                      d_row_ptr);

   return hypre_error_flag;
}

__global__ void
hypreCUDAKernel_ScatterAddTrivial(HYPRE_Int n, HYPRE_Real *x, HYPRE_Int *map, HYPRE_Real *y)
{
   for (HYPRE_Int i = 0; i < n; i++)
   {
      x[map[i]] += y[i];
   }
}

/* x[map[i]] += y[i], same index cannot appear more than once in map */
__global__ void
hypreCUDAKernel_ScatterAdd(HYPRE_Int n, HYPRE_Real *x, HYPRE_Int *map, HYPRE_Real *y)
{
   HYPRE_Int global_thread_id = hypre_cuda_get_grid_thread_id<1,1>();

   if (global_thread_id < n)
   {
      x[map[global_thread_id]] += y[global_thread_id];
   }
}

/* Generalized Scatter-and-Add
 * for i = 0 : ny-1, x[map[i]] += y[i];
 * Note: An index is allowed to appear more than once in map
 *       Content in y will be destroyed
 *       When work != NULL, work is at least of size [2*sizeof(HYPRE_Int)+sizeof(HYPRE_Complex)]*ny
 */
HYPRE_Int
hypreDevice_GenScatterAdd(HYPRE_Real *x, HYPRE_Int ny, HYPRE_Int *map, HYPRE_Real *y, char *work)
{
   if (ny <= 0)
   {
      return hypre_error_flag;
   }

   if (ny <= 2)
   {
      /* trivial cases, n = 1, 2 */
      dim3 bDim = 1;
      dim3 gDim = 1;
      HYPRE_CUDA_LAUNCH( hypreCUDAKernel_ScatterAddTrivial, gDim, bDim, ny, x, map, y );
   }
   else
   {
      /* general cases */
      HYPRE_Int *map2, *reduced_map, reduced_n;
      HYPRE_Real *reduced_y;

      if (work)
      {
         map2 = (HYPRE_Int *) work;
         reduced_map = map2 + ny;
         reduced_y = (HYPRE_Real *) (reduced_map + ny);
      }
      else
      {
         map2        = hypre_TAlloc(HYPRE_Int,  ny, HYPRE_MEMORY_DEVICE);
         reduced_map = hypre_TAlloc(HYPRE_Int,  ny, HYPRE_MEMORY_DEVICE);
         reduced_y   = hypre_TAlloc(HYPRE_Real, ny, HYPRE_MEMORY_DEVICE);
      }

      hypre_TMemcpy(map2, map, HYPRE_Int, ny, HYPRE_MEMORY_DEVICE, HYPRE_MEMORY_DEVICE);

      HYPRE_THRUST_CALL(sort_by_key, map2, map2 + ny, y);

      thrust::pair<HYPRE_Int*, HYPRE_Real*> new_end = HYPRE_THRUST_CALL( reduce_by_key,
                                                                         map2,
                                                                         map2 + ny,
                                                                         y,
                                                                         reduced_map,
                                                                         reduced_y );

      reduced_n = new_end.first - reduced_map;

      hypre_assert(reduced_n == new_end.second - reduced_y);

      dim3 bDim = hypre_GetDefaultCUDABlockDimension();
      dim3 gDim = hypre_GetDefaultCUDAGridDimension(reduced_n, "thread", bDim);

      HYPRE_CUDA_LAUNCH( hypreCUDAKernel_ScatterAdd, gDim, bDim,
                         reduced_n, x, reduced_map, reduced_y );

      if (!work)
      {
         hypre_TFree(map2, HYPRE_MEMORY_DEVICE);
         hypre_TFree(reduced_map, HYPRE_MEMORY_DEVICE);
         hypre_TFree(reduced_y, HYPRE_MEMORY_DEVICE);
      }
   }

   return hypre_error_flag;
}

/* x[map[i]] = v */
template <typename T>
__global__ void
hypreCUDAKernel_ScatterConstant(T *x, HYPRE_Int n, HYPRE_Int *map, T v)
{
   HYPRE_Int global_thread_id = hypre_cuda_get_grid_thread_id<1,1>();

   if (global_thread_id < n)
   {
      x[map[global_thread_id]] = v;
   }
}

/* x[map[i]] = v
 * n is length of map
 * TODO: thrust? */
template <typename T>
HYPRE_Int
hypreDevice_ScatterConstant(T *x, HYPRE_Int n, HYPRE_Int *map, T v)
{
   /* trivial case */
   if (n <= 0)
   {
      return hypre_error_flag;
   }

   dim3 bDim = hypre_GetDefaultCUDABlockDimension();
   dim3 gDim = hypre_GetDefaultCUDAGridDimension(n, "thread", bDim);

   HYPRE_CUDA_LAUNCH( hypreCUDAKernel_ScatterConstant, gDim, bDim, x, n, map, v );

   return hypre_error_flag;
}

template HYPRE_Int hypreDevice_ScatterConstant(HYPRE_Int     *x, HYPRE_Int n, HYPRE_Int *map, HYPRE_Int     v);
template HYPRE_Int hypreDevice_ScatterConstant(HYPRE_Complex *x, HYPRE_Int n, HYPRE_Int *map, HYPRE_Complex v);

__global__ void
hypreCUDAKernel_IVAXPY(HYPRE_Int n, HYPRE_Complex *a, HYPRE_Complex *x, HYPRE_Complex *y)
{
   HYPRE_Int i = hypre_cuda_get_grid_thread_id<1,1>();

   if (i < n)
   {
      y[i] += x[i] / a[i];
   }
}

/* Inverse Vector AXPY: y[i] = x[i] / a[i] + y[i] */
HYPRE_Int
hypreDevice_IVAXPY(HYPRE_Int n, HYPRE_Complex *a, HYPRE_Complex *x, HYPRE_Complex *y)
{
   /* trivial case */
   if (n <= 0)
   {
      return hypre_error_flag;
   }

   dim3 bDim = hypre_GetDefaultCUDABlockDimension();
   dim3 gDim = hypre_GetDefaultCUDAGridDimension(n, "thread", bDim);

   HYPRE_CUDA_LAUNCH( hypreCUDAKernel_IVAXPY, gDim, bDim, n, a, x, y );

   return hypre_error_flag;
}

__global__ void
hypreCUDAKernel_IVAXPYMarked(HYPRE_Int n, HYPRE_Complex *a, HYPRE_Complex *x, HYPRE_Complex *y, HYPRE_Int *marker, HYPRE_Int marker_val)
{
   HYPRE_Int i = hypre_cuda_get_grid_thread_id<1,1>();

   if (i < n)
   {
      if (marker[i] == marker_val)
      {
         y[i] += x[i] / a[i];
      }         
   }
}

/* Inverse Vector AXPY: y[i] = x[i] / a[i] + y[i] */
HYPRE_Int
hypreDevice_IVAXPYMarked(HYPRE_Int n, HYPRE_Complex *a, HYPRE_Complex *x, HYPRE_Complex *y, HYPRE_Int *marker, HYPRE_Int marker_val)
{
   /* trivial case */
   if (n <= 0)
   {
      return hypre_error_flag;
   }

   dim3 bDim = hypre_GetDefaultCUDABlockDimension();
   dim3 gDim = hypre_GetDefaultCUDAGridDimension(n, "thread", bDim);

   HYPRE_CUDA_LAUNCH( hypreCUDAKernel_IVAXPYMarked, gDim, bDim, n, a, x, y, marker, marker_val );

   return hypre_error_flag;
}

__global__ void
hypreCUDAKernel_DiagScaleVector(HYPRE_Int n, HYPRE_Int *A_i, HYPRE_Complex *A_data, HYPRE_Complex *x, HYPRE_Complex beta, HYPRE_Complex *y)
{
   HYPRE_Int i = hypre_cuda_get_grid_thread_id<1,1>();

   if (i < n)
   {
      if (beta != 0.0)
      {
         y[i] = x[i] / A_data[A_i[i]] + beta * y[i];
      }
      else
      {
         y[i] = x[i] / A_data[A_i[i]];
      }
   }
}

/* y = diag(A) \ x + beta y
 * Note: Assume A_i[i] points to the ith diagonal entry of A */
HYPRE_Int
hypreDevice_DiagScaleVector(HYPRE_Int n, HYPRE_Int *A_i, HYPRE_Complex *A_data, HYPRE_Complex *x, HYPRE_Complex beta, HYPRE_Complex *y)
{
   /* trivial case */
   if (n <= 0)
   {
      return hypre_error_flag;
   }

   dim3 bDim = hypre_GetDefaultCUDABlockDimension();
   dim3 gDim = hypre_GetDefaultCUDAGridDimension(n, "thread", bDim);

   HYPRE_CUDA_LAUNCH( hypreCUDAKernel_DiagScaleVector, gDim, bDim, n, A_i, A_data, x, beta, y );

   return hypre_error_flag;
}

__global__ void
hypreCUDAKernel_DiagScaleVector2(HYPRE_Int n, HYPRE_Int *A_i, HYPRE_Complex *A_data, HYPRE_Complex *x, HYPRE_Complex beta, HYPRE_Complex *y, HYPRE_Complex *z)
{
   HYPRE_Int i = hypre_cuda_get_grid_thread_id<1,1>();

   if (i < n)
   {
      HYPRE_Complex t = x[i] / A_data[A_i[i]];
      y[i] = t;
      z[i] += beta*t;
   }
}

/* y = diag(A) \ x
 * z = beta * (diag(A) \ x) + z
 * Note: Assume A_i[i] points to the ith diagonal entry of A */
HYPRE_Int
hypreDevice_DiagScaleVector2(HYPRE_Int n, HYPRE_Int *A_i, HYPRE_Complex *A_data, HYPRE_Complex *x, HYPRE_Complex beta, HYPRE_Complex *y, HYPRE_Complex *z)
{
   /* trivial case */
   if (n <= 0)
   {
      return hypre_error_flag;
   }

   dim3 bDim = hypre_GetDefaultCUDABlockDimension();
   dim3 gDim = hypre_GetDefaultCUDAGridDimension(n, "thread", bDim);

   HYPRE_CUDA_LAUNCH( hypreCUDAKernel_DiagScaleVector2, gDim, bDim, n, A_i, A_data, x, beta, y, z );

   return hypre_error_flag;
}

__global__ void
hypreCUDAKernel_BigToSmallCopy(      HYPRE_Int*    __restrict__ tgt,
                               const HYPRE_BigInt* __restrict__ src,
                                     HYPRE_Int                  size)
{
   HYPRE_Int i = hypre_cuda_get_grid_thread_id<1,1>();

   if (i < size)
   {
      tgt[i] = src[i];
   }
}

HYPRE_Int
hypreDevice_BigToSmallCopy(HYPRE_Int *tgt, const HYPRE_BigInt *src, HYPRE_Int size)
{
   dim3 bDim = hypre_GetDefaultCUDABlockDimension();
   dim3 gDim = hypre_GetDefaultCUDAGridDimension(size, "thread", bDim);

   HYPRE_CUDA_LAUNCH( hypreCUDAKernel_BigToSmallCopy, gDim, bDim, tgt, src, size);

   return hypre_error_flag;
}


/* https://github.com/OrangeOwlSolutions/Thrust/blob/master/Sort_by_key_with_tuple_key.cu */
/* opt: 0, (a,b) < (a',b') iff a < a' or (a = a' and  b  <  b')  [normal tupe comp]
 *      1, (a,b) < (a',b') iff a < a' or (a = a' and |b| > |b'|) [used in dropping small entries]
 *      2, (a,b) < (a',b') iff a < a' or (a = a' and (b == a or b < b') and b' != a') [used in putting diagonal first]
 */
template <typename T1, typename T2, typename T3>
HYPRE_Int
hypreDevice_StableSortByTupleKey(HYPRE_Int N, T1 *keys1, T2 *keys2, T3 *vals, HYPRE_Int opt)
{
   auto begin_keys = thrust::make_zip_iterator(thrust::make_tuple(keys1,     keys2));
   auto end_keys   = thrust::make_zip_iterator(thrust::make_tuple(keys1 + N, keys2 + N));

   if (opt == 0)
   {
      HYPRE_THRUST_CALL(stable_sort_by_key, begin_keys, end_keys, vals, thrust::less< thrust::tuple<T1, T2> >());
   }
   else if (opt == 1)
   {
      HYPRE_THRUST_CALL(stable_sort_by_key, begin_keys, end_keys, vals, TupleComp2<T1,T2>());
   }
   else if (opt == 2)
   {
      HYPRE_THRUST_CALL(stable_sort_by_key, begin_keys, end_keys, vals, TupleComp3<T1,T2>());
   }

   return hypre_error_flag;
}

template HYPRE_Int hypreDevice_StableSortByTupleKey(HYPRE_Int N, HYPRE_Int *keys1, HYPRE_Int  *keys2, HYPRE_Int     *vals, HYPRE_Int opt);
template HYPRE_Int hypreDevice_StableSortByTupleKey(HYPRE_Int N, HYPRE_Int *keys1, HYPRE_Real *keys2, HYPRE_Int     *vals, HYPRE_Int opt);
template HYPRE_Int hypreDevice_StableSortByTupleKey(HYPRE_Int N, HYPRE_Int *keys1, HYPRE_Int  *keys2, HYPRE_Complex *vals, HYPRE_Int opt);

/* opt:
 *      0, (a,b) < (a',b') iff a < a' or (a = a' and  b  <  b')                       [normal tupe comp]
 *      2, (a,b) < (a',b') iff a < a' or (a = a' and (b == a or b < b') and b' != a') [used in assembly to put diagonal first]
 */
template <typename T1, typename T2, typename T3, typename T4>
HYPRE_Int
hypreDevice_StableSortTupleByTupleKey(HYPRE_Int N, T1 *keys1, T2 *keys2, T3 *vals1, T4 *vals2, HYPRE_Int opt)
{
   auto begin_keys = thrust::make_zip_iterator(thrust::make_tuple(keys1,     keys2));
   auto end_keys   = thrust::make_zip_iterator(thrust::make_tuple(keys1 + N, keys2 + N));
   auto begin_vals = thrust::make_zip_iterator(thrust::make_tuple(vals1,     vals2));

   if (opt == 0)
   {
      HYPRE_THRUST_CALL(stable_sort_by_key, begin_keys, end_keys, begin_vals, thrust::less< thrust::tuple<T1, T2> >());
   }
   else if (opt == 2)
   {
      HYPRE_THRUST_CALL(stable_sort_by_key, begin_keys, end_keys, begin_vals, TupleComp3<T1,T2>());
   }

   return hypre_error_flag;
}

template HYPRE_Int hypreDevice_StableSortTupleByTupleKey(HYPRE_Int N, HYPRE_Int *keys1, HYPRE_Int *keys2, char *vals1, HYPRE_Complex *vals2, HYPRE_Int opt);
#if defined(HYPRE_MIXEDINT)
template HYPRE_Int hypreDevice_StableSortTupleByTupleKey(HYPRE_Int N, HYPRE_BigInt *keys1, HYPRE_BigInt *keys2, char *vals1, HYPRE_Complex *vals2, HYPRE_Int opt);
#endif

template <typename T1, typename T2, typename T3>
HYPRE_Int
hypreDevice_ReduceByTupleKey(HYPRE_Int N, T1 *keys1_in,  T2 *keys2_in,  T3 *vals_in,
                                          T1 *keys1_out, T2 *keys2_out, T3 *vals_out)
{
   auto begin_keys_in  = thrust::make_zip_iterator(thrust::make_tuple(keys1_in,     keys2_in    ));
   auto end_keys_in    = thrust::make_zip_iterator(thrust::make_tuple(keys1_in + N, keys2_in + N));
   auto begin_keys_out = thrust::make_zip_iterator(thrust::make_tuple(keys1_out,    keys2_out   ));
   thrust::equal_to< thrust::tuple<T1, T2> > pred;
   thrust::plus<T3> func;

   auto new_end = HYPRE_THRUST_CALL(reduce_by_key, begin_keys_in, end_keys_in, vals_in, begin_keys_out, vals_out, pred, func);

   return new_end.second - vals_out;
}

template HYPRE_Int hypreDevice_ReduceByTupleKey(HYPRE_Int N, HYPRE_Int *keys1_in, HYPRE_Int *keys2_in, HYPRE_Complex *vals_in, HYPRE_Int *keys1_out, HYPRE_Int *keys2_out, HYPRE_Complex *vals_out);

#endif // #if defined(HYPRE_USING_CUDA)  || defined(HYPRE_USING_HIP)

#if defined(HYPRE_USING_CUSPARSE)
/*
 * @brief Determines the associated CudaDataType for the HYPRE_Complex typedef
 * @return Returns cuda data type corresponding with HYPRE_Complex
 *
 * @todo Should be known compile time
 * @todo Support more sizes
 * @todo Support complex
 * @warning Only works for Single and Double precision
 * @note Perhaps some typedefs should be added where HYPRE_Complex is typedef'd
 */
cudaDataType
hypre_HYPREComplexToCudaDataType()
{
   /*
   if (sizeof(char)*CHAR_BIT != 8)
   {
      hypre_error_w_msg(HYPRE_ERROR_GENERIC, "ERROR:  Unsupported char size");
      hypre_assert(false);
   }
   */
#if defined(HYPRE_COMPLEX)
   return CUDA_C_64F;
#else
#if defined(HYPRE_SINGLE)
   hypre_assert(sizeof(HYPRE_Complex) == 4);
   return CUDA_R_32F;
#elif defined(HYPRE_LONG_DOUBLE)
#error "Long Double is not supported on GPUs"
#else
   hypre_assert(sizeof(HYPRE_Complex) == 8);
   return CUDA_R_64F;
#endif
#endif // #if defined(HYPRE_COMPLEX)
}

/*
 * @brief Determines the associated cusparseIndexType_t for the HYPRE_Int typedef
 */
cusparseIndexType_t
hypre_HYPREIntToCusparseIndexType()
{
   /*
   if(sizeof(char)*CHAR_BIT!=8)
   {
      hypre_error_w_msg(HYPRE_ERROR_GENERIC, "ERROR:  Unsupported char size");
      hypre_assert(false);
   }
   */

#if defined(HYPRE_BIGINT)
   hypre_assert(sizeof(HYPRE_Int) == 8);
   return CUSPARSE_INDEX_64I;
#else
   hypre_assert(sizeof(HYPRE_Int) == 4);
   return CUSPARSE_INDEX_32I;
#endif
}
#endif // #if defined(HYPRE_USING_CUSPARSE)


/* CUDA/HIP stream */
#if defined(HYPRE_USING_CUDA) || defined(HYPRE_USING_HIP)

#if defined(HYPRE_USING_CUDA)
cudaStream_t
#elif defined(HYPRE_USING_HIP)
hipStream_t
#endif
hypre_CudaDataCudaStream(hypre_CudaData *data, HYPRE_Int i)
{
#if defined(HYPRE_USING_CUDA)
   cudaStream_t stream = 0;
#elif defined(HYPRE_USING_HIP)
   hipStream_t stream = 0;
#endif

#if defined(HYPRE_USING_CUDA_STREAMS)
   if (i >= HYPRE_MAX_NUM_STREAMS)
   {
      /* return the default stream, i.e., the NULL stream */
      /*
      hypre_printf("CUDA stream %d exceeds the max number %d\n",
                   i, HYPRE_MAX_NUM_STREAMS);
      */
      return NULL;
   }

   if (data->cuda_streams[i])
   {
      return data->cuda_streams[i];
   }

#if defined(HYPRE_USING_CUDA)
   //HYPRE_CUDA_CALL(cudaStreamCreateWithFlags(&stream,cudaStreamNonBlocking));
   HYPRE_CUDA_CALL(cudaStreamCreateWithFlags(&stream, cudaStreamDefault));
#elif defined(HYPRE_USING_HIP)
   HYPRE_HIP_CALL(hipStreamCreateWithFlags(&stream, hipStreamDefault));
#endif

   data->cuda_streams[i] = stream;
#endif

   return stream;
}

#if defined(HYPRE_USING_CUDA)
cudaStream_t
#elif defined(HYPRE_USING_HIP)
hipStream_t
#endif
hypre_CudaDataCudaComputeStream(hypre_CudaData *data)
{
   return hypre_CudaDataCudaStream(data,
                                   hypre_CudaDataCudaComputeStreamNum(data));
}

#endif // #if defined(HYPRE_USING_CUDA) || defined(HYPRE_USING_HIP)

/* synchronize the Hypre compute stream
 * action: 0: set sync stream to false
 *         1: set sync stream to true
 *         2: restore sync stream to default
 *         3: return the current value of cuda_compute_stream_sync
 *         4: sync stream based on cuda_compute_stream_sync
 */
HYPRE_Int
hypre_SyncCudaComputeStream_core(HYPRE_Int     action,
                                 hypre_Handle *hypre_handle,
                                 HYPRE_Int    *cuda_compute_stream_sync_ptr)
{
   /* with UVM the default is to sync at kernel completions, since host is also able to
    * touch GPU memory */
#if defined(HYPRE_USING_UNIFIED_MEMORY)
   static const HYPRE_Int cuda_compute_stream_sync_default = 1;
#else
   static const HYPRE_Int cuda_compute_stream_sync_default = 0;
#endif

   /* this controls if synchronize the stream after computations */
   static HYPRE_Int cuda_compute_stream_sync = cuda_compute_stream_sync_default;

   switch (action)
   {
      case 0:
         cuda_compute_stream_sync = 0;
         break;
      case 1:
         cuda_compute_stream_sync = 1;
         break;
      case 2:
         cuda_compute_stream_sync = cuda_compute_stream_sync_default;
         break;
      case 3:
         *cuda_compute_stream_sync_ptr = cuda_compute_stream_sync;
         break;
      case 4:
         if (cuda_compute_stream_sync)
         {
#if defined(HYPRE_USING_CUDA)
            HYPRE_CUDA_CALL( cudaStreamSynchronize(hypre_HandleCudaComputeStream(hypre_handle)) );
#elif defined(HYPRE_USING_HIP)
            HYPRE_HIP_CALL( hipStreamSynchronize(hypre_HandleCudaComputeStream(hypre_handle)) );
#endif
         }
         break;
      default:
         hypre_printf("hypre_SyncCudaComputeStream_core invalid action\n");
         hypre_error_in_arg(1);
   }

   return hypre_error_flag;
}

HYPRE_Int
hypre_SetSyncCudaCompute(HYPRE_Int action)
{
   /* convert to 1/0 */
   action = action != 0;
   hypre_SyncCudaComputeStream_core(action, NULL, NULL);

   return hypre_error_flag;
}

HYPRE_Int
hypre_RestoreSyncCudaCompute()
{
   hypre_SyncCudaComputeStream_core(2, NULL, NULL);

   return hypre_error_flag;
}

HYPRE_Int
hypre_GetSyncCudaCompute(HYPRE_Int *cuda_compute_stream_sync_ptr)
{
   hypre_SyncCudaComputeStream_core(3, NULL, cuda_compute_stream_sync_ptr);

   return hypre_error_flag;
}

HYPRE_Int
hypre_SyncCudaComputeStream(hypre_Handle *hypre_handle)
{
   hypre_SyncCudaComputeStream_core(4, hypre_handle, NULL);

   return hypre_error_flag;
}


#if defined(HYPRE_USING_CURAND)
curandGenerator_t
hypre_CudaDataCurandGenerator(hypre_CudaData *data)
{
   if (data->curand_generator)
   {
      return data->curand_generator;
   }

   curandGenerator_t gen;
   HYPRE_CURAND_CALL( curandCreateGenerator(&gen, CURAND_RNG_PSEUDO_DEFAULT) );
   HYPRE_CURAND_CALL( curandSetPseudoRandomGeneratorSeed(gen, 1234ULL) );
   HYPRE_CURAND_CALL( curandSetStream(gen, hypre_CudaDataCudaComputeStream(data)) );

   data->curand_generator = gen;

   return gen;
}

/* T = float or hypre_double */
template <typename T>
HYPRE_Int
hypre_CurandUniform_core( HYPRE_Int          n,
                          T                 *urand,
                          HYPRE_Int          set_seed,
                          hypre_ulonglongint seed,
                          HYPRE_Int          set_offset,
                          hypre_ulonglongint offset)
{
   curandGenerator_t gen = hypre_HandleCurandGenerator(hypre_handle());

   if (set_seed)
   {
      HYPRE_CURAND_CALL( curandSetPseudoRandomGeneratorSeed(gen, seed) );
   }

   if (set_offset)
   {
      HYPRE_CURAND_CALL( curandSetGeneratorOffset(gen, offset) );
   }

   if (sizeof(T) == sizeof(hypre_double))
   {
      HYPRE_CURAND_CALL( curandGenerateUniformDouble(gen, (hypre_double *) urand, n) );
   }
   else if (sizeof(T) == sizeof(float))
   {
      HYPRE_CURAND_CALL( curandGenerateUniform(gen, (float *) urand, n) );
   }

   return hypre_error_flag;
}
#endif /* #if defined(HYPRE_USING_CURAND) */

#if defined(HYPRE_USING_ROCRAND)
rocrand_generator
hypre_CudaDataCurandGenerator(hypre_CudaData *data)
{
   if (data->curand_generator)
   {
      return data->curand_generator;
   }

   rocrand_generator gen;
   HYPRE_ROCRAND_CALL( rocrand_create_generator(&gen, ROCRAND_RNG_PSEUDO_DEFAULT) );
   HYPRE_ROCRAND_CALL( rocrand_set_seed(gen, 1234ULL) );
   HYPRE_ROCRAND_CALL( rocrand_set_stream(gen, hypre_CudaDataCudaComputeStream(data)) );

   data->curand_generator = gen;

   return gen;
}

template <typename T>
HYPRE_Int
hypre_CurandUniform_core( HYPRE_Int          n,
                          T                 *urand,
                          HYPRE_Int          set_seed,
                          hypre_ulonglongint seed,
                          HYPRE_Int          set_offset,
                          hypre_ulonglongint offset)
{
   hypre_GpuProfilingPushRange("hypre_CurandUniform_core");

   rocrand_generator gen = hypre_HandleCurandGenerator(hypre_handle());

   if (set_seed)
   {
      HYPRE_ROCRAND_CALL( rocrand_set_seed(gen, seed) );
   }

   if (set_offset)
   {
      HYPRE_ROCRAND_CALL( rocrand_set_offset(gen, offset) );
   }

   if (sizeof(T) == sizeof(hypre_double))
   {
      HYPRE_ROCRAND_CALL( rocrand_generate_uniform_double(gen, (hypre_double *) urand, n) );
   }
   else if (sizeof(T) == sizeof(float))
   {
      HYPRE_ROCRAND_CALL( rocrand_generate_uniform(gen, (float *) urand, n) );
   }

   hypre_GpuProfilingPopRange();

   return hypre_error_flag;
}
#endif /* #if defined(HYPRE_USING_ROCRAND) */

#if defined(HYPRE_USING_CURAND) || defined(HYPRE_USING_ROCRAND)

HYPRE_Int
hypre_CurandUniform( HYPRE_Int          n,
                     HYPRE_Real        *urand,
                     HYPRE_Int          set_seed,
                     hypre_ulonglongint seed,
                     HYPRE_Int          set_offset,
                     hypre_ulonglongint offset)
{
   return hypre_CurandUniform_core(n, urand, set_seed, seed, set_offset, offset);
}

HYPRE_Int
hypre_CurandUniformSingle( HYPRE_Int          n,
                           float             *urand,
                           HYPRE_Int          set_seed,
                           hypre_ulonglongint seed,
                           HYPRE_Int          set_offset,
                           hypre_ulonglongint offset)
{
   return hypre_CurandUniform_core(n, urand, set_seed, seed, set_offset, offset);
}

#endif /* #if defined(HYPRE_USING_CURAND) || defined(HYPRE_USING_ROCRAND) */

#if defined(HYPRE_USING_CUBLAS)
cublasHandle_t
hypre_CudaDataCublasHandle(hypre_CudaData *data)
{
   if (data->cublas_handle)
   {
      return data->cublas_handle;
   }

   cublasHandle_t handle;
   HYPRE_CUBLAS_CALL( cublasCreate(&handle) );

   HYPRE_CUBLAS_CALL( cublasSetStream(handle, hypre_CudaDataCudaComputeStream(data)) );

   data->cublas_handle = handle;

   return handle;
}
#endif

#if defined(HYPRE_USING_CUSPARSE)
cusparseHandle_t
hypre_CudaDataCusparseHandle(hypre_CudaData *data)
{
   if (data->cusparse_handle)
   {
      return data->cusparse_handle;
   }

   cusparseHandle_t handle;
   HYPRE_CUSPARSE_CALL( cusparseCreate(&handle) );

   HYPRE_CUSPARSE_CALL( cusparseSetStream(handle, hypre_CudaDataCudaComputeStream(data)) );

   data->cusparse_handle = handle;

   return handle;
}
#endif // defined(HYPRE_USING_CUSPARSE)


#if defined(HYPRE_USING_ROCSPARSE)
rocsparse_handle
hypre_CudaDataCusparseHandle(hypre_CudaData *data)
{
   if (data->cusparse_handle)
   {
      return data->cusparse_handle;
   }

   rocsparse_handle handle;
   HYPRE_ROCSPARSE_CALL( rocsparse_create_handle(&handle) );

   HYPRE_ROCSPARSE_CALL( rocsparse_set_stream(handle, hypre_CudaDataCudaComputeStream(data)) );

   data->cusparse_handle = handle;

   return handle;
}
#endif // defined(HYPRE_USING_ROCSPARSE)


#if defined(HYPRE_USING_GPU)

hypre_CudaData*
hypre_CudaDataCreate()
{
   hypre_CudaData *data = hypre_CTAlloc(hypre_CudaData, 1, HYPRE_MEMORY_HOST);

   hypre_CudaDataCudaDevice(data)            = 0;
   hypre_CudaDataCudaComputeStreamNum(data)  = 0;

   /* SpGeMM */
#if defined(HYPRE_USING_CUSPARSE) || defined(HYPRE_USING_ROCSPARSE)
   hypre_CudaDataSpgemmUseCusparse(data) = 1;
#else
   hypre_CudaDataSpgemmUseCusparse(data) = 0;
#endif

   hypre_CudaDataSpgemmAlgorithm(data)                = 1;
   /* 1: naive overestimate, 2: naive underestimate, 3: Cohen's algorithm */
   hypre_CudaDataSpgemmRownnzEstimateMethod(data)     = 3;
   hypre_CudaDataSpgemmRownnzEstimateNsamples(data)   = 32;
   hypre_CudaDataSpgemmRownnzEstimateMultFactor(data) = 1.5;
   hypre_CudaDataSpgemmHashType(data)                 = 'D';

   /* pmis */
#if defined(HYPRE_USING_CURAND) || defined(HYPRE_USING_ROCRAND)
   hypre_CudaDataUseGpuRand(data) = 1;
#else
   hypre_CudaDataUseGpuRand(data) = 0;
#endif

   /* device pool */
#ifdef HYPRE_USING_DEVICE_POOL
   hypre_CudaDataCubBinGrowth(data)      = 8u;
   hypre_CudaDataCubMinBin(data)         = 1u;
   hypre_CudaDataCubMaxBin(data)         = (hypre_uint) -1;
   hypre_CudaDataCubMaxCachedBytes(data) = (size_t) -1;
   hypre_CudaDataCubDevAllocator(data)   = NULL;
   hypre_CudaDataCubUvmAllocator(data)   = NULL;
#endif

   return data;
}

void
hypre_CudaDataDestroy(hypre_CudaData *data)
{
   if (!data)
   {
      return;
   }

   hypre_TFree(hypre_CudaDataCudaReduceBuffer(data),     HYPRE_MEMORY_DEVICE);
   hypre_TFree(hypre_CudaDataStructCommRecvBuffer(data), HYPRE_MEMORY_DEVICE);
   hypre_TFree(hypre_CudaDataStructCommSendBuffer(data), HYPRE_MEMORY_DEVICE);

#if defined(HYPRE_USING_CURAND)
   if (data->curand_generator)
   {
      HYPRE_CURAND_CALL( curandDestroyGenerator(data->curand_generator) );
   }
#endif

#if defined(HYPRE_USING_ROCRAND)
   if (data->curand_generator)
   {
      HYPRE_ROCRAND_CALL( rocrand_destroy_generator(data->curand_generator) );
   }
#endif

#if defined(HYPRE_USING_CUBLAS)
   if (data->cublas_handle)
   {
      HYPRE_CUBLAS_CALL( cublasDestroy(data->cublas_handle) );
   }
#endif

#if defined(HYPRE_USING_CUSPARSE) || defined(HYPRE_USING_ROCSPARSE)
   if (data->cusparse_handle)
   {
#if defined(HYPRE_USING_CUSPARSE)
      HYPRE_CUSPARSE_CALL( cusparseDestroy(data->cusparse_handle) );
#elif defined(HYPRE_USING_ROCSPARSE)
      HYPRE_ROCSPARSE_CALL( rocsparse_destroy_handle(data->cusparse_handle) );
#endif
   }
#endif // #if defined(HYPRE_USING_CUSPARSE) || defined(HYPRE_USING_ROCSPARSE)

#if defined(HYPRE_USING_CUDA_STREAMS)
   for (HYPRE_Int i = 0; i < HYPRE_MAX_NUM_STREAMS; i++)
   {
      if (data->cuda_streams[i])
      {
#if defined(HYPRE_USING_CUDA)
         HYPRE_CUDA_CALL( cudaStreamDestroy(data->cuda_streams[i]) );
#elif defined(HYPRE_USING_HIP)
         HYPRE_HIP_CALL( hipStreamDestroy(data->cuda_streams[i]) );
#endif
      }
   }
#endif

#ifdef HYPRE_USING_DEVICE_POOL
   hypre_CudaDataCubCachingAllocatorDestroy(data);
#endif

   hypre_TFree(data, HYPRE_MEMORY_HOST);
}

HYPRE_Int
hypre_SyncCudaDevice(hypre_Handle *hypre_handle)
{
#if defined(HYPRE_USING_CUDA)
   HYPRE_CUDA_CALL( cudaDeviceSynchronize() );
#elif defined(HYPRE_USING_HIP)
   HYPRE_HIP_CALL( hipDeviceSynchronize() );
#endif
   return hypre_error_flag;
}

<<<<<<< HEAD
=======
HYPRE_Int
hypre_ResetCudaDevice(hypre_Handle *hypre_handle)
{
#if defined(HYPRE_USING_CUDA)
   cudaDeviceReset();
#elif defined(HYPRE_USING_HIP)
   hipDeviceReset();
#endif
   return hypre_error_flag;
}

/* synchronize the Hypre compute stream
 * action: 0: set sync stream to false
 *         1: set sync stream to true
 *         2: restore sync stream to default
 *         3: return the current value of cuda_compute_stream_sync
 *         4: sync stream based on cuda_compute_stream_sync
 */
HYPRE_Int
hypre_SyncCudaComputeStream_core(HYPRE_Int     action,
                                 hypre_Handle *hypre_handle,
                                 HYPRE_Int    *cuda_compute_stream_sync_ptr)
{
   /* with UVM the default is to sync at kernel completions, since host is also able to
    * touch GPU memory */
#if defined(HYPRE_USING_UNIFIED_MEMORY)
   static const HYPRE_Int cuda_compute_stream_sync_default = 1;
#else
   static const HYPRE_Int cuda_compute_stream_sync_default = 0;
#endif

   /* this controls if synchronize the stream after computations */
   static HYPRE_Int cuda_compute_stream_sync = cuda_compute_stream_sync_default;

   switch (action)
   {
      case 0:
         cuda_compute_stream_sync = 0;
         break;
      case 1:
         cuda_compute_stream_sync = 1;
         break;
      case 2:
         cuda_compute_stream_sync = cuda_compute_stream_sync_default;
         break;
      case 3:
         *cuda_compute_stream_sync_ptr = cuda_compute_stream_sync;
         break;
      case 4:
#if defined(HYPRE_USING_DEVICE_OPENMP)
         HYPRE_CUDA_CALL( cudaDeviceSynchronize() );
#else
         if (cuda_compute_stream_sync)
         {
#if defined(HYPRE_USING_CUDA)
            HYPRE_CUDA_CALL( cudaStreamSynchronize(hypre_HandleCudaComputeStream(hypre_handle)) );
#elif defined(HYPRE_USING_HIP)
            HYPRE_HIP_CALL( hipStreamSynchronize(hypre_HandleCudaComputeStream(hypre_handle)) );
#endif
         }
#endif
         break;
      default:
         hypre_printf("hypre_SyncCudaComputeStream_core invalid action\n");
         hypre_error_in_arg(1);
   }

   return hypre_error_flag;
}

HYPRE_Int
hypre_SetSyncCudaCompute(HYPRE_Int action)
{
   /* convert to 1/0 */
   action = action != 0;
   hypre_SyncCudaComputeStream_core(action, NULL, NULL);

   return hypre_error_flag;
}

HYPRE_Int
hypre_RestoreSyncCudaCompute()
{
   hypre_SyncCudaComputeStream_core(2, NULL, NULL);

   return hypre_error_flag;
}

HYPRE_Int
hypre_GetSyncCudaCompute(HYPRE_Int *cuda_compute_stream_sync_ptr)
{
   hypre_SyncCudaComputeStream_core(3, NULL, cuda_compute_stream_sync_ptr);

   return hypre_error_flag;
}

HYPRE_Int
hypre_SyncCudaComputeStream(hypre_Handle *hypre_handle)
{
   hypre_SyncCudaComputeStream_core(4, hypre_handle, NULL);

   return hypre_error_flag;
}

>>>>>>> 1c39d56a
#endif // #if defined(HYPRE_USING_GPU)


/* This function is supposed to be used in the test drivers to mimic
 * users' GPU binding approaches
 * It is supposed to be called before HYPRE_Init,
 * so that HYPRE_Init can get the wanted device id
 */
HYPRE_Int
hypre_bind_device( HYPRE_Int myid,
                   HYPRE_Int nproc,
                   MPI_Comm  comm )
{
#ifdef HYPRE_USING_GPU
   /* proc id (rank) on the running node */
   HYPRE_Int myNodeid;
   /* num of procs (size) on the node */
   HYPRE_Int NodeSize;
   /* num of devices seen */
   hypre_int nDevices;
   /* device id that want to bind */
   hypre_int device_id;

   hypre_MPI_Comm node_comm;
   hypre_MPI_Comm_split_type( comm, hypre_MPI_COMM_TYPE_SHARED,
                              myid, hypre_MPI_INFO_NULL, &node_comm );
   hypre_MPI_Comm_rank(node_comm, &myNodeid);
   hypre_MPI_Comm_size(node_comm, &NodeSize);
   hypre_MPI_Comm_free(&node_comm);

   /* get number of devices on this node */
   hypre_GetDeviceCount(&nDevices);

   /* set device */
   device_id = myNodeid % nDevices;
   hypre_SetDevice(device_id, NULL);

#if defined(HYPRE_DEBUG) && defined(HYPRE_PRINT_ERRORS)
   hypre_printf("Proc [global %d/%d, local %d/%d] can see %d GPUs and is running on %d\n",
                myid, nproc, myNodeid, NodeSize, nDevices, device_id);
#endif

#endif /* #ifdef HYPRE_USING_GPU */

   return hypre_error_flag;
}
<|MERGE_RESOLUTION|>--- conflicted
+++ resolved
@@ -943,94 +943,6 @@
 
 #endif // #if defined(HYPRE_USING_CUDA) || defined(HYPRE_USING_HIP)
 
-/* synchronize the Hypre compute stream
- * action: 0: set sync stream to false
- *         1: set sync stream to true
- *         2: restore sync stream to default
- *         3: return the current value of cuda_compute_stream_sync
- *         4: sync stream based on cuda_compute_stream_sync
- */
-HYPRE_Int
-hypre_SyncCudaComputeStream_core(HYPRE_Int     action,
-                                 hypre_Handle *hypre_handle,
-                                 HYPRE_Int    *cuda_compute_stream_sync_ptr)
-{
-   /* with UVM the default is to sync at kernel completions, since host is also able to
-    * touch GPU memory */
-#if defined(HYPRE_USING_UNIFIED_MEMORY)
-   static const HYPRE_Int cuda_compute_stream_sync_default = 1;
-#else
-   static const HYPRE_Int cuda_compute_stream_sync_default = 0;
-#endif
-
-   /* this controls if synchronize the stream after computations */
-   static HYPRE_Int cuda_compute_stream_sync = cuda_compute_stream_sync_default;
-
-   switch (action)
-   {
-      case 0:
-         cuda_compute_stream_sync = 0;
-         break;
-      case 1:
-         cuda_compute_stream_sync = 1;
-         break;
-      case 2:
-         cuda_compute_stream_sync = cuda_compute_stream_sync_default;
-         break;
-      case 3:
-         *cuda_compute_stream_sync_ptr = cuda_compute_stream_sync;
-         break;
-      case 4:
-         if (cuda_compute_stream_sync)
-         {
-#if defined(HYPRE_USING_CUDA)
-            HYPRE_CUDA_CALL( cudaStreamSynchronize(hypre_HandleCudaComputeStream(hypre_handle)) );
-#elif defined(HYPRE_USING_HIP)
-            HYPRE_HIP_CALL( hipStreamSynchronize(hypre_HandleCudaComputeStream(hypre_handle)) );
-#endif
-         }
-         break;
-      default:
-         hypre_printf("hypre_SyncCudaComputeStream_core invalid action\n");
-         hypre_error_in_arg(1);
-   }
-
-   return hypre_error_flag;
-}
-
-HYPRE_Int
-hypre_SetSyncCudaCompute(HYPRE_Int action)
-{
-   /* convert to 1/0 */
-   action = action != 0;
-   hypre_SyncCudaComputeStream_core(action, NULL, NULL);
-
-   return hypre_error_flag;
-}
-
-HYPRE_Int
-hypre_RestoreSyncCudaCompute()
-{
-   hypre_SyncCudaComputeStream_core(2, NULL, NULL);
-
-   return hypre_error_flag;
-}
-
-HYPRE_Int
-hypre_GetSyncCudaCompute(HYPRE_Int *cuda_compute_stream_sync_ptr)
-{
-   hypre_SyncCudaComputeStream_core(3, NULL, cuda_compute_stream_sync_ptr);
-
-   return hypre_error_flag;
-}
-
-HYPRE_Int
-hypre_SyncCudaComputeStream(hypre_Handle *hypre_handle)
-{
-   hypre_SyncCudaComputeStream_core(4, hypre_handle, NULL);
-
-   return hypre_error_flag;
-}
 
 
 #if defined(HYPRE_USING_CURAND)
@@ -1232,7 +1144,6 @@
 #endif // defined(HYPRE_USING_ROCSPARSE)
 
 
-#if defined(HYPRE_USING_GPU)
 
 hypre_CudaData*
 hypre_CudaDataCreate()
@@ -1251,8 +1162,8 @@
 
    hypre_CudaDataSpgemmAlgorithm(data)                = 1;
    /* 1: naive overestimate, 2: naive underestimate, 3: Cohen's algorithm */
-   hypre_CudaDataSpgemmRownnzEstimateMethod(data)     = 3;
-   hypre_CudaDataSpgemmRownnzEstimateNsamples(data)   = 32;
+   hypre_CudaDataSpgemmRownnzEstimateMethod(data) = 3;
+   hypre_CudaDataSpgemmRownnzEstimateNsamples(data) = 32;
    hypre_CudaDataSpgemmRownnzEstimateMultFactor(data) = 1.5;
    hypre_CudaDataSpgemmHashType(data)                 = 'D';
 
@@ -1352,8 +1263,6 @@
    return hypre_error_flag;
 }
 
-<<<<<<< HEAD
-=======
 HYPRE_Int
 hypre_ResetCudaDevice(hypre_Handle *hypre_handle)
 {
@@ -1458,7 +1367,6 @@
    return hypre_error_flag;
 }
 
->>>>>>> 1c39d56a
 #endif // #if defined(HYPRE_USING_GPU)
 
 
