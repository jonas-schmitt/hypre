/******************************************************************************
 * Copyright 1998-2019 Lawrence Livermore National Security, LLC and other
 * HYPRE Project Developers. See the top-level COPYRIGHT file for details.
 *
 * SPDX-License-Identifier: (Apache-2.0 OR MIT)
 ******************************************************************************/

#ifndef HYPRE_DEVICE_UTILS_H
#define HYPRE_DEVICE_UTILS_H

#if defined(HYPRE_USING_GPU)

/* - - - - - - - - - - - - - - - - - - - - - - - - - - - - - - - - - - - -
 *                          cuda includes
 * - - - - - - - - - - - - - - - - - - - - - - - - - - - - - - - - - - - - */

#if defined(HYPRE_USING_CUDA)
#include <cuda.h>
#include <cuda_runtime.h>
#include <cuda_profiler_api.h>
#include <curand.h>
#include <cublas_v2.h>
#include <cusparse.h>

#ifndef CUDART_VERSION
#error CUDART_VERSION Undefined!
#endif

#ifndef CUDA_VERSION
#error CUDA_VERSION Undefined!
#endif

#if CUDA_VERSION >= 11000
#define THRUST_IGNORE_DEPRECATED_CPP11
#define CUB_IGNORE_DEPRECATED_CPP11
#define THRUST_IGNORE_DEPRECATED_CPP_DIALECT
#define CUB_IGNORE_DEPRECATED_CPP_DIALECT
#endif

#define CUSPARSE_NEWAPI_VERSION 11000

/* - - - - - - - - - - - - - - - - - - - - - - - - - - - - - - - - - - - -
 *                          hip includes
 * - - - - - - - - - - - - - - - - - - - - - - - - - - - - - - - - - - - - */

#elif defined(HYPRE_USING_HIP)

#include <hip/hip_runtime.h>

#if defined(HYPRE_USING_ROCSPARSE)
#include <rocsparse.h>
#endif

#if defined(HYPRE_USING_ROCRAND)
#include <rocrand.h>
#endif

/* - - - - - - - - - - - - - - - - - - - - - - - - - - - - - - - - - - - -
 *                          sycl includes
 * - - - - - - - - - - - - - - - - - - - - - - - - - - - - - - - - - - - - */

#elif defined(HYPRE_USING_SYCL)

/* WM: problems with this being inside extern C++ {} */
/* #include <CL/sycl.hpp> */
#if defined(HYPRE_USING_ONEMKLSPARSE)
#include <oneapi/mkl/spblas.hpp>
#endif
#if defined(HYPRE_USING_ONEMKLBLAS)
#include <oneapi/mkl/blas.hpp>
<<<<<<< HEAD
=======
#endif
#if defined(HYPRE_USING_ONEMKLRAND)
#include <oneapi/mkl/rng.hpp>
>>>>>>> e5a82e81
#endif
#if defined(HYPRE_USING_ONEMKLRAND)
#include <oneapi/mkl/rng.hpp>
#endif

#endif // defined(HYPRE_USING_CUDA) || defined(HYPRE_USING_DEVICE_OPENMP)

#endif // defined(HYPRE_USING_CUDA)

/* - - - - - - - - - - - - - - - - - - - - - - - - - - - - - - - - - - - -
 *      macros for wrapping cuda/hip/sycl calls for error reporting
 * - - - - - - - - - - - - - - - - - - - - - - - - - - - - - - - - - - - - */

#if defined(HYPRE_USING_CUDA)
#define HYPRE_CUDA_CALL(call) do {                                                           \
   cudaError_t err = call;                                                                   \
   if (cudaSuccess != err) {                                                                 \
      printf("CUDA ERROR (code = %d, %s) at %s:%d\n", err, cudaGetErrorString(err),          \
                   __FILE__, __LINE__);                                                      \
      hypre_assert(0); exit(1);                                                              \
   } } while(0)

#elif defined(HYPRE_USING_HIP)
#define HYPRE_HIP_CALL(call) do {                                                            \
   hipError_t err = call;                                                                    \
   if (hipSuccess != err) {                                                                  \
      printf("HIP ERROR (code = %d, %s) at %s:%d\n", err, hipGetErrorString(err),            \
                   __FILE__, __LINE__);                                                      \
      hypre_assert(0); exit(1);                                                              \
   } } while(0)

#elif defined(HYPRE_USING_SYCL)
#define HYPRE_SYCL_CALL(call)                                                                \
   try                                                                                       \
   {                                                                                         \
      call;                                                                                  \
   }                                                                                         \
   catch (sycl::exception const &ex)                                                         \
   {                                                                                         \
      hypre_printf("SYCL ERROR (code = %s) at %s:%d\n", ex.what(),                           \
                     __FILE__, __LINE__);                                                    \
      assert(0); exit(1);                                                                    \
   }                                                                                         \
   catch(std::runtime_error const& ex)                                                       \
   {                                                                                         \
      hypre_printf("STD ERROR (code = %s) at %s:%d\n", ex.what(),                            \
                   __FILE__, __LINE__);                                                      \
      assert(0); exit(1);                                                                    \
   }

#define HYPRE_ONEDPL_CALL(func_name, ...)                                                    \
  func_name(oneapi::dpl::execution::make_device_policy(                                      \
           *hypre_HandleComputeStream(hypre_handle())), __VA_ARGS__);

#define HYPRE_SYCL_LAUNCH(kernel_name, gridsize, blocksize, ...)                             \
{                                                                                            \
   if ( gridsize[0] == 0 || blocksize[0] == 0 )                                              \
   {                                                                                         \
     hypre_printf("Error %s %d: Invalid SYCL 1D launch parameters grid/block (%d) (%d)\n",   \
                  __FILE__, __LINE__,                                                        \
                  gridsize[0], blocksize[0]);                                                \
     assert(0); exit(1);                                                                     \
   }                                                                                         \
   else                                                                                      \
   {                                                                                         \
      hypre_HandleComputeStream(hypre_handle())->submit([&] (sycl::handler& cgh) {           \
         cgh.parallel_for(sycl::nd_range<1>(gridsize*blocksize, blocksize),                  \
            [=] (sycl::nd_item<1> item) { (kernel_name)(item, __VA_ARGS__);                  \
         });                                                                                 \
      }).wait_and_throw();                                                                   \
   }                                                                                         \
}

<<<<<<< HEAD
#endif // defined(HYPRE_USING_CUDA) || defined(HYPRE_USING_DEVICE_OPENMP)
=======
#endif // defined(HYPRE_USING_CUDA)
>>>>>>> e5a82e81

#define HYPRE_CUBLAS_CALL(call) do {                                                         \
   cublasStatus_t err = call;                                                                \
   if (CUBLAS_STATUS_SUCCESS != err) {                                                       \
      printf("CUBLAS ERROR (code = %d, %d) at %s:%d\n",                                      \
            err, err == CUBLAS_STATUS_EXECUTION_FAILED, __FILE__, __LINE__);                 \
      hypre_assert(0); exit(1);                                                              \
   } } while(0)

#define HYPRE_CUSPARSE_CALL(call) do {                                                       \
   cusparseStatus_t err = call;                                                              \
   if (CUSPARSE_STATUS_SUCCESS != err) {                                                     \
      printf("CUSPARSE ERROR (code = %d, %s) at %s:%d\n",                                    \
            err, cusparseGetErrorString(err), __FILE__, __LINE__);                           \
      hypre_assert(0); exit(1);                                                              \
   } } while(0)

#define HYPRE_ROCSPARSE_CALL(call) do {                                                      \
   rocsparse_status err = call;                                                              \
   if (rocsparse_status_success != err) {                                                    \
      printf("rocSPARSE ERROR (code = %d) at %s:%d\n",                                       \
            err, __FILE__, __LINE__);                                                        \
      assert(0); exit(1);                                                                    \
   } } while(0)

#define HYPRE_CURAND_CALL(call) do {                                                         \
   curandStatus_t err = call;                                                                \
   if (CURAND_STATUS_SUCCESS != err) {                                                       \
      printf("CURAND ERROR (code = %d) at %s:%d\n", err, __FILE__, __LINE__);                \
      hypre_assert(0); exit(1);                                                              \
   } } while(0)

#define HYPRE_ROCRAND_CALL(call) do {                                                        \
   rocrand_status err = call;                                                                \
   if (ROCRAND_STATUS_SUCCESS != err) {                                                      \
      printf("ROCRAND ERROR (code = %d) at %s:%d\n", err, __FILE__, __LINE__);               \
      hypre_assert(0); exit(1);                                                              \
   } } while(0)

/* - - - - - - - - - - - - - - - - - - - - - - - - - - - - - - - - - - - -
 *      device defined values
 * - - - - - - - - - - - - - - - - - - - - - - - - - - - - - - - - - - - - */

// HYPRE_WARP_BITSHIFT is just log2 of HYPRE_WARP_SIZE
#if defined(HYPRE_USING_CUDA) || defined(HYPRE_USING_SYCL)
#define HYPRE_WARP_SIZE       32
#define HYPRE_WARP_BITSHIFT   5
#elif defined(HYPRE_USING_HIP)
#define HYPRE_WARP_SIZE       64
#define HYPRE_WARP_BITSHIFT   6
#endif

#define HYPRE_WARP_FULL_MASK  0xFFFFFFFF
#define HYPRE_MAX_NUM_WARPS   (64 * 64 * 32)
#define HYPRE_FLT_LARGE       1e30
#define HYPRE_1D_BLOCK_SIZE   512
#define HYPRE_MAX_NUM_STREAMS 10

/* - - - - - - - - - - - - - - - - - - - - - - - - - - - - - - - - - - - -
 *      device info data structures
 * - - - - - - - - - - - - - - - - - - - - - - - - - - - - - - - - - - - - */

struct hypre_cub_CachingDeviceAllocator;
typedef struct hypre_cub_CachingDeviceAllocator hypre_cub_CachingDeviceAllocator;

struct hypre_DeviceData
{
#if defined(HYPRE_USING_CURAND)
   curandGenerator_t                 curand_generator;
#endif

#if defined(HYPRE_USING_ROCRAND)
   rocrand_generator                 curand_generator;
#endif

#if defined(HYPRE_USING_CUBLAS)
   cublasHandle_t                    cublas_handle;
#endif

#if defined(HYPRE_USING_CUSPARSE)
   cusparseHandle_t                  cusparse_handle;
#endif

#if defined(HYPRE_USING_ROCSPARSE)
   rocsparse_handle                  cusparse_handle;
#endif

#if defined(HYPRE_USING_CUDA_STREAMS)
#if defined(HYPRE_USING_CUDA)
   cudaStream_t                      streams[HYPRE_MAX_NUM_STREAMS];
#elif defined(HYPRE_USING_HIP)
   hipStream_t                       streams[HYPRE_MAX_NUM_STREAMS];
#elif defined(HYPRE_USING_SYCL)
   sycl::queue*                      streams[HYPRE_MAX_NUM_STREAMS] = {NULL};
#endif
#endif

#ifdef HYPRE_USING_DEVICE_POOL
   hypre_uint                        cub_bin_growth;
   hypre_uint                        cub_min_bin;
   hypre_uint                        cub_max_bin;
   size_t                            cub_max_cached_bytes;
   hypre_cub_CachingDeviceAllocator *cub_dev_allocator;
   hypre_cub_CachingDeviceAllocator *cub_uvm_allocator;
#endif

#if defined(HYPRE_USING_CUDA) || defined(HYPRE_USING_HIP)
   hypre_device_allocator            device_allocator;
#endif
#if defined(HYPRE_USING_SYCL)
   sycl::device                     *device;
   HYPRE_Int                         device_max_work_group_size;
#else
   HYPRE_Int                         device;
#endif
   /* by default, hypre puts GPU computations in this stream
    * Do not be confused with the default (null) stream */
   HYPRE_Int                         compute_stream_num;
   /* work space for hypre's device reducer */
   void                             *reduce_buffer;
   /* the device buffers needed to do MPI communication for struct comm */
   HYPRE_Complex*                    struct_comm_recv_buffer;
   HYPRE_Complex*                    struct_comm_send_buffer;
   HYPRE_Int                         struct_comm_recv_buffer_size;
   HYPRE_Int                         struct_comm_send_buffer_size;
   /* device spgemm options */
   HYPRE_Int                         spgemm_use_vendor;
   HYPRE_Int                         spgemm_algorithm;
   HYPRE_Int                         spgemm_rownnz_estimate_method;
   HYPRE_Int                         spgemm_rownnz_estimate_nsamples;
   float                             spgemm_rownnz_estimate_mult_factor;
   char                              spgemm_hash_type;
   /* PMIS */
   HYPRE_Int                         use_gpu_rand;
};

#define hypre_DeviceDataCubBinGrowth(data)                   ((data) -> cub_bin_growth)
#define hypre_DeviceDataCubMinBin(data)                      ((data) -> cub_min_bin)
#define hypre_DeviceDataCubMaxBin(data)                      ((data) -> cub_max_bin)
#define hypre_DeviceDataCubMaxCachedBytes(data)              ((data) -> cub_max_cached_bytes)
#define hypre_DeviceDataCubDevAllocator(data)                ((data) -> cub_dev_allocator)
#define hypre_DeviceDataCubUvmAllocator(data)                ((data) -> cub_uvm_allocator)
#define hypre_DeviceDataDevice(data)                         ((data) -> device)
#define hypre_DeviceDataDeviceMaxWorkGroupSize(data)         ((data) -> device_max_work_group_size)
#define hypre_DeviceDataComputeStreamNum(data)               ((data) -> compute_stream_num)
#define hypre_DeviceDataReduceBuffer(data)                   ((data) -> reduce_buffer)
#define hypre_DeviceDataStructCommRecvBuffer(data)           ((data) -> struct_comm_recv_buffer)
#define hypre_DeviceDataStructCommSendBuffer(data)           ((data) -> struct_comm_send_buffer)
#define hypre_DeviceDataStructCommRecvBufferSize(data)       ((data) -> struct_comm_recv_buffer_size)
#define hypre_DeviceDataStructCommSendBufferSize(data)       ((data) -> struct_comm_send_buffer_size)
#define hypre_DeviceDataSpgemmUseVendor(data)                ((data) -> spgemm_use_vendor)
#define hypre_DeviceDataSpgemmAlgorithm(data)                ((data) -> spgemm_algorithm)
#define hypre_DeviceDataSpgemmRownnzEstimateMethod(data)     ((data) -> spgemm_rownnz_estimate_method)
#define hypre_DeviceDataSpgemmRownnzEstimateNsamples(data)   ((data) -> spgemm_rownnz_estimate_nsamples)
#define hypre_DeviceDataSpgemmRownnzEstimateMultFactor(data) ((data) -> spgemm_rownnz_estimate_mult_factor)
#define hypre_DeviceDataSpgemmHashType(data)                 ((data) -> spgemm_hash_type)
#define hypre_DeviceDataDeviceAllocator(data)                ((data) -> device_allocator)
#define hypre_DeviceDataUseGpuRand(data)                     ((data) -> use_gpu_rand)

hypre_DeviceData*     hypre_DeviceDataCreate();
void                hypre_DeviceDataDestroy(hypre_DeviceData* data);

#if defined(HYPRE_USING_CURAND)
curandGenerator_t   hypre_DeviceDataCurandGenerator(hypre_DeviceData *data);
#endif

#if defined(HYPRE_USING_ROCRAND)
rocrand_generator   hypre_DeviceDataCurandGenerator(hypre_DeviceData *data);
#endif

#if defined(HYPRE_USING_CUBLAS)
cublasHandle_t      hypre_DeviceDataCublasHandle(hypre_DeviceData *data);
#endif

#if defined(HYPRE_USING_CUSPARSE)
cusparseHandle_t    hypre_DeviceDataCusparseHandle(hypre_DeviceData *data);
#endif

#if defined(HYPRE_USING_ROCSPARSE)
rocsparse_handle    hypre_DeviceDataCusparseHandle(hypre_DeviceData *data);
#endif

#if defined(HYPRE_USING_CUDA)
cudaStream_t        hypre_DeviceDataStream(hypre_DeviceData *data, HYPRE_Int i);
cudaStream_t        hypre_DeviceDataComputeStream(hypre_DeviceData *data);
#elif defined(HYPRE_USING_HIP)
hipStream_t         hypre_DeviceDataStream(hypre_DeviceData *data, HYPRE_Int i);
hipStream_t         hypre_DeviceDataComputeStream(hypre_DeviceData *data);
#elif defined(HYPRE_USING_SYCL)
sycl::queue*        hypre_DeviceDataStream(hypre_DeviceData *data, HYPRE_Int i);
sycl::queue*        hypre_DeviceDataComputeStream(hypre_DeviceData *data);
#endif

// Data structure and accessor routines for Cuda Sparse Triangular Matrices
struct hypre_CsrsvData
{
#if defined(HYPRE_USING_CUSPARSE)
   csrsv2Info_t info_L;
   csrsv2Info_t info_U;
#elif defined(HYPRE_USING_ROCSPARSE)
   rocsparse_mat_info info_L;
   rocsparse_mat_info info_U;
#elif defined(HYPRE_USING_ONEMKLSPARSE)
   /* WM: todo - placeholders */
   char info_L;
   char info_U;
#endif
   hypre_int    BufferSize;
   char        *Buffer;
};

#define hypre_CsrsvDataInfoL(data)      ((data) -> info_L)
#define hypre_CsrsvDataInfoU(data)      ((data) -> info_U)
#define hypre_CsrsvDataBufferSize(data) ((data) -> BufferSize)
#define hypre_CsrsvDataBuffer(data)     ((data) -> Buffer)

struct hypre_GpuMatData
{
#if defined(HYPRE_USING_CUSPARSE)
   cusparseMatDescr_t    mat_descr;
   char                 *spmv_buffer;
#endif

#if defined(HYPRE_USING_ROCSPARSE)
   rocsparse_mat_descr   mat_descr;
   rocsparse_mat_info    mat_info;
#endif

#if defined(HYPRE_USING_ONEMKLSPARSE)
   oneapi::mkl::sparse::matrix_handle_t mat_handle;
#endif
};

#define hypre_GpuMatDataMatDecsr(data)    ((data) -> mat_descr)
#define hypre_GpuMatDataMatInfo(data)     ((data) -> mat_info)
#define hypre_GpuMatDataMatHandle(data)   ((data) -> mat_handle)
#define hypre_GpuMatDataSpMVBuffer(data)  ((data) -> spmv_buffer)

#endif //#if defined(HYPRE_USING_GPU)

#if defined(HYPRE_USING_SYCL)

/* device_utils.c */
HYPRE_Int HYPRE_SetSYCLDevice(sycl::device user_device);
sycl::range<1> hypre_GetDefaultDeviceBlockDimension();

sycl::range<1> hypre_GetDefaultDeviceGridDimension( HYPRE_Int n, const char *granularity,
                                                    sycl::range<1> bDim );

#endif // #if defined(HYPRE_USING_SYCL)

#if defined(HYPRE_USING_CUDA) || defined(HYPRE_USING_HIP)

#include <thrust/execution_policy.h>
#if defined(HYPRE_USING_CUDA)
#include <thrust/system/cuda/execution_policy.h>
#elif defined(HYPRE_USING_HIP)
#include <thrust/system/hip/execution_policy.h>
#endif
#include <thrust/count.h>
#include <thrust/device_ptr.h>
#include <thrust/unique.h>
#include <thrust/sort.h>
#include <thrust/binary_search.h>
#include <thrust/iterator/constant_iterator.h>
#include <thrust/iterator/counting_iterator.h>
#include <thrust/iterator/zip_iterator.h>
#include <thrust/transform.h>
#include <thrust/functional.h>
#include <thrust/gather.h>
#include <thrust/scan.h>
#include <thrust/fill.h>
#include <thrust/adjacent_difference.h>
#include <thrust/inner_product.h>
#include <thrust/logical.h>
#include <thrust/replace.h>
#include <thrust/sequence.h>
#include <thrust/for_each.h>

using namespace thrust::placeholders;

/* - - - - - - - - - - - - - - - - - - - - - - - - - - - - - - - - - - - -
 * macro for launching CUDA kernels, CUDA, Thrust, Cusparse, Curand calls
 *                    NOTE: IN HYPRE'S DEFAULT STREAM
 * - - - - - - - - - - - - - - - - - - - - - - - - - - - - - - - - - - - -
 */

#if defined(HYPRE_DEBUG)
#if defined(HYPRE_USING_CUDA)
#define GPU_LAUNCH_SYNC { hypre_SyncComputeStream(hypre_handle()); HYPRE_CUDA_CALL( cudaGetLastError() ); }
#elif defined(HYPRE_USING_HIP)
#define GPU_LAUNCH_SYNC { hypre_SyncComputeStream(hypre_handle()); HYPRE_HIP_CALL( hipGetLastError() );  }
#endif
#else // #if defined(HYPRE_DEBUG)
#define GPU_LAUNCH_SYNC
#endif // defined(HYPRE_DEBUG)

#define HYPRE_CUDA_LAUNCH2(kernel_name, gridsize, blocksize, shmem_size, ...)                                                 \
{                                                                                                                             \
   if ( gridsize.x  == 0 || gridsize.y  == 0 || gridsize.z  == 0 ||                                                           \
        blocksize.x == 0 || blocksize.y == 0 || blocksize.z == 0 )                                                            \
   {                                                                                                                          \
      /* printf("Warning %s %d: Zero CUDA grid/block (%d %d %d) (%d %d %d)\n",                                                \
                 __FILE__, __LINE__,                                                                                          \
                 gridsize.x, gridsize.y, gridsize.z, blocksize.x, blocksize.y, blocksize.z); */                               \
   }                                                                                                                          \
   else                                                                                                                       \
   {                                                                                                                          \
      (kernel_name) <<< (gridsize), (blocksize), shmem_size, hypre_HandleComputeStream(hypre_handle()) >>> (__VA_ARGS__);     \
      GPU_LAUNCH_SYNC;                                                                                                        \
   }                                                                                                                          \
}

#define HYPRE_CUDA_LAUNCH(kernel_name, gridsize, blocksize, ...) HYPRE_CUDA_LAUNCH2(kernel_name, gridsize, blocksize, 0, __VA_ARGS__)

/* RL: TODO Want macro HYPRE_THRUST_CALL to return value but I don't know how to do it right
 * The following one works OK for now */

#if defined(HYPRE_USING_CUDA)
#define HYPRE_THRUST_CALL(func_name, ...) \
   thrust::func_name(thrust::cuda::par(hypre_HandleDeviceAllocator(hypre_handle())).on(hypre_HandleComputeStream(hypre_handle())), __VA_ARGS__);
#elif defined(HYPRE_USING_HIP)
#define HYPRE_THRUST_CALL(func_name, ...) \
   thrust::func_name(thrust::hip::par(hypre_HandleDeviceAllocator(hypre_handle())).on(hypre_HandleComputeStream(hypre_handle())), __VA_ARGS__);
#endif

/* return the number of threads in block */
template <hypre_int dim>
static __device__ __forceinline__
hypre_int hypre_cuda_get_num_threads()
{
   switch (dim)
   {
      case 1:
         return (blockDim.x);
      case 2:
         return (blockDim.x * blockDim.y);
      case 3:
         return (blockDim.x * blockDim.y * blockDim.z);
   }

   return -1;
}

/* return the flattened thread id in block */
template <hypre_int dim>
static __device__ __forceinline__
hypre_int hypre_cuda_get_thread_id()
{
   switch (dim)
   {
      case 1:
         return (threadIdx.x);
      case 2:
         return (threadIdx.y * blockDim.x + threadIdx.x);
      case 3:
         return (threadIdx.z * blockDim.x * blockDim.y + threadIdx.y * blockDim.x +
                 threadIdx.x);
   }

   return -1;
}

/* return the number of warps in block */
template <hypre_int dim>
static __device__ __forceinline__
hypre_int hypre_cuda_get_num_warps()
{
   return hypre_cuda_get_num_threads<dim>() >> HYPRE_WARP_BITSHIFT;
}

/* return the warp id in block */
template <hypre_int dim>
static __device__ __forceinline__
hypre_int hypre_cuda_get_warp_id()
{
   return hypre_cuda_get_thread_id<dim>() >> HYPRE_WARP_BITSHIFT;
}

/* return the thread lane id in warp */
template <hypre_int dim>
static __device__ __forceinline__
hypre_int hypre_cuda_get_lane_id()
{
   return hypre_cuda_get_thread_id<dim>() & (HYPRE_WARP_SIZE - 1);
}

/* return the num of blocks in grid */
template <hypre_int dim>
static __device__ __forceinline__
hypre_int hypre_cuda_get_num_blocks()
{
   switch (dim)
   {
      case 1:
         return (gridDim.x);
      case 2:
         return (gridDim.x * gridDim.y);
      case 3:
         return (gridDim.x * gridDim.y * gridDim.z);
   }

   return -1;
}

/* return the flattened block id in grid */
template <hypre_int dim>
static __device__ __forceinline__
hypre_int hypre_cuda_get_block_id()
{
   switch (dim)
   {
      case 1:
         return (blockIdx.x);
      case 2:
         return (blockIdx.y * gridDim.x + blockIdx.x);
      case 3:
         return (blockIdx.z * gridDim.x * gridDim.y + blockIdx.y * gridDim.x +
                 blockIdx.x);
   }

   return -1;
}

/* return the number of threads in grid */
template <hypre_int bdim, hypre_int gdim>
static __device__ __forceinline__
hypre_int hypre_cuda_get_grid_num_threads()
{
   return hypre_cuda_get_num_blocks<gdim>() * hypre_cuda_get_num_threads<bdim>();
}

/* return the flattened thread id in grid */
template <hypre_int bdim, hypre_int gdim>
static __device__ __forceinline__
hypre_int hypre_cuda_get_grid_thread_id()
{
   return hypre_cuda_get_block_id<gdim>() * hypre_cuda_get_num_threads<bdim>() +
          hypre_cuda_get_thread_id<bdim>();
}

/* return the number of warps in grid */
template <hypre_int bdim, hypre_int gdim>
static __device__ __forceinline__
hypre_int hypre_cuda_get_grid_num_warps()
{
   return hypre_cuda_get_num_blocks<gdim>() * hypre_cuda_get_num_warps<bdim>();
}

/* return the flattened warp id in grid */
template <hypre_int bdim, hypre_int gdim>
static __device__ __forceinline__
hypre_int hypre_cuda_get_grid_warp_id()
{
   return hypre_cuda_get_block_id<gdim>() * hypre_cuda_get_num_warps<bdim>() +
          hypre_cuda_get_warp_id<bdim>();
}

#if defined(__CUDA_ARCH__) && __CUDA_ARCH__ < 600
static __device__ __forceinline__
hypre_double atomicAdd(hypre_double* address, hypre_double val)
{
   hypre_ulonglongint* address_as_ull = (hypre_ulonglongint*) address;
   hypre_ulonglongint old = *address_as_ull, assumed;

   do
   {
      assumed = old;
      old = atomicCAS(address_as_ull, assumed,
                      __double_as_longlong(val +
                                           __longlong_as_double(assumed)));

      // Note: uses integer comparison to avoid hang in case of NaN (since NaN != NaN)
   }
   while (assumed != old);

   return __longlong_as_double(old);
}
#endif

// There are no *_sync functions in HIP
#if defined(HYPRE_USING_HIP) || (CUDA_VERSION < 9000)

template <typename T>
static __device__ __forceinline__
T __shfl_sync(unsigned mask, T val, hypre_int src_line, hypre_int width = HYPRE_WARP_SIZE)
{
   return __shfl(val, src_line, width);
}

template <typename T>
static __device__ __forceinline__
T __shfl_down_sync(unsigned mask, T val, unsigned delta, hypre_int width = HYPRE_WARP_SIZE)
{
   return __shfl_down(val, delta, width);
}

template <typename T>
static __device__ __forceinline__
T __shfl_xor_sync(unsigned mask, T val, unsigned lanemask, hypre_int width = HYPRE_WARP_SIZE)
{
   return __shfl_xor(val, lanemask, width);
}

template <typename T>
static __device__ __forceinline__
T __shfl_up_sync(unsigned mask, T val, unsigned delta, hypre_int width = HYPRE_WARP_SIZE)
{
   return __shfl_up(val, delta, width);
}

static __device__ __forceinline__
void __syncwarp()
{
}

#endif // #if defined(HYPRE_USING_HIP) || (CUDA_VERSION < 9000)


// __any and __ballot were technically deprecated in CUDA 7 so we don't bother
// with these overloads for CUDA, just for HIP.
#if defined(HYPRE_USING_HIP)
static __device__ __forceinline__
hypre_int __any_sync(unsigned mask, hypre_int predicate)
{
   return __any(predicate);
}

static __device__ __forceinline__
hypre_int __ballot_sync(unsigned mask, hypre_int predicate)
{
   return __ballot(predicate);
}
#endif


template <typename T>
static __device__ __forceinline__
T read_only_load( const T *ptr )
{
#if defined(__CUDA_ARCH__) && __CUDA_ARCH__ >= 350
   return __ldg( ptr );
#else
   return *ptr;
#endif
}

/* exclusive prefix scan */
template <typename T>
static __device__ __forceinline__
T warp_prefix_sum(hypre_int lane_id, T in, T &all_sum)
{
#pragma unroll
   for (hypre_int d = 2; d <= HYPRE_WARP_SIZE; d <<= 1)
   {
      T t = __shfl_up_sync(HYPRE_WARP_FULL_MASK, in, d >> 1);
      if ( (lane_id & (d - 1)) == (d - 1) )
      {
         in += t;
      }
   }

   all_sum = __shfl_sync(HYPRE_WARP_FULL_MASK, in, HYPRE_WARP_SIZE - 1);

   if (lane_id == HYPRE_WARP_SIZE - 1)
   {
      in = 0;
   }

#pragma unroll
   for (hypre_int d = HYPRE_WARP_SIZE / 2; d > 0; d >>= 1)
   {
      T t = __shfl_xor_sync(HYPRE_WARP_FULL_MASK, in, d);

      if ( (lane_id & (d - 1)) == (d - 1))
      {
         if ( (lane_id & ((d << 1) - 1)) == ((d << 1) - 1) )
         {
            in += t;
         }
         else
         {
            in = t;
         }
      }
   }
   return in;
}

template <typename T>
static __device__ __forceinline__
T warp_reduce_sum(T in)
{
#pragma unroll
   for (hypre_int d = HYPRE_WARP_SIZE / 2; d > 0; d >>= 1)
   {
      in += __shfl_down_sync(HYPRE_WARP_FULL_MASK, in, d);
   }
   return in;
}

template <typename T>
static __device__ __forceinline__
T warp_allreduce_sum(T in)
{
#pragma unroll
   for (hypre_int d = HYPRE_WARP_SIZE / 2; d > 0; d >>= 1)
   {
      in += __shfl_xor_sync(HYPRE_WARP_FULL_MASK, in, d);
   }
   return in;
}

template <typename T>
static __device__ __forceinline__
T warp_reduce_max(T in)
{
#pragma unroll
   for (hypre_int d = HYPRE_WARP_SIZE / 2; d > 0; d >>= 1)
   {
      in = max(in, __shfl_down_sync(HYPRE_WARP_FULL_MASK, in, d));
   }
   return in;
}

template <typename T>
static __device__ __forceinline__
T warp_allreduce_max(T in)
{
#pragma unroll
   for (hypre_int d = HYPRE_WARP_SIZE / 2; d > 0; d >>= 1)
   {
      in = max(in, __shfl_xor_sync(HYPRE_WARP_FULL_MASK, in, d));
   }
   return in;
}

template <typename T>
static __device__ __forceinline__
T warp_reduce_min(T in)
{
#pragma unroll
   for (hypre_int d = HYPRE_WARP_SIZE / 2; d > 0; d >>= 1)
   {
      in = min(in, __shfl_down_sync(HYPRE_WARP_FULL_MASK, in, d));
   }
   return in;
}

template <typename T>
static __device__ __forceinline__
T warp_allreduce_min(T in)
{
#pragma unroll
   for (hypre_int d = HYPRE_WARP_SIZE / 2; d > 0; d >>= 1)
   {
      in = min(in, __shfl_xor_sync(HYPRE_WARP_FULL_MASK, in, d));
   }
   return in;
}

static __device__ __forceinline__
hypre_int next_power_of_2(hypre_int n)
{
   if (n <= 0)
   {
      return 0;
   }

   /* if n is power of 2, return itself */
   if ( (n & (n - 1)) == 0 )
   {
      return n;
   }

   n |= (n >>  1);
   n |= (n >>  2);
   n |= (n >>  4);
   n |= (n >>  8);
   n |= (n >> 16);
   n ^= (n >>  1);
   n  = (n <<  1);

   return n;
}

template<typename T>
struct absolute_value : public thrust::unary_function<T, T>
{
   __host__ __device__ T operator()(const T &x) const
   {
      return x < T(0) ? -x : x;
   }
};

template<typename T1, typename T2>
struct TupleComp2
{
   typedef thrust::tuple<T1, T2> Tuple;

   __host__ __device__ bool operator()(const Tuple& t1, const Tuple& t2)
   {
      if (thrust::get<0>(t1) < thrust::get<0>(t2))
      {
         return true;
      }
      if (thrust::get<0>(t1) > thrust::get<0>(t2))
      {
         return false;
      }
      return hypre_abs(thrust::get<1>(t1)) > hypre_abs(thrust::get<1>(t2));
   }
};

template<typename T1, typename T2>
struct TupleComp3
{
   typedef thrust::tuple<T1, T2> Tuple;

   __host__ __device__ bool operator()(const Tuple& t1, const Tuple& t2)
   {
      if (thrust::get<0>(t1) < thrust::get<0>(t2))
      {
         return true;
      }
      if (thrust::get<0>(t1) > thrust::get<0>(t2))
      {
         return false;
      }
      if (thrust::get<0>(t2) == thrust::get<1>(t2))
      {
         return false;
      }
      return thrust::get<0>(t1) == thrust::get<1>(t1) || thrust::get<1>(t1) < thrust::get<1>(t2);
   }
};

template<typename T>
struct is_negative : public thrust::unary_function<T, bool>
{
   __host__ __device__ bool operator()(const T &x)
   {
      return (x < 0);
   }
};

template<typename T>
struct is_positive : public thrust::unary_function<T, bool>
{
   __host__ __device__ bool operator()(const T &x)
   {
      return (x > 0);
   }
};

template<typename T>
struct is_nonnegative : public thrust::unary_function<T, bool>
{
   __host__ __device__ bool operator()(const T &x)
   {
      return (x >= 0);
   }
};

template<typename T>
struct in_range : public thrust::unary_function<T, bool>
{
   T low, up;

   in_range(T low_, T up_) { low = low_; up = up_; }

   __host__ __device__ bool operator()(const T &x)
   {
      return (x >= low && x <= up);
   }
};

template<typename T>
struct out_of_range : public thrust::unary_function<T, bool>
{
   T low, up;

   out_of_range(T low_, T up_) { low = low_; up = up_; }

   __host__ __device__ bool operator()(const T &x)
   {
      return (x < low || x > up);
   }
};

template<typename T>
struct less_than : public thrust::unary_function<T, bool>
{
   T val;

   less_than(T val_) { val = val_; }

   __host__ __device__ bool operator()(const T &x)
   {
      return (x < val);
   }
};

template<typename T>
struct modulo : public thrust::unary_function<T, T>
{
   T val;

   modulo(T val_) { val = val_; }

   __host__ __device__ T operator()(const T &x)
   {
      return (x % val);
   }
};

template<typename T>
struct equal : public thrust::unary_function<T, bool>
{
   T val;

   equal(T val_) { val = val_; }

   __host__ __device__ bool operator()(const T &x)
   {
      return (x == val);
   }
};

struct print_functor
{
   __host__ __device__ void operator()(HYPRE_Real val)
   {
      printf("%f\n", val);
   }
};

/* device_utils.c */
dim3 hypre_GetDefaultDeviceBlockDimension();

dim3 hypre_GetDefaultDeviceGridDimension( HYPRE_Int n, const char *granularity, dim3 bDim );

template <typename T1, typename T2, typename T3> HYPRE_Int hypreDevice_StableSortByTupleKey(
   HYPRE_Int N, T1 *keys1, T2 *keys2, T3 *vals, HYPRE_Int opt);

template <typename T1, typename T2, typename T3, typename T4> HYPRE_Int
hypreDevice_StableSortTupleByTupleKey(HYPRE_Int N, T1 *keys1, T2 *keys2, T3 *vals1, T4 *vals2,
                                      HYPRE_Int opt);

template <typename T1, typename T2, typename T3> HYPRE_Int hypreDevice_ReduceByTupleKey(HYPRE_Int N,
                                                                                        T1 *keys1_in,  T2 *keys2_in,  T3 *vals_in, T1 *keys1_out, T2 *keys2_out, T3 *vals_out);

template <typename T>
HYPRE_Int hypreDevice_CsrRowPtrsToIndicesWithRowNum(HYPRE_Int nrows, HYPRE_Int nnz,
                                                    HYPRE_Int *d_row_ptr, T *d_row_num, T *d_row_ind);

template <typename T>
HYPRE_Int hypreDevice_ScatterConstant(T *x, HYPRE_Int n, HYPRE_Int *map, T v);

HYPRE_Int hypreDevice_GetRowNnz(HYPRE_Int nrows, HYPRE_Int *d_row_indices, HYPRE_Int *d_diag_ia,
                                HYPRE_Int *d_offd_ia, HYPRE_Int *d_rownnz);

HYPRE_Int hypreDevice_CopyParCSRRows(HYPRE_Int nrows, HYPRE_Int *d_row_indices, HYPRE_Int job,
                                     HYPRE_Int has_offd, HYPRE_BigInt first_col, HYPRE_BigInt *d_col_map_offd_A, HYPRE_Int *d_diag_i,
                                     HYPRE_Int *d_diag_j, HYPRE_Complex *d_diag_a, HYPRE_Int *d_offd_i, HYPRE_Int *d_offd_j,
                                     HYPRE_Complex *d_offd_a, HYPRE_Int *d_ib, HYPRE_BigInt *d_jb, HYPRE_Complex *d_ab);

HYPRE_Int hypreDevice_IntegerReduceSum(HYPRE_Int m, HYPRE_Int *d_i);

HYPRE_Int hypreDevice_IntegerInclusiveScan(HYPRE_Int n, HYPRE_Int *d_i);

HYPRE_Int hypreDevice_IntegerExclusiveScan(HYPRE_Int n, HYPRE_Int *d_i);

HYPRE_Int hypreDevice_GenScatterAdd(HYPRE_Real *x, HYPRE_Int ny, HYPRE_Int *map, HYPRE_Real *y,
                                    char *work);

HYPRE_Int hypreDevice_BigToSmallCopy(HYPRE_Int *tgt, const HYPRE_BigInt *src, HYPRE_Int size);

void hypre_CudaCompileFlagCheck();

#if defined(HYPRE_USING_CUDA)
cudaError_t hypre_CachingMallocDevice(void **ptr, size_t nbytes);

cudaError_t hypre_CachingMallocManaged(void **ptr, size_t nbytes);

cudaError_t hypre_CachingFreeDevice(void *ptr);

cudaError_t hypre_CachingFreeManaged(void *ptr);
#endif

hypre_cub_CachingDeviceAllocator * hypre_DeviceDataCubCachingAllocatorCreate(hypre_uint bin_growth,
                                                                             hypre_uint min_bin, hypre_uint max_bin, size_t max_cached_bytes, bool skip_cleanup, bool debug,
                                                                             bool use_managed_memory);

void hypre_DeviceDataCubCachingAllocatorDestroy(hypre_DeviceData *data);

#endif // #if defined(HYPRE_USING_CUDA) || defined(HYPRE_USING_HIP)

#if defined(HYPRE_USING_CUSPARSE)

cudaDataType hypre_HYPREComplexToCudaDataType();

cusparseIndexType_t hypre_HYPREIntToCusparseIndexType();

#endif // #if defined(HYPRE_USING_CUSPARSE)

#endif /* #ifndef HYPRE_CUDA_UTILS_H */<|MERGE_RESOLUTION|>--- conflicted
+++ resolved
@@ -68,12 +68,6 @@
 #endif
 #if defined(HYPRE_USING_ONEMKLBLAS)
 #include <oneapi/mkl/blas.hpp>
-<<<<<<< HEAD
-=======
-#endif
-#if defined(HYPRE_USING_ONEMKLRAND)
-#include <oneapi/mkl/rng.hpp>
->>>>>>> e5a82e81
 #endif
 #if defined(HYPRE_USING_ONEMKLRAND)
 #include <oneapi/mkl/rng.hpp>
@@ -147,11 +141,7 @@
    }                                                                                         \
 }
 
-<<<<<<< HEAD
-#endif // defined(HYPRE_USING_CUDA) || defined(HYPRE_USING_DEVICE_OPENMP)
-=======
 #endif // defined(HYPRE_USING_CUDA)
->>>>>>> e5a82e81
 
 #define HYPRE_CUBLAS_CALL(call) do {                                                         \
    cublasStatus_t err = call;                                                                \
