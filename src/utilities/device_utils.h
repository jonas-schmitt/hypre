--- conflicted
+++ resolved
@@ -65,16 +65,8 @@
 
 /* WM: problems with this being inside extern C++ {} */
 /* #include <CL/sycl.hpp> */
-<<<<<<< HEAD
-
-#endif // defined(HYPRE_USING_CUDA)
-
-#if defined(HYPRE_USING_ROCSPARSE)
-#include <rocsparse.h>
-=======
 #if defined(HYPRE_USING_ONEMKLSPARSE)
 #include <oneapi/mkl/spblas.hpp>
->>>>>>> 251cd3d2
 #endif
 #if defined(HYPRE_USING_ONEMKLBLAS)
 #include <oneapi/mkl/blas.hpp>
@@ -337,10 +329,6 @@
 rocsparse_handle    hypre_DeviceDataCusparseHandle(hypre_DeviceData *data);
 #endif
 
-<<<<<<< HEAD
-#if defined(HYPRE_USING_CUDA_STREAMS)
-=======
->>>>>>> 251cd3d2
 #if defined(HYPRE_USING_CUDA)
 cudaStream_t        hypre_DeviceDataStream(hypre_DeviceData *data, HYPRE_Int i);
 cudaStream_t        hypre_DeviceDataComputeStream(hypre_DeviceData *data);
@@ -350,7 +338,6 @@
 #elif defined(HYPRE_USING_SYCL)
 sycl::queue*        hypre_DeviceDataStream(hypre_DeviceData *data, HYPRE_Int i);
 sycl::queue*        hypre_DeviceDataComputeStream(hypre_DeviceData *data);
-#endif
 #endif
 
 // Data structure and accessor routines for Cuda Sparse Triangular Matrices
