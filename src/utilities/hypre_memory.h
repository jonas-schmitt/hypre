--- conflicted
+++ resolved
@@ -158,7 +158,6 @@
 /* #define HYPRE_MEMORY_SHARED_ACT  HYPRE_MEMORY_? */
 /* #define HYPRE_MEMORY_PINNED_ACT  HYPRE_MEMORY_? */
 
-<<<<<<< HEAD
 /*-------------------------------------------------------
  * hypre_GetActualMemLocation
  *   return actual location based on the selected memory model
@@ -187,115 +186,6 @@
    }
 
    return HYPRE_MEMORY_UNSET;
-=======
-#define HYPRE_MEM_PAD_LEN 1
-
-/*
-#if defined(HYPRE_USING_CUDA)
-#define HYPRE_CUDA_GLOBAL __host__ __device__
-#else
-#define HYPRE_CUDA_GLOBAL
-#endif
-*/
-
-/* OpenMP 4.5 */
-#if defined(HYPRE_USING_DEVICE_OPENMP)
-
-#include "omp.h"
-
-/* OpenMP 4.5 device memory management */
-extern HYPRE_Int hypre__global_offload;
-extern HYPRE_Int hypre__offload_device_num;
-extern HYPRE_Int hypre__offload_host_num;
-
-/* stats */
-extern size_t hypre__target_allc_count;
-extern size_t hypre__target_free_count;
-extern size_t hypre__target_allc_bytes;
-extern size_t hypre__target_free_bytes;
-extern size_t hypre__target_htod_count;
-extern size_t hypre__target_dtoh_count;
-extern size_t hypre__target_htod_bytes;
-extern size_t hypre__target_dtoh_bytes;
-
-/* DEBUG MODE: check if offloading has effect
- * (it is turned on when configured with --enable-debug) */
-
-#ifdef HYPRE_OMP45_DEBUG
-/* if we ``enter'' an address, it should not exist in device [o.w NO EFFECT]
-   if we ``exit'' or ''update'' an address, it should exist in device [o.w ERROR]
-hypre__offload_flag: 0 == OK; 1 == WRONG
- */
-#define HYPRE_OFFLOAD_FLAG(devnum, hptr, type) \
-   HYPRE_Int hypre__offload_flag = (type[1] == 'n') == omp_target_is_present(hptr, devnum);
-#else
-#define HYPRE_OFFLOAD_FLAG(...) \
-   HYPRE_Int hypre__offload_flag = 0; /* non-debug mode, always OK */
-#endif
-
-/* OMP 4.5 offloading macro */
-#define hypre_omp45_offload(devnum, hptr, datatype, offset, count, type1, type2) \
-{\
-   /* devnum: device number \
-    * hptr: host poiter \
-    * datatype \
-    * type1: ``e(n)ter'', ''e(x)it'', or ``u(p)date'' \
-    * type2: ``(a)lloc'', ``(t)o'', ``(d)elete'', ''(f)rom'' \
-    */ \
-   datatype *hypre__offload_hptr = (datatype *) hptr; \
-   /* if hypre__global_offload ==    0, or
-    *    hptr (host pointer)   == NULL,
-    *    this offload will be IGNORED */ \
-   if (hypre__global_offload && hypre__offload_hptr != NULL) { \
-      /* offloading offset and size (in datatype) */ \
-      size_t hypre__offload_offset = offset, hypre__offload_size = count; \
-      /* in HYPRE_OMP45_DEBUG mode, we test if this offload has effect */ \
-      HYPRE_OFFLOAD_FLAG(devnum, hypre__offload_hptr, type1) \
-      if (hypre__offload_flag) { \
-         printf("[!NO Effect! %s %d] device %d target: %6s %6s, data %p, [%ld:%ld]\n", __FILE__, __LINE__, devnum, type1, type2, (void *)hypre__offload_hptr, hypre__offload_offset, hypre__offload_size); exit(0); \
-      } else { \
-         size_t offload_bytes = count * sizeof(datatype); \
-         /* printf("[            %s %d] device %d target: %6s %6s, data %p, [%d:%d]\n", __FILE__, __LINE__, devnum, type1, type2, (void *)hypre__offload_hptr, hypre__offload_offset, hypre__offload_size); */ \
-         if (type1[1] == 'n' && type2[0] == 't') { \
-            /* enter to */\
-            hypre__target_allc_count ++; \
-            hypre__target_allc_bytes += offload_bytes; \
-            hypre__target_htod_count ++; \
-            hypre__target_htod_bytes += offload_bytes; \
-            _Pragma (HYPRE_XSTR(omp target enter data map(to:hypre__offload_hptr[hypre__offload_offset:hypre__offload_size]))) \
-         } else if (type1[1] == 'n' && type2[0] == 'a') { \
-            /* enter alloc */ \
-            hypre__target_allc_count ++; \
-            hypre__target_allc_bytes += offload_bytes; \
-            _Pragma (HYPRE_XSTR(omp target enter data map(alloc:hypre__offload_hptr[hypre__offload_offset:hypre__offload_size]))) \
-         } else if (type1[1] == 'x' && type2[0] == 'd') { \
-            /* exit delete */\
-            hypre__target_free_count ++; \
-            hypre__target_free_bytes += offload_bytes; \
-            _Pragma (HYPRE_XSTR(omp target exit data map(delete:hypre__offload_hptr[hypre__offload_offset:hypre__offload_size]))) \
-         } else if (type1[1] == 'x' && type2[0] == 'f') {\
-            /* exit from */ \
-            hypre__target_free_count ++; \
-            hypre__target_free_bytes += offload_bytes; \
-            hypre__target_dtoh_count ++; \
-            hypre__target_dtoh_bytes += offload_bytes; \
-            _Pragma (HYPRE_XSTR(omp target exit data map(from:hypre__offload_hptr[hypre__offload_offset:hypre__offload_size]))) \
-         } else if (type1[1] == 'p' && type2[0] == 't') { \
-            /* update to */ \
-            hypre__target_htod_count ++; \
-            hypre__target_htod_bytes += offload_bytes; \
-            _Pragma (HYPRE_XSTR(omp target update to(hypre__offload_hptr[hypre__offload_offset:hypre__offload_size]))) \
-         } else if (type1[1] == 'p' && type2[0] == 'f') {\
-            /* update from */ \
-            hypre__target_dtoh_count ++; \
-            hypre__target_dtoh_bytes += offload_bytes; \
-            _Pragma (HYPRE_XSTR(omp target update from(hypre__offload_hptr[hypre__offload_offset:hypre__offload_size]))) \
-         } else {\
-            printf("error: unrecognized offloading type combination!\n"); exit(-1); \
-         } \
-      } \
-   } \
->>>>>>> a8cbf255
 }
 
 #define HYPRE_MEM_PAD_LEN 1
