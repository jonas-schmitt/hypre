--- conflicted
+++ resolved
@@ -1,12 +1,6 @@
-#ifndef _GNU_SOURCE
-#define _GNU_SOURCE
-#endif
 
 #include "_hypre_utilities.h"
-<<<<<<< HEAD
-=======
 #if defined(HYPRE_USE_CUDA) || defined(HYPRE_USE_MANAGED)
->>>>>>> 68076e52
 
 #if defined(HYPRE_USE_GPU) && defined(HYPRE_USE_MANAGED)
 #include <stdlib.h>
@@ -409,214 +403,8 @@
   }
   return ptr_att.isManaged;
 }
-<<<<<<< HEAD
-#endif
-
-#if defined(HYPRE_USE_CUDA)
-HYPRE_Int hypre_exec_policy = LOCATION_GPU;
-char tmp_print[10] = "";
-HYPRE_Int hypre_box_print = 0;
-double t_start = 0;
-double t_end   = 0;
-HYPRE_Int time_box = 0;
-static bool cuda_reduction_id_used[RAJA_MAX_REDUCE_VARS];
-CudaReductionBlockDataType* s_cuda_reduction_mem_block = 0;
-
-HYPRE_Int getCudaReductionId()
-{
-   static HYPRE_Int first_time_called = true;
-   HYPRE_Int id;
-   
-   if (first_time_called) {
-
-      for (id = 0; id < RAJA_MAX_REDUCE_VARS; ++id) {
-         cuda_reduction_id_used[id] = false;
-      }
-
-      first_time_called = false;
-   }
-
-   id = 0;
-   while ( id < RAJA_MAX_REDUCE_VARS && cuda_reduction_id_used[id] ) {
-     id++;
-   }
-
-   if ( id >= RAJA_MAX_REDUCE_VARS ) {
-      printf("error\n");
-      exit(1);
-   }
-
-   cuda_reduction_id_used[id] = true;
-
-   return id;
-}
-
-void freeCudaReductionMemBlock()
-{
-   if ( s_cuda_reduction_mem_block != 0 ) {
-      cudaError_t cudaerr = cudaFree(s_cuda_reduction_mem_block);
-      s_cuda_reduction_mem_block = 0;
-      if (cudaerr != cudaSuccess) {
-	printf("Error\n");
-         exit(1);
-       }
-   }
-}
-
-void initCudaReductionMemBlock()
-{
-   //
-   // For each reducer object, we want a chunk of managed memory that
-   // holds RAJA_CUDA_REDUCE_BLOCK_LENGTH slots for the reduction 
-   // value for each thread, a single slot for the global reduced value
-   // across grid blocks, and a single slot for the max grid size.  
-   //
-   HYPRE_Int block_offset = RAJA_CUDA_REDUCE_BLOCK_LENGTH + 1 + 1 + 1;
-
-   if (s_cuda_reduction_mem_block == 0) {
-      HYPRE_Int len = RAJA_MAX_REDUCE_VARS * block_offset;
-
-      cudaError_t cudaerr = 
-         cudaMallocManaged((void **)&s_cuda_reduction_mem_block,
-                           sizeof(CudaReductionBlockDataType)*len,
-                           cudaMemAttachGlobal);
-
-      if ( cudaerr != cudaSuccess ) {
-	 printf("error\n");
-         exit(1);
-      }
-      cudaMemset(s_cuda_reduction_mem_block, 0, 
-                 sizeof(CudaReductionBlockDataType)*len);
-
-      atexit(freeCudaReductionMemBlock);
-   }
-}
-
-CudaReductionBlockDataType* getCudaReductionMemBlock(int id)
-{
-   //
-   // For each reducer object, we want a chunk of managed memory that
-   // holds RAJA_CUDA_REDUCE_BLOCK_LENGTH slots for the reduction 
-   // value for each thread, a single slot for the global reduced value
-   // across grid blocks, and a single slot for the max grid size.  
-   //
-   HYPRE_Int block_offset = RAJA_CUDA_REDUCE_BLOCK_LENGTH + 1 + 1 + 1;
-
-   if (s_cuda_reduction_mem_block == 0) {
-      HYPRE_Int len = RAJA_MAX_REDUCE_VARS * block_offset;
-
-      cudaError_t cudaerr = 
-         cudaMallocManaged((void **)&s_cuda_reduction_mem_block,
-                           sizeof(CudaReductionBlockDataType)*len,
-                           cudaMemAttachGlobal);
-
-      if ( cudaerr != cudaSuccess ) {
-	 printf("error\n");
-         exit(1);
-      }
-      cudaMemset(s_cuda_reduction_mem_block, 0, 
-                 sizeof(CudaReductionBlockDataType)*len);
-
-      atexit(freeCudaReductionMemBlock);
-   }
-
-   return &(s_cuda_reduction_mem_block[id * block_offset]) ;
-}
-
-void releaseCudaReductionId(HYPRE_Int id)
-{
-   if ( id < RAJA_MAX_REDUCE_VARS ) {
-      cuda_reduction_id_used[id] = false;
-   }
-}
-
-CudaReductionBlockDataType* getCPUReductionMemBlock(int id)
-{
-   HYPRE_Int nthreads = 1;
-
-   HYPRE_Int block_offset = COHERENCE_BLOCK_SIZE/sizeof(CudaReductionBlockDataType);
-
-   if (s_cuda_reduction_mem_block == 0) {
-      HYPRE_Int len = nthreads * RAJA_MAX_REDUCE_VARS;
-      s_cuda_reduction_mem_block = 
-         new CudaReductionBlockDataType[len*block_offset];
-
-      atexit(freeCPUReductionMemBlock);
-   }
-
-   return &(s_cuda_reduction_mem_block[nthreads * id * block_offset]) ;
-}
-
-void freeCPUReductionMemBlock()
-{
-   if ( s_cuda_reduction_mem_block != 0 ) {
-      delete [] s_cuda_reduction_mem_block;
-      s_cuda_reduction_mem_block = 0; 
-   }
-}
-
-void releaseCPUReductionId(int id)
-{
-   if ( id < RAJA_MAX_REDUCE_VARS ) {
-      cuda_reduction_id_used[id] = false;
-   }
-}
-
-#endif
-
-#ifdef HYPRE_USE_OMP45
-/* num: number of bytes */
-HYPRE_Int HYPRE_OMPOffload(HYPRE_Int device, void *ptr, size_t num, 
-			   const char *type1, const char *type2) {
-   hypre_omp45_offload(device, ptr, char, 0, num, type1, type2);
-
-   return 0;
-}
-
-HYPRE_Int HYPRE_OMPPtrIsMapped(void *p, HYPRE_Int device_num)
-{
-   if (hypre__global_offload && !omp_target_is_present(p, device_num)) {
-      printf("HYPRE mapping error: %p has not been mapped to device %d!\n", p, device_num);
-      return 1;
-   }
-   return 0;
-}
-
-/* OMP offloading switch */
-HYPRE_Int HYPRE_OMPOffloadOn()
-{ 
-   fprintf(stdout, "Hypre OMP 4.5 Mapping/Offloading has been turned on\n");
-   hypre__global_offload = 1;
-   hypre__offload_device_num = omp_get_default_device();
-
-   return 0;
-}
-
-HYPRE_Int HYPRE_OMPOffloadOff()
-{
-   fprintf(stdout, "Hypre OMP 4.5 Mapping/Offloading has been turned off\n");
-   hypre__global_offload = 0;
-
-   return 0;
-}
-
-HYPRE_Int HYPRE_OMPOffloadStatPrint() {
-   hypre_printf("Hypre OMP target memory stats:\n"
-                "      ALLOC   %ld bytes, %ld counts\n"
-                "      FREE    %ld bytes, %ld counts\n"
-                "      HTOD    %ld bytes, %ld counts\n"
-                "      DTOH    %ld bytes, %ld counts\n",
-                hypre__target_allc_bytes, hypre__target_allc_count,
-                hypre__target_free_bytes, hypre__target_free_count,
-                hypre__target_htod_bytes, hypre__target_htod_count,
-                hypre__target_dtoh_bytes, hypre__target_dtoh_count);
-
-   return 0;
-}
-
-=======
-
-#endif
+
+#endif // defined(HYPRE_USE_GPU) && defined(HYPRE_USE_MANAGED)
 
 /* C version of mempush using linked lists */
 
@@ -725,5 +513,390 @@
     next=next->next;
   }
 }
->>>>>>> 68076e52
+
+cudaStream_t getstreamOlde(hypre_int i){
+  static hypre_int firstcall=1;
+  const hypre_int MAXSTREAMS=10;
+  static cudaStream_t s[MAXSTREAMS];
+  if (firstcall){
+    hypre_int jj;
+    for(jj=0;jj<MAXSTREAMS;jj++)
+      gpuErrchk(cudaStreamCreateWithFlags(&s[jj],cudaStreamNonBlocking));
+    //printf("Created streams ..\n");
+    firstcall=0;
+  }
+  if (i<MAXSTREAMS) return s[i];
+  fprintf(stderr,"ERROR in HYPRE_STREAM in utilities/gpuMem.c %d is greater than MAXSTREAMS = %d\n Returning default stream",i,MAXSTREAMS);
+  return 0;
+}
+
+nvtxDomainHandle_t getdomain(hypre_int i){
+    static hypre_int firstcall=1;
+    const hypre_int MAXDOMAINS=1;
+    static nvtxDomainHandle_t h[MAXDOMAINS];
+    if (firstcall){
+      h[0]= nvtxDomainCreateA("HYPRE_A");
+      firstcall=0;
+    }
+    if (i<MAXDOMAINS) return h[i];
+    fprintf(stderr,"ERROR in getdomain in utilities/gpuMem.c %d  is greater than MAXDOMAINS = %d \n Returning default domain",i,MAXDOMAINS);
+    return NULL;
+  }
+
+cudaEvent_t getevent(hypre_int i){
+  static hypre_int firstcall=1;
+  const hypre_int MAXEVENTS=10;
+  static cudaEvent_t s[MAXEVENTS];
+  if (firstcall){
+    hypre_int jj;
+    for(jj=0;jj<MAXEVENTS;jj++)
+      gpuErrchk(cudaEventCreateWithFlags(&s[jj],cudaEventDisableTiming));
+    //printf("Created events ..\n");
+    firstcall=0;
+  }
+  if (i<MAXEVENTS) return s[i];
+  fprintf(stderr,"ERROR in getevent in utilities/gpuMem.c %d is greater than MAXEVENTS = %d\n Returning default stream",i,MAXEVENTS);
+  return 0;
+}
+
+hypre_int getsetasyncmode(hypre_int mode, hypre_int action){
+  static hypre_int async_mode=0;
+  if (action==0) async_mode = mode;
+  if (action==1) return async_mode;
+  return async_mode;
+}
+
+void SetAsyncMode(hypre_int mode){
+  getsetasyncmode(mode,0);
+}
+
+hypre_int GetAsyncMode(){
+  return getsetasyncmode(0,1);
+}
+
+void branchStream(hypre_int i, hypre_int j){
+  gpuErrchk(cudaEventRecord(getevent(i),HYPRE_STREAM(i)));
+  gpuErrchk(cudaStreamWaitEvent(HYPRE_STREAM(j),getevent(i),0));
+}
+
+void joinStreams(hypre_int i, hypre_int j, hypre_int k){
+  gpuErrchk(cudaEventRecord(getevent(i),HYPRE_STREAM(i)));
+  gpuErrchk(cudaEventRecord(getevent(j),HYPRE_STREAM(j)));
+  gpuErrchk(cudaStreamWaitEvent(HYPRE_STREAM(k),getevent(i),0));
+  gpuErrchk(cudaStreamWaitEvent(HYPRE_STREAM(k),getevent(j),0));
+}
+
+void affs(hypre_int myid){
+  const hypre_int NCPUS=160;
+  cpu_set_t* mask = CPU_ALLOC(NCPUS);
+  size_t size = CPU_ALLOC_SIZE(NCPUS);
+  hypre_int cpus[NCPUS],i;
+  hypre_int retval=sched_getaffinity(0, size,mask);
+  if (!retval){
+    for(i=0;i<NCPUS;i++){
+      if (CPU_ISSET(i,mask)) 
+	cpus[i]=1; 
+      else
+	cpus[i]=0;
+    }
+    printf("Node(%d)::",myid);
+    for(i=0;i<160;i++)printf("%d",cpus[i]);
+    printf("\n");
+  } else {
+    fprintf(stderr,"sched_affinity failed\n");
+    switch(errno){
+    case EFAULT:
+      printf("INVALID MEMORY ADDRESS\n");
+      break;
+    case EINVAL:
+      printf("EINVAL:: NO VALID CPUS\n");
+      break;
+    default:
+      printf("%d something else\n",errno);
+    }
+  }
+  
+  CPU_FREE(mask);
+  
+}
+hypre_int getcore(){
+  const hypre_int NCPUS=160;
+  cpu_set_t* mask = CPU_ALLOC(NCPUS);
+  size_t size = CPU_ALLOC_SIZE(NCPUS);
+  hypre_int cpus[NCPUS],i;
+  hypre_int retval=sched_getaffinity(0, size,mask);
+  if (!retval){
+    for(i=0;i<NCPUS;i+=20){
+      if (CPU_ISSET(i,mask)) {
+	CPU_FREE(mask);
+	return i;
+      }
+    }
+  } else {
+    fprintf(stderr,"sched_affinity failed\n");
+    switch(errno){
+    case EFAULT:
+      printf("INVALID MEMORY ADDRESS\n");
+      break;
+    case EINVAL:
+      printf("EINVAL:: NO VALID CPUS\n");
+      break;
+    default:
+      printf("%d something else\n",errno);
+    }
+  }
+  return 0;
+  CPU_FREE(mask);
+  
+}
+hypre_int getnuma(){
+  const hypre_int NCPUS=160;
+  cpu_set_t* mask = CPU_ALLOC(NCPUS);
+  size_t size = CPU_ALLOC_SIZE(NCPUS);
+  hypre_int retval=sched_getaffinity(0, size,mask);
+  /* HARDWIRED FOR 2 NUMA DOMAINS */
+  if (!retval){
+    hypre_int sum0=0,i;
+    for(i=0;i<NCPUS/2;i++) 
+      if (CPU_ISSET(i,mask)) sum0++;
+    hypre_int sum1=0;
+    for(i=NCPUS/2;i<NCPUS;i++) 
+      if (CPU_ISSET(i,mask)) sum1++;
+    CPU_FREE(mask);
+    if (sum0>sum1) return 0;
+    else return 1;
+  } else {
+    fprintf(stderr,"sched_affinity failed\n");
+    switch(errno){
+    case EFAULT:
+      printf("INVALID MEMORY ADDRESS\n");
+      break;
+    case EINVAL:
+      printf("EINVAL:: NO VALID CPUS\n");
+      break;
+    default:
+      printf("%d something else\n",errno);
+    }
+  }
+  return 0;
+  CPU_FREE(mask);
+  
+}
+hypre_int checkDeviceProps(){
+  struct cudaDeviceProp prop;
+  gpuErrchk(cudaGetDeviceProperties(&prop, HYPRE_DEVICE));
+  HYPRE_GPU_CMA=prop.concurrentManagedAccess;
+  return HYPRE_GPU_CMA;
+}
+hypre_int pointerIsManaged(const void *ptr){
+  struct cudaPointerAttributes ptr_att;
+  if (cudaPointerGetAttributes(&ptr_att,ptr)!=cudaSuccess) {
+    return 0;
+  }
+  return ptr_att.isManaged;
+}
+#endif//defined(HYPRE_USE_CUDA) || defined(HYPRE_USE_MANAGED)
+
+#if defined(HYPRE_USE_CUDA)
+HYPRE_Int hypre_exec_policy = LOCATION_GPU;
+char tmp_print[10] = "";
+HYPRE_Int hypre_box_print = 0;
+double t_start = 0;
+double t_end   = 0;
+HYPRE_Int time_box = 0;
+static bool cuda_reduction_id_used[RAJA_MAX_REDUCE_VARS];
+CudaReductionBlockDataType* s_cuda_reduction_mem_block = 0;
+
+HYPRE_Int getCudaReductionId()
+{
+   static HYPRE_Int first_time_called = true;
+   HYPRE_Int id;
+   
+   if (first_time_called) {
+
+      for (id = 0; id < RAJA_MAX_REDUCE_VARS; ++id) {
+         cuda_reduction_id_used[id] = false;
+      }
+
+      first_time_called = false;
+   }
+
+   id = 0;
+   while ( id < RAJA_MAX_REDUCE_VARS && cuda_reduction_id_used[id] ) {
+     id++;
+   }
+
+   if ( id >= RAJA_MAX_REDUCE_VARS ) {
+      printf("error\n");
+      exit(1);
+   }
+
+   cuda_reduction_id_used[id] = true;
+
+   return id;
+}
+
+void freeCudaReductionMemBlock()
+{
+   if ( s_cuda_reduction_mem_block != 0 ) {
+      cudaError_t cudaerr = cudaFree(s_cuda_reduction_mem_block);
+      s_cuda_reduction_mem_block = 0;
+      if (cudaerr != cudaSuccess) {
+	printf("Error\n");
+         exit(1);
+       }
+   }
+}
+
+void initCudaReductionMemBlock()
+{
+   //
+   // For each reducer object, we want a chunk of managed memory that
+   // holds RAJA_CUDA_REDUCE_BLOCK_LENGTH slots for the reduction 
+   // value for each thread, a single slot for the global reduced value
+   // across grid blocks, and a single slot for the max grid size.  
+   //
+   HYPRE_Int block_offset = RAJA_CUDA_REDUCE_BLOCK_LENGTH + 1 + 1 + 1;
+
+   if (s_cuda_reduction_mem_block == 0) {
+      HYPRE_Int len = RAJA_MAX_REDUCE_VARS * block_offset;
+
+      cudaError_t cudaerr = 
+         cudaMallocManaged((void **)&s_cuda_reduction_mem_block,
+                           sizeof(CudaReductionBlockDataType)*len,
+                           cudaMemAttachGlobal);
+
+      if ( cudaerr != cudaSuccess ) {
+	 printf("error\n");
+         exit(1);
+      }
+      cudaMemset(s_cuda_reduction_mem_block, 0, 
+                 sizeof(CudaReductionBlockDataType)*len);
+
+      atexit(freeCudaReductionMemBlock);
+   }
+}
+
+CudaReductionBlockDataType* getCudaReductionMemBlock(int id)
+{
+   //
+   // For each reducer object, we want a chunk of managed memory that
+   // holds RAJA_CUDA_REDUCE_BLOCK_LENGTH slots for the reduction 
+   // value for each thread, a single slot for the global reduced value
+   // across grid blocks, and a single slot for the max grid size.  
+   //
+   HYPRE_Int block_offset = RAJA_CUDA_REDUCE_BLOCK_LENGTH + 1 + 1 + 1;
+
+   if (s_cuda_reduction_mem_block == 0) {
+      HYPRE_Int len = RAJA_MAX_REDUCE_VARS * block_offset;
+
+      cudaError_t cudaerr = 
+         cudaMallocManaged((void **)&s_cuda_reduction_mem_block,
+                           sizeof(CudaReductionBlockDataType)*len,
+                           cudaMemAttachGlobal);
+
+      if ( cudaerr != cudaSuccess ) {
+	 printf("error\n");
+         exit(1);
+      }
+      cudaMemset(s_cuda_reduction_mem_block, 0, 
+                 sizeof(CudaReductionBlockDataType)*len);
+
+      atexit(freeCudaReductionMemBlock);
+   }
+
+   return &(s_cuda_reduction_mem_block[id * block_offset]) ;
+}
+
+void releaseCudaReductionId(HYPRE_Int id)
+{
+   if ( id < RAJA_MAX_REDUCE_VARS ) {
+      cuda_reduction_id_used[id] = false;
+   }
+}
+
+CudaReductionBlockDataType* getCPUReductionMemBlock(int id)
+{
+   HYPRE_Int nthreads = 1;
+
+   HYPRE_Int block_offset = COHERENCE_BLOCK_SIZE/sizeof(CudaReductionBlockDataType);
+
+   if (s_cuda_reduction_mem_block == 0) {
+      HYPRE_Int len = nthreads * RAJA_MAX_REDUCE_VARS;
+      s_cuda_reduction_mem_block = 
+         new CudaReductionBlockDataType[len*block_offset];
+
+      atexit(freeCPUReductionMemBlock);
+   }
+
+   return &(s_cuda_reduction_mem_block[nthreads * id * block_offset]) ;
+}
+
+void freeCPUReductionMemBlock()
+{
+   if ( s_cuda_reduction_mem_block != 0 ) {
+      delete [] s_cuda_reduction_mem_block;
+      s_cuda_reduction_mem_block = 0; 
+   }
+}
+
+void releaseCPUReductionId(int id)
+{
+   if ( id < RAJA_MAX_REDUCE_VARS ) {
+      cuda_reduction_id_used[id] = false;
+   }
+}
+
+#endif//defined(HYPRE_USE_CUDA)
+
+#ifdef HYPRE_USE_OMP45
+/* num: number of bytes */
+HYPRE_Int HYPRE_OMPOffload(HYPRE_Int device, void *ptr, size_t num, 
+			   const char *type1, const char *type2) {
+   hypre_omp45_offload(device, ptr, char, 0, num, type1, type2);
+
+   return 0;
+}
+
+HYPRE_Int HYPRE_OMPPtrIsMapped(void *p, HYPRE_Int device_num)
+{
+   if (hypre__global_offload && !omp_target_is_present(p, device_num)) {
+      printf("HYPRE mapping error: %p has not been mapped to device %d!\n", p, device_num);
+      return 1;
+   }
+   return 0;
+}
+
+/* OMP offloading switch */
+HYPRE_Int HYPRE_OMPOffloadOn()
+{ 
+   fprintf(stdout, "Hypre OMP 4.5 Mapping/Offloading has been turned on\n");
+   hypre__global_offload = 1;
+   hypre__offload_device_num = omp_get_default_device();
+
+   return 0;
+}
+
+HYPRE_Int HYPRE_OMPOffloadOff()
+{
+   fprintf(stdout, "Hypre OMP 4.5 Mapping/Offloading has been turned off\n");
+   hypre__global_offload = 0;
+
+   return 0;
+}
+
+HYPRE_Int HYPRE_OMPOffloadStatPrint() {
+   hypre_printf("Hypre OMP target memory stats:\n"
+                "      ALLOC   %ld bytes, %ld counts\n"
+                "      FREE    %ld bytes, %ld counts\n"
+                "      HTOD    %ld bytes, %ld counts\n"
+                "      DTOH    %ld bytes, %ld counts\n",
+                hypre__target_allc_bytes, hypre__target_allc_count,
+                hypre__target_free_bytes, hypre__target_free_count,
+                hypre__target_htod_bytes, hypre__target_htod_count,
+                hypre__target_dtoh_bytes, hypre__target_dtoh_count);
+
+   return 0;
+}
+
 #endif