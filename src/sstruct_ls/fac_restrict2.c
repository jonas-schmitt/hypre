--- conflicted
+++ resolved
@@ -852,13 +852,6 @@
             hypre_BoxLoop2Begin(ndim, loop_size,
                                 xc_temp_dbox, hypre_BoxIMin(own_box), stridec, xfi,
                                 xf_dbox, hypre_BoxIMin(own_box), stridec, xci);
-<<<<<<< HEAD
-#if defined(HYPRE_USING_OPENMP) && !defined(HYPRE_USE_RAJA)
-#pragma omp parallel for private(HYPRE_BOX_PRIVATE,xfi,xci) HYPRE_SMP_SCHEDULE
-#endif
-            hypre_BoxLoop2For(xfi, xci)
-=======
->>>>>>> 52e3b4f2
             {
                xcp[0][0][xci]+= xcp_temp[0][0][xfi];
             }
