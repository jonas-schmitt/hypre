--- conflicted
+++ resolved
@@ -701,17 +701,10 @@
 #endif
                hypre_BoxLoop3For(Ai, bi, xi)
                {
-<<<<<<< HEAD
-                   HYPRE_Real   **A_loc = &tA_loc[hypre_BoxLoopBlock()*nvars];
-                   HYPRE_Real    *x_loc = &tx_loc[hypre_BoxLoopBlock()*nvars];
-		   HYPRE_Int vi, vj;
-		   
-=======
                   HYPRE_Real   **A_loc = &tA_loc[hypre_BoxLoopBlock()*nvars];
                   HYPRE_Real    *x_loc = &tx_loc[hypre_BoxLoopBlock()*nvars];
                   HYPRE_Int vi, vj;
                    
->>>>>>> 51f9646c
                   /*------------------------------------------------
                    * Copy rhs and matrix for diagonal coupling
                    * (intra-nodal) into local storage.
@@ -842,11 +835,7 @@
 #endif
                hypre_BoxLoop2For(bi, ti)
                {
-<<<<<<< HEAD
-				   HYPRE_Int vi;
-=======
                   HYPRE_Int vi;
->>>>>>> 51f9646c
                   /* Copy rhs into temp vector */ 
                   for (vi = 0; vi < nvars; vi++)
                   {
@@ -917,13 +906,8 @@
                {
                   HYPRE_Real   **A_loc = &tA_loc[hypre_BoxLoopBlock()*nvars];
                   HYPRE_Real    *x_loc = &tx_loc[hypre_BoxLoopBlock()*nvars];
-<<<<<<< HEAD
-		  HYPRE_Int vi, vj;
-		  
-=======
                   HYPRE_Int vi, vj;
                   
->>>>>>> 51f9646c
                   /*------------------------------------------------
                    * Copy rhs and matrix for diagonal coupling
                    * (intra-nodal) into local storage.
