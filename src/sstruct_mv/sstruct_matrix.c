--- conflicted
+++ resolved
@@ -979,11 +979,7 @@
       int_box = hypre_BoxCreate(ndim);
 
       nrows    = hypre_BoxVolume(vbox)*nentries;
-<<<<<<< HEAD
-      ncols    = hypre_CTAlloc(HYPRE_Int, nrows);
-=======
       ncols    =  hypre_CTAlloc(HYPRE_Int,  nrows, HYPRE_MEMORY_SHARED);
->>>>>>> 68076e52
 #ifdef HYPRE_USING_OPENMP
 #pragma omp parallel for private(i) HYPRE_SMP_SCHEDULE
 #endif
@@ -991,15 +987,9 @@
       {
          ncols[i] = 1;
       }
-<<<<<<< HEAD
-      rows     = hypre_CTAlloc(HYPRE_Int, nrows);
-      cols     = hypre_CTAlloc(HYPRE_Int, nrows);
-      ijvalues = hypre_CTAlloc(HYPRE_Complex, nrows);
-=======
       rows     =  hypre_CTAlloc(HYPRE_Int,  nrows, HYPRE_MEMORY_SHARED);
       cols     =  hypre_CTAlloc(HYPRE_Int,  nrows, HYPRE_MEMORY_SHARED);
       ijvalues =  hypre_CTAlloc(HYPRE_Complex,  nrows, HYPRE_MEMORY_SHARED);
->>>>>>> 68076e52
 
       hypre_SetIndex(stride, 1);
 
@@ -1110,17 +1100,10 @@
 
       hypre_TFree(boxman_entries, HYPRE_MEMORY_HOST);
       
-<<<<<<< HEAD
-      hypre_TFree(ncols);
-      hypre_TFree(rows);
-      hypre_TFree(cols);
-      hypre_TFree(ijvalues);
-=======
        hypre_TFree(ncols, HYPRE_MEMORY_SHARED);
        hypre_TFree(rows, HYPRE_MEMORY_SHARED);
        hypre_TFree(cols, HYPRE_MEMORY_SHARED);
        hypre_TFree(ijvalues, HYPRE_MEMORY_SHARED);
->>>>>>> 68076e52
 
       hypre_BoxDestroy(to_box);
       hypre_BoxDestroy(map_box);
