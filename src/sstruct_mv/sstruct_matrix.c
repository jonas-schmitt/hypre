/*BHEADER**********************************************************************
 * Copyright (c) 2008,  Lawrence Livermore National Security, LLC.
 * Produced at the Lawrence Livermore National Laboratory.
 * This file is part of HYPRE.  See file COPYRIGHT for details.
 *
 * HYPRE is free software; you can redistribute it and/or modify it under the
 * terms of the GNU Lesser General Public License (as published by the Free
 * Software Foundation) version 2.1 dated February 1999.
 *
 * $Revision$
 ***********************************************************************EHEADER*/

/******************************************************************************
 *
 * Member functions for hypre_SStructPMatrix class.
 *
 *****************************************************************************/

#include "_hypre_sstruct_mv.h"

/*==========================================================================
 * SStructPMatrix routines
 *==========================================================================*/

/*--------------------------------------------------------------------------
 *--------------------------------------------------------------------------*/

HYPRE_Int
hypre_SStructPMatrixRef( hypre_SStructPMatrix  *matrix,
                         hypre_SStructPMatrix **matrix_ref )
{
   hypre_SStructPMatrixRefCount(matrix) ++;
   *matrix_ref = matrix;

   return hypre_error_flag;
}

/*--------------------------------------------------------------------------
 *--------------------------------------------------------------------------*/

HYPRE_Int
hypre_SStructPMatrixCreate( MPI_Comm               comm,
                            hypre_SStructPGrid    *pgrid,
                            hypre_SStructStencil **stencils,
                            hypre_SStructPMatrix **pmatrix_ptr )
{
   hypre_SStructPMatrix  *pmatrix;
   HYPRE_Int              nvars;
   HYPRE_Int            **smaps;
   hypre_StructStencil ***sstencils;
   hypre_StructMatrix  ***smatrices;
   HYPRE_Int            **symmetric;

   hypre_StructStencil   *sstencil;
   HYPRE_Int             *vars;
   hypre_Index           *sstencil_shape;
   HYPRE_Int              sstencil_size;
   HYPRE_Int              new_dim;
   HYPRE_Int             *new_sizes;
   hypre_Index          **new_shapes;
   HYPRE_Int              size;
   hypre_StructGrid      *sgrid;

   HYPRE_Int              vi, vj;
   HYPRE_Int              i, j, k;

   pmatrix = hypre_TAlloc(hypre_SStructPMatrix,  1, HYPRE_MEMORY_HOST);

   hypre_SStructPMatrixComm(pmatrix)     = comm;
   hypre_SStructPMatrixPGrid(pmatrix)    = pgrid;
   hypre_SStructPMatrixStencils(pmatrix) = stencils;
   nvars = hypre_SStructPGridNVars(pgrid);
   hypre_SStructPMatrixNVars(pmatrix) = nvars;

   /* create sstencils */
   smaps     = hypre_TAlloc(HYPRE_Int *,  nvars, HYPRE_MEMORY_HOST);
   sstencils = hypre_TAlloc(hypre_StructStencil **,  nvars, HYPRE_MEMORY_HOST);
   new_sizes  = hypre_TAlloc(HYPRE_Int,  nvars, HYPRE_MEMORY_HOST);
   new_shapes = hypre_TAlloc(hypre_Index *,  nvars, HYPRE_MEMORY_HOST);
   size = 0;
   for (vi = 0; vi < nvars; vi++)
   {
      sstencils[vi] = hypre_TAlloc(hypre_StructStencil *,  nvars, HYPRE_MEMORY_HOST);
      for (vj = 0; vj < nvars; vj++)
      {
         sstencils[vi][vj] = NULL;
         new_sizes[vj] = 0;
      }

      sstencil       = hypre_SStructStencilSStencil(stencils[vi]);
      vars           = hypre_SStructStencilVars(stencils[vi]);
      sstencil_shape = hypre_StructStencilShape(sstencil);
      sstencil_size  = hypre_StructStencilSize(sstencil);

      smaps[vi] = hypre_TAlloc(HYPRE_Int,  sstencil_size, HYPRE_MEMORY_HOST);
      for (i = 0; i < sstencil_size; i++)
      {
         j = vars[i];
         new_sizes[j]++;
      }
      for (vj = 0; vj < nvars; vj++)
      {
         if (new_sizes[vj])
         {
            new_shapes[vj] = hypre_TAlloc(hypre_Index,  new_sizes[vj], HYPRE_MEMORY_HOST);
            new_sizes[vj] = 0;
         }
      }
      for (i = 0; i < sstencil_size; i++)
      {
         j = vars[i];
         k = new_sizes[j];
         hypre_CopyIndex(sstencil_shape[i], new_shapes[j][k]);
         smaps[vi][i] = k;
         new_sizes[j]++;
      }
      new_dim = hypre_StructStencilNDim(sstencil);
      for (vj = 0; vj < nvars; vj++)
      {
         if (new_sizes[vj])
         {
            sstencils[vi][vj] =
               hypre_StructStencilCreate(new_dim, new_sizes[vj], new_shapes[vj]);
         }
         size = hypre_max(size, new_sizes[vj]);
      }
   }
   hypre_SStructPMatrixSMaps(pmatrix)     = smaps;
   hypre_SStructPMatrixSStencils(pmatrix) = sstencils;
   hypre_TFree(new_sizes, HYPRE_MEMORY_HOST);
   hypre_TFree(new_shapes, HYPRE_MEMORY_HOST);

   /* create smatrices */
   smatrices = hypre_TAlloc(hypre_StructMatrix **,  nvars, HYPRE_MEMORY_HOST);
   for (vi = 0; vi < nvars; vi++)
   {
      smatrices[vi] = hypre_TAlloc(hypre_StructMatrix *,  nvars, HYPRE_MEMORY_HOST);
      for (vj = 0; vj < nvars; vj++)
      {
         smatrices[vi][vj] = NULL;
         if (sstencils[vi][vj] != NULL)
         {
            sgrid = hypre_SStructPGridSGrid(pgrid, vi);
            smatrices[vi][vj] =
               hypre_StructMatrixCreate(comm, sgrid, sstencils[vi][vj]);
         }
      }
   }
   hypre_SStructPMatrixSMatrices(pmatrix) = smatrices;

   /* create symmetric */
   symmetric = hypre_TAlloc(HYPRE_Int *,  nvars, HYPRE_MEMORY_HOST);
   for (vi = 0; vi < nvars; vi++)
   {
      symmetric[vi] = hypre_TAlloc(HYPRE_Int,  nvars, HYPRE_MEMORY_HOST);
      for (vj = 0; vj < nvars; vj++)
      {
         symmetric[vi][vj] = 0;
      }
   }
   hypre_SStructPMatrixSymmetric(pmatrix) = symmetric;

   hypre_SStructPMatrixSEntriesSize(pmatrix) = size;
   hypre_SStructPMatrixSEntries(pmatrix) = hypre_TAlloc(HYPRE_Int,  size, HYPRE_MEMORY_HOST);

   hypre_SStructPMatrixRefCount(pmatrix) = 1;

   *pmatrix_ptr = pmatrix;

   return hypre_error_flag;
}

/*--------------------------------------------------------------------------
 *--------------------------------------------------------------------------*/

HYPRE_Int
hypre_SStructPMatrixDestroy( hypre_SStructPMatrix *pmatrix )
{
   hypre_SStructStencil  **stencils;
   HYPRE_Int               nvars;
   HYPRE_Int             **smaps;
   hypre_StructStencil  ***sstencils;
   hypre_StructMatrix   ***smatrices;
   HYPRE_Int             **symmetric;
   HYPRE_Int               vi, vj;

   if (pmatrix)
   {
      hypre_SStructPMatrixRefCount(pmatrix) --;
      if (hypre_SStructPMatrixRefCount(pmatrix) == 0)
      {
         stencils  = hypre_SStructPMatrixStencils(pmatrix);
         nvars     = hypre_SStructPMatrixNVars(pmatrix);
         smaps     = hypre_SStructPMatrixSMaps(pmatrix);
         sstencils = hypre_SStructPMatrixSStencils(pmatrix);
         smatrices = hypre_SStructPMatrixSMatrices(pmatrix);
         symmetric = hypre_SStructPMatrixSymmetric(pmatrix);
         for (vi = 0; vi < nvars; vi++)
         {
            HYPRE_SStructStencilDestroy(stencils[vi]);
            hypre_TFree(smaps[vi], HYPRE_MEMORY_HOST);
            for (vj = 0; vj < nvars; vj++)
            {
               hypre_StructStencilDestroy(sstencils[vi][vj]);
               hypre_StructMatrixDestroy(smatrices[vi][vj]);
            }
            hypre_TFree(sstencils[vi], HYPRE_MEMORY_HOST);
            hypre_TFree(smatrices[vi], HYPRE_MEMORY_HOST);
            hypre_TFree(symmetric[vi], HYPRE_MEMORY_HOST);
         }
         hypre_TFree(stencils, HYPRE_MEMORY_HOST);
         hypre_TFree(smaps, HYPRE_MEMORY_HOST);
         hypre_TFree(sstencils, HYPRE_MEMORY_HOST);
         hypre_TFree(smatrices, HYPRE_MEMORY_HOST);
         hypre_TFree(symmetric, HYPRE_MEMORY_HOST);
         hypre_TFree(hypre_SStructPMatrixSEntries(pmatrix), HYPRE_MEMORY_HOST);
         hypre_TFree(pmatrix, HYPRE_MEMORY_HOST);
      }
   }

   return hypre_error_flag;
}

/*--------------------------------------------------------------------------
 *--------------------------------------------------------------------------*/
HYPRE_Int
hypre_SStructPMatrixInitialize( hypre_SStructPMatrix *pmatrix )
{
   HYPRE_Int             nvars        = hypre_SStructPMatrixNVars(pmatrix);
   HYPRE_Int           **symmetric    = hypre_SStructPMatrixSymmetric(pmatrix);
   hypre_StructMatrix   *smatrix;
   HYPRE_Int             vi, vj;
   /* HYPRE_Int             num_ghost[2*HYPRE_MAXDIM]; */
   /* HYPRE_Int             vi, vj, d, ndim; */

#if 0
   ndim = hypre_SStructPMatrixNDim(pmatrix);
   /* RDF: Why are the ghosts being reset to one? Maybe it needs to be at least
    * one to set shared coefficients correctly, but not exactly one? */
   for (d = 0; d < ndim; d++)
   {
      num_ghost[2*d] = num_ghost[2*d+1] = 1;
   }
#endif
   for (vi = 0; vi < nvars; vi++)
   {
      for (vj = 0; vj < nvars; vj++)
      {
         smatrix = hypre_SStructPMatrixSMatrix(pmatrix, vi, vj);
         if (smatrix != NULL)
         {
            HYPRE_StructMatrixSetSymmetric(smatrix, symmetric[vi][vj]);
            /* hypre_StructMatrixSetNumGhost(smatrix, num_ghost); */
            hypre_StructMatrixInitialize(smatrix);
            /* needed to get AddTo accumulation correct between processors */
	    
            hypre_StructMatrixClearGhostValues(smatrix);
	    
         }
      }
   }
   
   hypre_SStructPMatrixAccumulated(pmatrix) = 0;

   return hypre_error_flag;
}

/*--------------------------------------------------------------------------
 * (action > 0): add-to values
 * (action = 0): set values
 * (action < 0): get values
 *--------------------------------------------------------------------------*/

HYPRE_Int
hypre_SStructPMatrixSetValues( hypre_SStructPMatrix *pmatrix,
                               hypre_Index           index,
                               HYPRE_Int             var,
                               HYPRE_Int             nentries,
                               HYPRE_Int            *entries,
                               HYPRE_Complex        *values,
                               HYPRE_Int             action )
{
   hypre_SStructStencil *stencil = hypre_SStructPMatrixStencil(pmatrix, var);
   HYPRE_Int            *smap    = hypre_SStructPMatrixSMap(pmatrix, var);
   HYPRE_Int            *vars    = hypre_SStructStencilVars(stencil);
   hypre_StructMatrix   *smatrix;
   hypre_BoxArray       *grid_boxes;
   hypre_Box            *box, *grow_box;
   HYPRE_Int            *sentries;
   HYPRE_Int             i;

   smatrix = hypre_SStructPMatrixSMatrix(pmatrix, var, vars[entries[0]]);

   sentries = hypre_SStructPMatrixSEntries(pmatrix);
   for (i = 0; i < nentries; i++)
   {
      sentries[i] = smap[entries[i]];
   }

   /* set values inside the grid */
   hypre_StructMatrixSetValues(smatrix, index, nentries, sentries, values,
                               action, -1, 0);

   /* set (AddTo/Get) or clear (Set) values outside the grid in ghost zones */
   if (action != 0)
   {
      /* AddTo/Get */
      hypre_SStructPGrid  *pgrid = hypre_SStructPMatrixPGrid(pmatrix);
      hypre_Index          varoffset;
      HYPRE_Int            done = 0;

      grid_boxes = hypre_StructGridBoxes(hypre_StructMatrixGrid(smatrix));

      hypre_ForBoxI(i, grid_boxes)
      {
         box = hypre_BoxArrayBox(grid_boxes, i);
         if (hypre_IndexInBox(index, box))
         {
            done = 1;
            break;
         }
      }

      if (!done)
      {
         grow_box = hypre_BoxCreate(hypre_BoxArrayNDim(grid_boxes));
         hypre_SStructVariableGetOffset(hypre_SStructPGridVarType(pgrid, var),
                                        hypre_SStructPGridNDim(pgrid), varoffset);
         hypre_ForBoxI(i, grid_boxes)
         {
            box = hypre_BoxArrayBox(grid_boxes, i);
            hypre_CopyBox(box, grow_box);
            hypre_BoxGrowByIndex(grow_box, varoffset);
            if (hypre_IndexInBox(index, grow_box))
            {
               hypre_StructMatrixSetValues(smatrix, index, nentries, sentries,
                                           values, action, i, 1);
               break;
            }
         }
         hypre_BoxDestroy(grow_box);
      }
   }
   else
   {
      /* Set */
      grid_boxes = hypre_StructGridBoxes(hypre_StructMatrixGrid(smatrix));

      hypre_ForBoxI(i, grid_boxes)
      {
         box = hypre_BoxArrayBox(grid_boxes, i);
         if (!hypre_IndexInBox(index, box))
         {
            hypre_StructMatrixClearValues(smatrix, index, nentries, sentries, i, 1);
         }
      }
   }

   return hypre_error_flag;
}

/*--------------------------------------------------------------------------
 * (action > 0): add-to values
 * (action = 0): set values
 * (action < 0): get values
 * (action =-2): get values and zero out
 *--------------------------------------------------------------------------*/

HYPRE_Int
hypre_SStructPMatrixSetBoxValues( hypre_SStructPMatrix *pmatrix,
                                  hypre_Box            *set_box,
                                  HYPRE_Int             var,
                                  HYPRE_Int             nentries,
                                  HYPRE_Int            *entries,
                                  hypre_Box            *value_box,
                                  HYPRE_Complex        *values,
                                  HYPRE_Int             action )
{
   HYPRE_Int             ndim    = hypre_SStructPMatrixNDim(pmatrix);
   hypre_SStructStencil *stencil = hypre_SStructPMatrixStencil(pmatrix, var);
   HYPRE_Int            *smap    = hypre_SStructPMatrixSMap(pmatrix, var);
   HYPRE_Int            *vars    = hypre_SStructStencilVars(stencil);
   hypre_StructMatrix   *smatrix;
   hypre_BoxArray       *grid_boxes;
   HYPRE_Int            *sentries;
   HYPRE_Int             i, j;

   smatrix = hypre_SStructPMatrixSMatrix(pmatrix, var, vars[entries[0]]);

   sentries = hypre_SStructPMatrixSEntries(pmatrix);
   for (i = 0; i < nentries; i++)
   {
      sentries[i] = smap[entries[i]];
   }

   /* set values inside the grid */
   hypre_StructMatrixSetBoxValues(smatrix, set_box, value_box, nentries, sentries,
                                  values, action, -1, 0);
#if defined(HYPRE_USE_CUDA) || defined(HYPRE_USE_OMP45)
   hypre_CheckErrorDevice(cudaDeviceSynchronize());
#endif
   /* set (AddTo/Get) or clear (Set) values outside the grid in ghost zones */
   if (action != 0)
   {
      /* AddTo/Get */
      hypre_SStructPGrid  *pgrid = hypre_SStructPMatrixPGrid(pmatrix);
      hypre_Index          varoffset;
      hypre_BoxArray      *left_boxes, *done_boxes, *temp_boxes;
      hypre_Box           *left_box, *done_box, *int_box;

      hypre_SStructVariableGetOffset(hypre_SStructPGridVarType(pgrid, var),
                                     hypre_SStructPGridNDim(pgrid), varoffset);
      grid_boxes = hypre_StructGridBoxes(hypre_StructMatrixGrid(smatrix));

      left_boxes = hypre_BoxArrayCreate(1, ndim);
      done_boxes = hypre_BoxArrayCreate(2, ndim);
      temp_boxes = hypre_BoxArrayCreate(0, ndim);

      /* done_box always points to the first box in done_boxes */
      done_box = hypre_BoxArrayBox(done_boxes, 0);
      /* int_box always points to the second box in done_boxes */
      int_box = hypre_BoxArrayBox(done_boxes, 1);

      hypre_CopyBox(set_box, hypre_BoxArrayBox(left_boxes, 0));
      hypre_BoxArraySetSize(left_boxes, 1);
      hypre_SubtractBoxArrays(left_boxes, grid_boxes, temp_boxes);

      hypre_BoxArraySetSize(done_boxes, 0);
      hypre_ForBoxI(i, grid_boxes)
      {
         hypre_SubtractBoxArrays(left_boxes, done_boxes, temp_boxes);
         hypre_BoxArraySetSize(done_boxes, 1);
         hypre_CopyBox(hypre_BoxArrayBox(grid_boxes, i), done_box);
         hypre_BoxGrowByIndex(done_box, varoffset);
         hypre_ForBoxI(j, left_boxes)
         {
            left_box = hypre_BoxArrayBox(left_boxes, j);
            hypre_IntersectBoxes(left_box, done_box, int_box);
            hypre_StructMatrixSetBoxValues(smatrix, int_box, value_box,
                                           nentries, sentries,
                                           values, action, i, 1);
         }
      }

      hypre_BoxArrayDestroy(left_boxes);
      hypre_BoxArrayDestroy(done_boxes);
      hypre_BoxArrayDestroy(temp_boxes);
   }
   else
   {
      /* Set */
      hypre_BoxArray  *diff_boxes;
      hypre_Box       *grid_box, *diff_box;

      grid_boxes = hypre_StructGridBoxes(hypre_StructMatrixGrid(smatrix));
      diff_boxes = hypre_BoxArrayCreate(0, ndim);

      hypre_ForBoxI(i, grid_boxes)
      {
         grid_box = hypre_BoxArrayBox(grid_boxes, i);
         hypre_BoxArraySetSize(diff_boxes, 0);
         hypre_SubtractBoxes(set_box, grid_box, diff_boxes);

         hypre_ForBoxI(j, diff_boxes)
         {
            diff_box = hypre_BoxArrayBox(diff_boxes, j);
            hypre_StructMatrixClearBoxValues(smatrix, diff_box, nentries, sentries,
                                             i, 1);
         }
      }
      hypre_BoxArrayDestroy(diff_boxes);
   }

   return hypre_error_flag;
}

/*--------------------------------------------------------------------------
 *--------------------------------------------------------------------------*/

HYPRE_Int
hypre_SStructPMatrixAccumulate( hypre_SStructPMatrix *pmatrix )
{
   hypre_SStructPGrid    *pgrid    = hypre_SStructPMatrixPGrid(pmatrix);
   HYPRE_Int              nvars    = hypre_SStructPMatrixNVars(pmatrix);
   HYPRE_Int              ndim     = hypre_SStructPGridNDim(pgrid);
   HYPRE_SStructVariable *vartypes = hypre_SStructPGridVarTypes(pgrid);

   hypre_StructMatrix    *smatrix;
   hypre_Index            varoffset;
   HYPRE_Int              num_ghost[2*HYPRE_MAXDIM];
   hypre_StructGrid      *sgrid;
   HYPRE_Int              vi, vj, d;

   hypre_CommInfo        *comm_info;
   hypre_CommPkg         *comm_pkg;
   hypre_CommHandle      *comm_handle;

   /* if values already accumulated, just return */
   if (hypre_SStructPMatrixAccumulated(pmatrix))
   {
      return hypre_error_flag;
   }

   for (vi = 0; vi < nvars; vi++)
   {
      for (vj = 0; vj < nvars; vj++)
      {
         smatrix = hypre_SStructPMatrixSMatrix(pmatrix, vi, vj);
         if (smatrix != NULL)
         {
            sgrid = hypre_StructMatrixGrid(smatrix);
            /* assumes vi and vj vartypes are the same */
            hypre_SStructVariableGetOffset(vartypes[vi], ndim, varoffset);
            for (d = 0; d < ndim; d++)
            {
               num_ghost[2*d]   = num_ghost[2*d+1] = hypre_IndexD(varoffset, d);
            }

            /* accumulate values from AddTo */
            hypre_CreateCommInfoFromNumGhost(sgrid, num_ghost, &comm_info);
            hypre_CommPkgCreate(comm_info,
                                hypre_StructMatrixDataSpace(smatrix),
                                hypre_StructMatrixDataSpace(smatrix),
                                hypre_StructMatrixNumValues(smatrix), NULL, 1,
                                hypre_StructMatrixComm(smatrix),
                                &comm_pkg);
            hypre_InitializeCommunication(comm_pkg,
                                          hypre_StructMatrixData(smatrix),
                                          hypre_StructMatrixData(smatrix),
                                          1, 0, &comm_handle);
            hypre_FinalizeCommunication(comm_handle);

            hypre_CommInfoDestroy(comm_info);
            hypre_CommPkgDestroy(comm_pkg);
         }
      }
   }

   hypre_SStructPMatrixAccumulated(pmatrix) = 1;

   return hypre_error_flag;
}

/*--------------------------------------------------------------------------
 *--------------------------------------------------------------------------*/

HYPRE_Int
hypre_SStructPMatrixAssemble( hypre_SStructPMatrix *pmatrix )
{
   HYPRE_Int              nvars    = hypre_SStructPMatrixNVars(pmatrix);
   hypre_StructMatrix    *smatrix;
   HYPRE_Int              vi, vj;

   hypre_SStructPMatrixAccumulate(pmatrix);

   for (vi = 0; vi < nvars; vi++)
   {
      for (vj = 0; vj < nvars; vj++)
      {
         smatrix = hypre_SStructPMatrixSMatrix(pmatrix, vi, vj);
         if (smatrix != NULL)
         {
            hypre_StructMatrixClearGhostValues(smatrix);
            hypre_StructMatrixAssemble(smatrix);
         }
      }
   }

   return hypre_error_flag;
}

/*--------------------------------------------------------------------------
 *--------------------------------------------------------------------------*/

HYPRE_Int
hypre_SStructPMatrixSetSymmetric( hypre_SStructPMatrix *pmatrix,
                                  HYPRE_Int             var,
                                  HYPRE_Int             to_var,
                                  HYPRE_Int             symmetric )
{
   HYPRE_Int **pmsymmetric = hypre_SStructPMatrixSymmetric(pmatrix);

   HYPRE_Int vstart = var;
   HYPRE_Int vsize  = 1;
   HYPRE_Int tstart = to_var;
   HYPRE_Int tsize  = 1;
   HYPRE_Int v, t;

   if (var == -1)
   {
      vstart = 0;
      vsize  = hypre_SStructPMatrixNVars(pmatrix);
   }
   if (to_var == -1)
   {
      tstart = 0;
      tsize  = hypre_SStructPMatrixNVars(pmatrix);
   }

   for (v = vstart; v < vsize; v++)
   {
      for (t = tstart; t < tsize; t++)
      {
         pmsymmetric[v][t] = symmetric;
      }
   }

   return hypre_error_flag;
}

/*--------------------------------------------------------------------------
 *--------------------------------------------------------------------------*/

HYPRE_Int
hypre_SStructPMatrixPrint( const char           *filename,
                           hypre_SStructPMatrix *pmatrix,
                           HYPRE_Int             all )
{
   HYPRE_Int           nvars = hypre_SStructPMatrixNVars(pmatrix);
   hypre_StructMatrix *smatrix;
   HYPRE_Int           vi, vj;
   char                new_filename[255];

   for (vi = 0; vi < nvars; vi++)
   {
      for (vj = 0; vj < nvars; vj++)
      {
         smatrix = hypre_SStructPMatrixSMatrix(pmatrix, vi, vj);
         if (smatrix != NULL)
         {
            hypre_sprintf(new_filename, "%s.%02d.%02d", filename, vi, vj);
            hypre_StructMatrixPrint(new_filename, smatrix, all);
         }
      }
   }

   return hypre_error_flag;
}

/*==========================================================================
 * SStructUMatrix routines
 *==========================================================================*/

/*--------------------------------------------------------------------------
 *--------------------------------------------------------------------------*/

HYPRE_Int
hypre_SStructUMatrixInitialize( hypre_SStructMatrix *matrix )
{
   HYPRE_Int               ndim        = hypre_SStructMatrixNDim(matrix);
   HYPRE_IJMatrix          ijmatrix    = hypre_SStructMatrixIJMatrix(matrix);
   HYPRE_Int               matrix_type = hypre_SStructMatrixObjectType(matrix);
   hypre_SStructGraph     *graph       = hypre_SStructMatrixGraph(matrix);
   hypre_SStructGrid      *grid        = hypre_SStructGraphGrid(graph);
   HYPRE_Int               nparts      = hypre_SStructGraphNParts(graph);
   hypre_SStructPGrid    **pgrids      = hypre_SStructGraphPGrids(graph);
   hypre_SStructStencil ***stencils    = hypre_SStructGraphStencils(graph);
   HYPRE_Int               nUventries  = hypre_SStructGraphNUVEntries(graph);
   HYPRE_Int              *iUventries  = hypre_SStructGraphIUVEntries(graph);
   hypre_SStructUVEntry  **Uventries   = hypre_SStructGraphUVEntries(graph);
   HYPRE_Int             **nvneighbors = hypre_SStructGridNVNeighbors(grid);
   hypre_StructGrid       *sgrid;
   hypre_SStructStencil   *stencil;
   HYPRE_Int              *split;
   HYPRE_Int               nvars;
   HYPRE_Int               nrows, rowstart, nnzs ;
   HYPRE_Int               part, var, entry, b, m, mi;
   HYPRE_Int              *row_sizes;
   HYPRE_Int               max_row_size;

   hypre_BoxArray         *boxes;
   hypre_Box              *box;
   hypre_Box              *ghost_box;
   hypre_IndexRef          start;
   hypre_Index             loop_size, stride;

   HYPRE_IJMatrixSetObjectType(ijmatrix, HYPRE_PARCSR);

#ifdef HYPRE_USING_OPENMP
   HYPRE_IJMatrixSetOMPFlag(ijmatrix, 1); /* Use OpenMP */
#endif

   if (matrix_type == HYPRE_SSTRUCT || matrix_type == HYPRE_STRUCT)
   {
      rowstart = hypre_SStructGridGhstartRank(grid);
      nrows = hypre_SStructGridGhlocalSize(grid) ;
   }
   else /* matrix_type == HYPRE_PARCSR */
   {
      rowstart = hypre_SStructGridStartRank(grid);
      nrows = hypre_SStructGridLocalSize(grid);
   }

   /* set row sizes */
   m = 0;
   max_row_size = 0;
   ghost_box = hypre_BoxCreate(ndim);
   row_sizes = hypre_CTAlloc(HYPRE_Int,  nrows, HYPRE_MEMORY_HOST);
   hypre_SetIndex(stride, 1);
   for (part = 0; part < nparts; part++)
   {
      nvars = hypre_SStructPGridNVars(pgrids[part]);
      for (var = 0; var < nvars; var++)
      {
         sgrid = hypre_SStructPGridSGrid(pgrids[part], var);

         stencil = stencils[part][var];
         split = hypre_SStructMatrixSplit(matrix, part, var);
         nnzs = 0;
         for (entry = 0; entry < hypre_SStructStencilSize(stencil); entry++)
         {
            if (split[entry] == -1)
            {
               nnzs++;
            }
         }
#if 0
         /* TODO: For now, assume stencil is full/complete */
         if (hypre_SStructMatrixSymmetric(matrix))
         {
            nnzs = 2*nnzs - 1;
         }
#endif
         boxes = hypre_StructGridBoxes(sgrid);
         hypre_ForBoxI(b, boxes)
         {
            box = hypre_BoxArrayBox(boxes, b);
            hypre_CopyBox(box, ghost_box);
            if (matrix_type == HYPRE_SSTRUCT || matrix_type == HYPRE_STRUCT)
            {
               hypre_BoxGrowByArray(ghost_box, hypre_StructGridNumGhost(sgrid));
            }
            start = hypre_BoxIMin(box);
            hypre_BoxGetSize(box, loop_size);
	    /*LW: row_sizes is on CPU*/
            hypre_SerialBoxLoop1Begin(hypre_SStructMatrixNDim(matrix), loop_size,
                                ghost_box, start, stride, mi);
            {
               row_sizes[m+mi] = nnzs;
            }
            hypre_SerialBoxLoop1End(mi);

            m += hypre_BoxVolume(ghost_box);
         }

         max_row_size = hypre_max(max_row_size, nnzs);
         if (nvneighbors[part][var])
         {
            max_row_size =
               hypre_max(max_row_size, hypre_SStructStencilSize(stencil));
         }
      }
   }
   hypre_BoxDestroy(ghost_box);

   /* GEC0902 essentially for each UVentry we figure out how many extra columns
    * we need to add to the rowsizes                                   */

   /* RDF: THREAD? */
   for (entry = 0; entry < nUventries; entry++)
   {
      mi = iUventries[entry];
      m = hypre_SStructUVEntryRank(Uventries[mi]) - rowstart;
      if ((m > -1) && (m < nrows))
      {
         row_sizes[m] += hypre_SStructUVEntryNUEntries(Uventries[mi]);
         max_row_size = hypre_max(max_row_size, row_sizes[m]);
      }
   }

   /* ZTODO: Update row_sizes based on neighbor off-part couplings */
   HYPRE_IJMatrixSetRowSizes (ijmatrix, (const HYPRE_Int *) row_sizes);

   hypre_TFree(row_sizes, HYPRE_MEMORY_HOST);
   hypre_SStructMatrixTmpColCoords(matrix) =
      hypre_CTAlloc(HYPRE_Int,  max_row_size, HYPRE_MEMORY_HOST);
   hypre_SStructMatrixTmpCoeffs(matrix) =
      hypre_CTAlloc(HYPRE_Complex,  max_row_size, HYPRE_MEMORY_HOST);

   HYPRE_IJMatrixInitialize(ijmatrix);

   return hypre_error_flag;
}

/*--------------------------------------------------------------------------
 * (action > 0): add-to values
 * (action = 0): set values
 * (action < 0): get values
 *
 * 9/09 - AB: modified to use the box manager - here we need to check the
 *            neighbor box manager also
 *--------------------------------------------------------------------------*/

HYPRE_Int
hypre_SStructUMatrixSetValues( hypre_SStructMatrix *matrix,
                               HYPRE_Int            part,
                               hypre_Index          index,
                               HYPRE_Int            var,
                               HYPRE_Int            nentries,
                               HYPRE_Int           *entries,
                               HYPRE_Complex       *values,
                               HYPRE_Int            action )
{
   HYPRE_Int                ndim     = hypre_SStructMatrixNDim(matrix);
   HYPRE_IJMatrix           ijmatrix = hypre_SStructMatrixIJMatrix(matrix);
   hypre_SStructGraph      *graph    = hypre_SStructMatrixGraph(matrix);
   hypre_SStructGrid       *grid     = hypre_SStructGraphGrid(graph);
   hypre_SStructGrid       *dom_grid = hypre_SStructGraphDomainGrid(graph);
   hypre_SStructStencil    *stencil  = hypre_SStructGraphStencil(graph, part, var);
   HYPRE_Int               *vars     = hypre_SStructStencilVars(stencil);
   hypre_Index             *shape    = hypre_SStructStencilShape(stencil);
   HYPRE_Int                size     = hypre_SStructStencilSize(stencil);
   hypre_IndexRef           offset;
   hypre_Index              to_index;
   hypre_SStructUVEntry    *Uventry;
   hypre_BoxManEntry       *boxman_entry;
   hypre_SStructBoxManInfo *entry_info;
   HYPRE_Int                row_coord;
   HYPRE_Int               *col_coords;
   HYPRE_Int                ncoeffs;
   HYPRE_Complex           *coeffs;
   HYPRE_Int                i, entry, Uverank;
   HYPRE_Int                matrix_type = hypre_SStructMatrixObjectType(matrix);

   hypre_SStructGridFindBoxManEntry(grid, part, index, var, &boxman_entry);

   /* if not local, check neighbors */
   if (boxman_entry == NULL)
      hypre_SStructGridFindNborBoxManEntry(grid, part, index, var, &boxman_entry);

   if (boxman_entry == NULL)
   {
      hypre_error_in_arg(1);
      hypre_error_in_arg(2);
      hypre_error_in_arg(3);
      return hypre_error_flag;
   }
   else
   {
      hypre_BoxManEntryGetInfo(boxman_entry, (void **) &entry_info);
   }

   hypre_SStructBoxManEntryGetGlobalRank(boxman_entry, index,
                                         &row_coord, matrix_type);

   col_coords = hypre_SStructMatrixTmpColCoords(matrix);
   coeffs     = hypre_SStructMatrixTmpCoeffs(matrix);
   ncoeffs = 0;
   for (i = 0; i < nentries; i++)
   {
      entry = entries[i];

      if (entry < size)
      {
         /* stencil entries */
         offset = shape[entry];
         hypre_AddIndexes(index, offset, ndim, to_index);

         hypre_SStructGridFindBoxManEntry(dom_grid, part, to_index, vars[entry],
                                          &boxman_entry);

         /* if not local, check neighbors */
         if (boxman_entry == NULL)
            hypre_SStructGridFindNborBoxManEntry(dom_grid, part, to_index,
                                                 vars[entry], &boxman_entry);

         if (boxman_entry != NULL)
         {
            hypre_SStructBoxManEntryGetGlobalRank(boxman_entry, to_index,
                                                  &col_coords[ncoeffs],matrix_type);

            coeffs[ncoeffs] = values[i];
            ncoeffs++;
         }
      }
      else
      {
         /* non-stencil entries */
         entry -= size;
         hypre_SStructGraphGetUVEntryRank(graph, part, var, index, &Uverank);

         if (Uverank > -1)
         {
            Uventry = hypre_SStructGraphUVEntry(graph, Uverank);
            col_coords[ncoeffs] = hypre_SStructUVEntryToRank(Uventry, entry);
            coeffs[ncoeffs] = values[i];
            ncoeffs++;
         }
      }
   }

   if (action > 0)
   {
      HYPRE_IJMatrixAddToValues(ijmatrix, 1, &ncoeffs, &row_coord,
                                (const HYPRE_Int *) col_coords,
                                (const HYPRE_Complex *) coeffs);
   }
   else if (action > -1)
   {
      HYPRE_IJMatrixSetValues(ijmatrix, 1, &ncoeffs, &row_coord,
                              (const HYPRE_Int *) col_coords,
                              (const HYPRE_Complex *) coeffs);
   }
   else
   {
      HYPRE_IJMatrixGetValues(ijmatrix, 1, &ncoeffs, &row_coord,
                              col_coords, values);
   }

   return hypre_error_flag;
}

/*--------------------------------------------------------------------------
 * Note: Entries must all be of type stencil or non-stencil, but not both.
 *
 * (action > 0): add-to values
 * (action = 0): set values
 * (action < 0): get values
 *
 * 9/09 - AB: modified to use the box manager- here we need to check the
 *            neighbor box manager also
 *
 * To illustrate what is computed below before calling IJSetValues2(), consider
 * the following example of a 5-pt stencil (c,w,e,s,n) on a 3x2 grid (the 'x' in
 * arrays 'cols' and 'ijvalues' indicates "no data"):
 *
 *   nrows       = 6
 *   ncols       = 3         4         3         3         4         3
 *   rows        = 0         1         2         3         4         5
 *   row_indexes = 0         5         10        15        20        25
 *   cols        = . . . x x . . . . x . . . x x . . . x x . . . . x . . . x x
 *   ijvalues    = . . . x x . . . . x . . . x x . . . x x . . . . x . . . x x
 *   entry       = c e n     c w e n   c w n     c e s     c w e s   c w s    
 *--------------------------------------------------------------------------*/

HYPRE_Int
hypre_SStructUMatrixSetBoxValues( hypre_SStructMatrix *matrix,
                                  HYPRE_Int            part,
                                  hypre_Box           *set_box,
                                  HYPRE_Int            var,
                                  HYPRE_Int            nentries,
                                  HYPRE_Int           *entries,
                                  hypre_Box           *value_box,
                                  HYPRE_Complex       *values,
                                  HYPRE_Int            action )
{
   HYPRE_Int             ndim     = hypre_SStructMatrixNDim(matrix);
   HYPRE_IJMatrix        ijmatrix = hypre_SStructMatrixIJMatrix(matrix);
   hypre_SStructGraph   *graph    = hypre_SStructMatrixGraph(matrix);
   hypre_SStructGrid    *grid     = hypre_SStructGraphGrid(graph);
   hypre_SStructGrid    *dom_grid = hypre_SStructGraphDomainGrid(graph);
   hypre_SStructStencil *stencil  = hypre_SStructGraphStencil(graph, part, var);
   HYPRE_Int            *vars     = hypre_SStructStencilVars(stencil);
   hypre_Index          *shape    = hypre_SStructStencilShape(stencil);
   HYPRE_Int             size     = hypre_SStructStencilSize(stencil);
   hypre_IndexRef        offset;
   hypre_BoxManEntry   **boxman_entries;
   HYPRE_Int             nboxman_entries;
   hypre_BoxManEntry   **boxman_to_entries;
   HYPRE_Int             nboxman_to_entries;
   HYPRE_Int             nrows;
   HYPRE_Int            *ncols, *rows, *row_indexes, *cols;
   HYPRE_Complex        *ijvalues;
   hypre_Box            *box;
   hypre_Box            *to_box;
   hypre_Box            *map_box;
   hypre_Box            *int_box;
   hypre_Index           index, stride, loop_size;
   hypre_IndexRef        start;
   hypre_Index           rs, cs;
   HYPRE_Int             row_base, col_base;
   HYPRE_Int             ei, entry, ii, jj, i;
   HYPRE_Int             matrix_type = hypre_SStructMatrixObjectType(matrix);

   box  = hypre_BoxCreate(ndim);

   /*------------------------------------------
    * all stencil entries
    *------------------------------------------*/

   if (entries[0] < size)
   {
      to_box  = hypre_BoxCreate(ndim);
      map_box = hypre_BoxCreate(ndim);
      int_box = hypre_BoxCreate(ndim);

<<<<<<< HEAD
      nrows       = hypre_BoxVolume(set_box);
      ncols       = hypre_UMCTAlloc(HYPRE_Int, nrows);
      rows        = hypre_UMCTAlloc(HYPRE_Int, nrows);
      row_indexes = hypre_UMCTAlloc(HYPRE_Int, nrows);
      cols        = hypre_UMCTAlloc(HYPRE_Int, nrows*nentries);
      ijvalues    = hypre_UMCTAlloc(HYPRE_Complex, nrows*nentries);
=======
      nrows    = hypre_BoxVolume(vbox)*nentries;
      ncols    =  hypre_CTAlloc(HYPRE_Int,  nrows, HYPRE_MEMORY_SHARED);
#ifdef HYPRE_USING_OPENMP
#pragma omp parallel for private(i) HYPRE_SMP_SCHEDULE
#endif
      for (i = 0; i < nrows; i++)
      {
         ncols[i] = 1;
      }
      rows     =  hypre_CTAlloc(HYPRE_Int,  nrows, HYPRE_MEMORY_SHARED);
      cols     =  hypre_CTAlloc(HYPRE_Int,  nrows, HYPRE_MEMORY_SHARED);
      ijvalues =  hypre_CTAlloc(HYPRE_Complex,  nrows, HYPRE_MEMORY_SHARED);
>>>>>>> 21a12a8e

      hypre_SetIndex(stride, 1);

      hypre_SStructGridIntersect(grid, part, var, set_box, -1,
                                 &boxman_entries, &nboxman_entries);

      for (ii = 0; ii < nboxman_entries; ii++)
      {
         hypre_SStructBoxManEntryGetStrides(boxman_entries[ii], rs, matrix_type);

         hypre_CopyBox(set_box, box);
         hypre_BoxManEntryGetExtents(boxman_entries[ii],
                                     hypre_BoxIMin(map_box), hypre_BoxIMax(map_box));
         hypre_IntersectBoxes(box, map_box, int_box);
         hypre_CopyBox(int_box, box);

         /* For each index in 'box', compute a row of length <= nentries and
          * insert it into an nentries-length segment of 'cols' and 'ijvalues'.
          * This may result in gaps, but IJSetValues2() is designed for that. */

         nrows = hypre_BoxVolume(box);
#ifdef HYPRE_USING_OPENMP
#pragma omp parallel for private(i) HYPRE_SMP_SCHEDULE
#endif
         for (i = 0; i < nrows; i++)
         {
            ncols[i] = 0;
            row_indexes[i] = i*nentries;
         }

         for (ei = 0; ei < nentries; ei++)
         {
            entry = entries[ei];

            hypre_CopyBox(box, to_box);

            offset = shape[entry];
            hypre_BoxShiftPos(to_box, offset);

            hypre_SStructGridIntersect(dom_grid, part, vars[entry], to_box, -1,
                                       &boxman_to_entries, &nboxman_to_entries);

            for (jj = 0; jj < nboxman_to_entries; jj++)
            {
               hypre_SStructBoxManEntryGetStrides(boxman_to_entries[jj], cs, matrix_type);

               hypre_BoxManEntryGetExtents(boxman_to_entries[jj],
                                           hypre_BoxIMin(map_box), hypre_BoxIMax(map_box));
               hypre_IntersectBoxes(to_box, map_box, int_box);

               hypre_CopyIndex(hypre_BoxIMin(int_box), index);
               hypre_SStructBoxManEntryGetGlobalRank(boxman_to_entries[jj],
                                                     index, &col_base, matrix_type);

               hypre_BoxShiftNeg(int_box, offset);

               hypre_CopyIndex(hypre_BoxIMin(int_box), index);
               hypre_SStructBoxManEntryGetGlobalRank(boxman_entries[ii],
                                                     index, &row_base, matrix_type);

               start = hypre_BoxIMin(int_box);
               hypre_BoxGetSize(int_box, loop_size);
               /*FIXME: Currently works only for the default boxloop (see GetIndex below) */
               zypre_BoxLoop2Begin(ndim, loop_size,
                                   box,  start, stride, mi,
                                   value_box, start, stride, vi);
#ifdef HYPRE_USING_OPENMP
#pragma omp parallel for private(HYPRE_BOX_PRIVATE) HYPRE_SMP_SCHEDULE
#endif
               zypre_BoxLoop2For(mi, vi)
               {
                  hypre_Index index;
                  HYPRE_Int   d, ci;

                  hypre_BoxLoopGetIndex(index); /* FIXME (see comment above) */

                  ci = mi*nentries + ncols[mi];
                  rows[mi] = row_base;
                  cols[ci] = col_base;
                  for (d = 0; d < ndim; d++)
                  {
                     rows[mi] += index[d]*rs[d];
                     cols[ci] += index[d]*cs[d];
                  }
                  ijvalues[ci] = values[ei + vi*nentries];
                  ncols[mi]++;
               }
               zypre_BoxLoop2End(mi, vi);

            } /* end loop through boxman to entries */

            hypre_TFree(boxman_to_entries, HYPRE_MEMORY_HOST);

         } /* end of ei nentries loop */

         if (action > 0)
         {
            HYPRE_IJMatrixAddToValues2(ijmatrix, nrows, ncols,
                                       (const HYPRE_Int *) rows,
                                       (const HYPRE_Int *) row_indexes,
                                       (const HYPRE_Int *) cols,
                                       (const HYPRE_Complex *) ijvalues);
         }
         else if (action > -1)
         {
            HYPRE_IJMatrixSetValues2(ijmatrix, nrows, ncols,
                                     (const HYPRE_Int *) rows,
                                     (const HYPRE_Int *) row_indexes,
                                     (const HYPRE_Int *) cols,
                                     (const HYPRE_Complex *) ijvalues);
         }
         else
         {
            HYPRE_IJMatrixGetValues(ijmatrix, nrows, ncols, rows, cols, values);
         }

      } /* end loop through boxman entries */

<<<<<<< HEAD
      hypre_TFree(boxman_entries);

      hypre_UMTFree(ncols);
      hypre_UMTFree(rows);
      hypre_UMTFree(row_indexes);
      hypre_UMTFree(cols);
      hypre_UMTFree(ijvalues);
=======
      hypre_TFree(boxman_entries, HYPRE_MEMORY_HOST);
      
       hypre_TFree(ncols, HYPRE_MEMORY_SHARED);
       hypre_TFree(rows, HYPRE_MEMORY_SHARED);
       hypre_TFree(cols, HYPRE_MEMORY_SHARED);
       hypre_TFree(ijvalues, HYPRE_MEMORY_SHARED);
>>>>>>> 21a12a8e

      hypre_BoxDestroy(to_box);
      hypre_BoxDestroy(map_box);
      hypre_BoxDestroy(int_box);
   }

   /*------------------------------------------
    * non-stencil entries
    *------------------------------------------*/

   else
   {
      /* RDF: THREAD (Check safety on UMatrixSetValues call) */
      hypre_BoxGetSize(set_box, loop_size);
      hypre_SerialBoxLoop0Begin(ndim, loop_size);
      {
         hypre_BoxLoopGetIndex(index);
         hypre_AddIndexes(index, hypre_BoxIMin(set_box), ndim, index);
         hypre_SStructUMatrixSetValues(matrix, part, index, var,
                                       nentries, entries, values, action);
         values += nentries;
      }
      hypre_SerialBoxLoop0End();
   }

   hypre_BoxDestroy(box);

   return hypre_error_flag;
}

/*--------------------------------------------------------------------------
 *--------------------------------------------------------------------------*/

HYPRE_Int
hypre_SStructUMatrixAssemble( hypre_SStructMatrix *matrix )
{
   HYPRE_IJMatrix ijmatrix = hypre_SStructMatrixIJMatrix(matrix);

   HYPRE_IJMatrixAssemble(ijmatrix);
   HYPRE_IJMatrixGetObject(
      ijmatrix, (void **) &hypre_SStructMatrixParCSRMatrix(matrix));

   return hypre_error_flag;
}

/*==========================================================================
 * SStructMatrix routines
 *==========================================================================*/

/*--------------------------------------------------------------------------
 *--------------------------------------------------------------------------*/

HYPRE_Int
hypre_SStructMatrixRef( hypre_SStructMatrix  *matrix,
                        hypre_SStructMatrix **matrix_ref )
{
   hypre_SStructMatrixRefCount(matrix) ++;
   *matrix_ref = matrix;

   return hypre_error_flag;
}

/*--------------------------------------------------------------------------
 *--------------------------------------------------------------------------*/

HYPRE_Int
hypre_SStructMatrixSplitEntries( hypre_SStructMatrix *matrix,
                                 HYPRE_Int            part,
                                 HYPRE_Int            var,
                                 HYPRE_Int            nentries,
                                 HYPRE_Int           *entries,
                                 HYPRE_Int           *nSentries_ptr,
                                 HYPRE_Int          **Sentries_ptr,
                                 HYPRE_Int           *nUentries_ptr,
                                 HYPRE_Int          **Uentries_ptr )
{
   hypre_SStructGraph   *graph   = hypre_SStructMatrixGraph(matrix);
   HYPRE_Int            *split   = hypre_SStructMatrixSplit(matrix, part, var);
   hypre_SStructStencil *stencil = hypre_SStructGraphStencil(graph, part, var);
   HYPRE_Int             entry;
   HYPRE_Int             i;

   HYPRE_Int             nSentries = 0;
   HYPRE_Int            *Sentries  = hypre_SStructMatrixSEntries(matrix);
   HYPRE_Int             nUentries = 0;
   HYPRE_Int            *Uentries  = hypre_SStructMatrixUEntries(matrix);

   for (i = 0; i < nentries; i++)
   {
      entry = entries[i];
      if (entry < hypre_SStructStencilSize(stencil))
      {
         /* stencil entries */
         if (split[entry] > -1)
         {
            Sentries[nSentries] = split[entry];
            nSentries++;
         }
         else
         {
            Uentries[nUentries] = entry;
            nUentries++;
         }
      }
      else
      {
         /* non-stencil entries */
         Uentries[nUentries] = entry;
         nUentries++;
      }
   }

   *nSentries_ptr = nSentries;
   *Sentries_ptr  = Sentries;
   *nUentries_ptr = nUentries;
   *Uentries_ptr  = Uentries;

   return hypre_error_flag;
}

/*--------------------------------------------------------------------------
 * (action > 0): add-to values
 * (action = 0): set values
 * (action < 0): get values
 * (action =-2): get values and zero out
 *--------------------------------------------------------------------------*/

HYPRE_Int
hypre_SStructMatrixSetValues( HYPRE_SStructMatrix  matrix,
                              HYPRE_Int            part,
                              HYPRE_Int           *index,
                              HYPRE_Int            var,
                              HYPRE_Int            nentries,
                              HYPRE_Int           *entries,
                              HYPRE_Complex       *values,
                              HYPRE_Int            action )
{
   HYPRE_Int             ndim  = hypre_SStructMatrixNDim(matrix);
   hypre_SStructGraph   *graph = hypre_SStructMatrixGraph(matrix);
   hypre_SStructGrid    *grid  = hypre_SStructGraphGrid(graph);
   HYPRE_Int           **nvneighbors = hypre_SStructGridNVNeighbors(grid);
   HYPRE_Int            *Sentries;
   HYPRE_Int            *Uentries;
   HYPRE_Int             nSentries;
   HYPRE_Int             nUentries;
   hypre_SStructPMatrix *pmatrix;
   hypre_Index           cindex;

   hypre_SStructMatrixSplitEntries(matrix, part, var, nentries, entries,
                                   &nSentries, &Sentries,
                                   &nUentries, &Uentries);

   hypre_CopyToCleanIndex(index, ndim, cindex);

   /* S-matrix */
   if (nSentries > 0)
   {
      pmatrix = hypre_SStructMatrixPMatrix(matrix, part);
      hypre_SStructPMatrixSetValues(pmatrix, cindex, var,
                                    nSentries, Sentries, values, action);
      /* put inter-part couplings in UMatrix and zero them out in PMatrix
       * (possibly in ghost zones) */
      if (nvneighbors[part][var] > 0)
      {
         hypre_Box  *set_box;
         HYPRE_Int   d;
         /* This creates boxes with zeroed-out extents */
         set_box = hypre_BoxCreate(ndim);
         for (d = 0; d < ndim; d++)
         {
            hypre_BoxIMinD(set_box, d) = cindex[d];
            hypre_BoxIMaxD(set_box, d) = cindex[d];
         }
         hypre_SStructMatrixSetInterPartValues(matrix, part, set_box, var, nSentries, entries,
                                               set_box, values, action);
         hypre_BoxDestroy(set_box);
      }
   }

   /* U-matrix */
   if (nUentries > 0)
   {
      hypre_SStructUMatrixSetValues(matrix, part, cindex, var,
                                    nUentries, Uentries, values, action);
   }

   return hypre_error_flag;
}

/*--------------------------------------------------------------------------
 * (action > 0): add-to values
 * (action = 0): set values
 * (action < 0): get values
 * (action =-2): get values and zero out
 *--------------------------------------------------------------------------*/

HYPRE_Int
hypre_SStructMatrixSetBoxValues( HYPRE_SStructMatrix  matrix,
                                 HYPRE_Int            part,
                                 hypre_Box           *set_box,
                                 HYPRE_Int            var,
                                 HYPRE_Int            nentries,
                                 HYPRE_Int           *entries,
                                 hypre_Box           *value_box,
                                 HYPRE_Complex       *values,
                                 HYPRE_Int            action )
{
   hypre_SStructGraph      *graph = hypre_SStructMatrixGraph(matrix);
   hypre_SStructGrid       *grid  = hypre_SStructGraphGrid(graph);
   HYPRE_Int              **nvneighbors = hypre_SStructGridNVNeighbors(grid);
   HYPRE_Int               *Sentries;
   HYPRE_Int               *Uentries;
   HYPRE_Int                nSentries;
   HYPRE_Int                nUentries;
   hypre_SStructPMatrix    *pmatrix;


   hypre_SStructMatrixSplitEntries(matrix, part, var, nentries, entries,
                                   &nSentries, &Sentries,
                                   &nUentries, &Uentries);

   /* S-matrix */
   if (nSentries > 0)
   {
      pmatrix = hypre_SStructMatrixPMatrix(matrix, part);
      hypre_SStructPMatrixSetBoxValues(pmatrix, set_box, var, nSentries, Sentries,
                                       value_box, values, action);

      /* put inter-part couplings in UMatrix and zero them out in PMatrix
       * (possibly in ghost zones) */
      if (nvneighbors[part][var] > 0)
      {
         hypre_SStructMatrixSetInterPartValues(matrix, part, set_box, var, nSentries, entries,
                                               value_box, values, action);
      }
   }

   /* U-matrix */
   if (nUentries > 0)
   {
      hypre_SStructUMatrixSetBoxValues(matrix, part, set_box, var, nUentries, Uentries,
                                       value_box, values, action);
   }

   return hypre_error_flag;
}

/*--------------------------------------------------------------------------
 * Put inter-part couplings in UMatrix and zero them out in PMatrix (possibly in
 * ghost zones).  Assumes that all entries are stencil entries.
 *--------------------------------------------------------------------------*/

HYPRE_Int
hypre_SStructMatrixSetInterPartValues( HYPRE_SStructMatrix  matrix,
                                       HYPRE_Int            part,
                                       hypre_Box           *set_box,
                                       HYPRE_Int            var,
                                       HYPRE_Int            nentries,
                                       HYPRE_Int           *entries,
                                       hypre_Box           *value_box,
                                       HYPRE_Complex       *values,
                                       HYPRE_Int            action )
{
   HYPRE_Int                ndim  = hypre_SStructMatrixNDim(matrix);
   hypre_SStructGraph      *graph = hypre_SStructMatrixGraph(matrix);
   hypre_SStructGrid       *grid  = hypre_SStructGraphGrid(graph);
   hypre_SStructPMatrix    *pmatrix;
   hypre_SStructPGrid      *pgrid;

   hypre_SStructStencil    *stencil;
   hypre_Index             *shape;
   HYPRE_Int               *smap;
   HYPRE_Int               *vars, frvartype, tovartype;
   hypre_StructMatrix      *smatrix;
   hypre_Box               *box, *ibox0, *ibox1, *tobox, *frbox;
   hypre_Index              stride, loop_size;
   hypre_IndexRef           offset, start;
   hypre_BoxManEntry      **frentries, **toentries;
   hypre_SStructBoxManInfo *frinfo, *toinfo;
   HYPRE_Complex           *tvalues = NULL;
   HYPRE_Int                nfrentries, ntoentries, frpart, topart;
   HYPRE_Int                entry, sentry, ei, fri, toi;

   pmatrix = hypre_SStructMatrixPMatrix(matrix, part);

   pgrid = hypre_SStructPMatrixPGrid(pmatrix);
   frvartype = hypre_SStructPGridVarType(pgrid, var);

   box   = hypre_BoxCreate(ndim);
   ibox0 = hypre_BoxCreate(ndim);
   ibox1 = hypre_BoxCreate(ndim);
   tobox = hypre_BoxCreate(ndim);
   frbox = hypre_BoxCreate(ndim);

   stencil = hypre_SStructPMatrixStencil(pmatrix, var);
   smap    = hypre_SStructPMatrixSMap(pmatrix, var);
   shape   = hypre_SStructStencilShape(stencil);
   vars    = hypre_SStructStencilVars(stencil);

   hypre_SetIndex(stride, 1);

   for (ei = 0; ei < nentries; ei++)
   {
      entry  = entries[ei];
      sentry = smap[entry];
      offset = shape[entry];
      smatrix = hypre_SStructPMatrixSMatrix(pmatrix, var, vars[entry]);
      tovartype = hypre_SStructPGridVarType(pgrid, vars[entry]);

      /* shift box in the stencil offset direction */
      hypre_CopyBox(set_box, box);

      hypre_AddIndexes(hypre_BoxIMin(box), offset, ndim, hypre_BoxIMin(box));
      hypre_AddIndexes(hypre_BoxIMax(box), offset, ndim, hypre_BoxIMax(box));

      /* get "to" entries */
      hypre_SStructGridIntersect(grid, part, vars[entry], box, -1,
                                 &toentries, &ntoentries);

      for (toi = 0; toi < ntoentries; toi++)
      {
         hypre_BoxManEntryGetExtents(
            toentries[toi], hypre_BoxIMin(tobox), hypre_BoxIMax(tobox));
         hypre_IntersectBoxes(box, tobox, ibox0);
         if (hypre_BoxVolume(ibox0))
         {
            hypre_SStructBoxManEntryGetPart(toentries[toi], part, &topart);

            /* shift ibox0 back */
            hypre_SubtractIndexes(hypre_BoxIMin(ibox0), offset, ndim,
                                  hypre_BoxIMin(ibox0));
            hypre_SubtractIndexes(hypre_BoxIMax(ibox0), offset, ndim,
                                  hypre_BoxIMax(ibox0));

            /* get "from" entries */
            hypre_SStructGridIntersect(grid, part, var, ibox0, -1,
                                       &frentries, &nfrentries);
            for (fri = 0; fri < nfrentries; fri++)
            {
               /* don't set couplings within the same part unless possibly for
                * cell data (to simplify periodic conditions for users) */
               hypre_SStructBoxManEntryGetPart(frentries[fri], part, &frpart);
               if (topart == frpart)
               {
                  if ( (frvartype != HYPRE_SSTRUCT_VARIABLE_CELL) ||
                       (tovartype != HYPRE_SSTRUCT_VARIABLE_CELL) )
                  {
                     continue;
                  }
                  hypre_BoxManEntryGetInfo(frentries[fri], (void **) &frinfo);
                  hypre_BoxManEntryGetInfo(toentries[toi], (void **) &toinfo);
                  if ( hypre_SStructBoxManInfoType(frinfo) ==
                       hypre_SStructBoxManInfoType(toinfo) )
                  {
                     continue;
                  }
               }

               hypre_BoxManEntryGetExtents( frentries[fri], hypre_BoxIMin(frbox), 
                                            hypre_BoxIMax(frbox) );
               hypre_IntersectBoxes(ibox0, frbox, ibox1);
               if (hypre_BoxVolume(ibox1))
               {
<<<<<<< HEAD
                  tvalues = hypre_TReAlloc(tvalues, HYPRE_Complex, hypre_BoxVolume(ibox1));
=======
		 tvalues = hypre_TAlloc(HYPRE_Complex, hypre_BoxVolume(ibox1), HYPRE_MEMORY_SHARED);
		 
		 //tvalues =
                 //hypre_TReAlloc(tvalues,  HYPRE_Complex,  hypre_BoxVolume(ibox1), HYPRE_MEMORY_HOST);
>>>>>>> 21a12a8e

                  if (action >= 0)
                  {
                     /* set or add */

                     /* copy values into tvalues */
                     start = hypre_BoxIMin(ibox1);
                     hypre_BoxGetSize(ibox1, loop_size);

                     /* TO DO: currently on CPU with UM */

#undef DEVICE_VAR
#define DEVICE_VAR is_device_ptr(tvalues)
                     hypre_SerialBoxLoop2Begin(ndim, loop_size,
                                         ibox1, start, stride, mi,
<<<<<<< HEAD
                                         value_box,  start, stride, vi);
#ifdef HYPRE_USING_OPENMP
#pragma omp parallel for private(HYPRE_BOX_PRIVATE) HYPRE_SMP_SCHEDULE
#endif
                     hypre_BoxLoop2For(mi, vi)
=======
                                         vbox,  start, stride, vi);
>>>>>>> 21a12a8e
                     {
                        tvalues[mi] = values[ei + vi*nentries];
                     }
                     hypre_SerialBoxLoop2End(mi, vi);
#undef DEVICE_VAR
#define DEVICE_VAR 

                     /* put values into UMatrix */
<<<<<<< HEAD
                     hypre_SStructUMatrixSetBoxValues(
                        matrix, part, ibox1, var, 1, &entry, ibox1, tvalues, action);
=======
                     hypre_SStructUMatrixSetBoxValues( matrix, part, hypre_BoxIMin(ibox1), 
                                                       hypre_BoxIMax(ibox1),
                                                       var, 1, &entry, tvalues, action);
>>>>>>> 21a12a8e
                     /* zero out values in PMatrix (possibly in ghost) */
                     hypre_StructMatrixClearBoxValues(smatrix, ibox1, 1, &sentry, -1, 1);
                  }
                  else
                  {
                     /* get */

                     /* get values from UMatrix */
                     hypre_SStructUMatrixSetBoxValues(
                        matrix, part, ibox1, var, 1, &entry, ibox1, tvalues, action);

                     /* copy tvalues into values */
                     start = hypre_BoxIMin(ibox1);
                     hypre_BoxGetSize(ibox1, loop_size);

#undef DEVICE_VAR
#define DEVICE_VAR is_device_ptr(tvalues)
                     hypre_SerialBoxLoop2Begin(ndim, loop_size,
                                         ibox1, start, stride, mi,
<<<<<<< HEAD
                                         value_box,  start, stride, vi);
#ifdef HYPRE_USING_OPENMP
#pragma omp parallel for private(HYPRE_BOX_PRIVATE) HYPRE_SMP_SCHEDULE
#endif
                     hypre_BoxLoop2For(mi, vi)
=======
                                         vbox,  start, stride, vi);
>>>>>>> 21a12a8e
                     {
                        values[ei + vi*nentries] = tvalues[mi];
                     }
                     hypre_SerialBoxLoop2End(mi, vi);
#undef DEVICE_VAR
#define DEVICE_VAR
                  } /* end if action */

		  hypre_TFree(tvalues,HYPRE_MEMORY_SHARED);
               } /* end if nonzero ibox1 */
            } /* end of "from" boxman entries loop */
            hypre_TFree(frentries, HYPRE_MEMORY_HOST);
         } /* end if nonzero ibox0 */
      } /* end of "to" boxman entries loop */
      hypre_TFree(toentries, HYPRE_MEMORY_HOST);
   } /* end of entries loop */

   hypre_BoxDestroy(box);
   hypre_BoxDestroy(ibox0);
   hypre_BoxDestroy(ibox1);
   hypre_BoxDestroy(tobox);
   hypre_BoxDestroy(frbox);
   hypre_TFree(tvalues, HYPRE_MEMORY_HOST);

   return hypre_error_flag;
}
<|MERGE_RESOLUTION|>--- conflicted
+++ resolved
@@ -173,7 +173,7 @@
 /*--------------------------------------------------------------------------
  *--------------------------------------------------------------------------*/
 
-HYPRE_Int
+HYPRE_Int 
 hypre_SStructPMatrixDestroy( hypre_SStructPMatrix *pmatrix )
 {
    hypre_SStructStencil  **stencils;
@@ -223,7 +223,7 @@
 
 /*--------------------------------------------------------------------------
  *--------------------------------------------------------------------------*/
-HYPRE_Int
+HYPRE_Int 
 hypre_SStructPMatrixInitialize( hypre_SStructPMatrix *pmatrix )
 {
    HYPRE_Int             nvars        = hypre_SStructPMatrixNVars(pmatrix);
@@ -253,13 +253,11 @@
             /* hypre_StructMatrixSetNumGhost(smatrix, num_ghost); */
             hypre_StructMatrixInitialize(smatrix);
             /* needed to get AddTo accumulation correct between processors */
-	    
             hypre_StructMatrixClearGhostValues(smatrix);
-	    
-         }
-      }
-   }
-   
+         }
+      }
+   }
+
    hypre_SStructPMatrixAccumulated(pmatrix) = 0;
 
    return hypre_error_flag;
@@ -271,7 +269,7 @@
  * (action < 0): get values
  *--------------------------------------------------------------------------*/
 
-HYPRE_Int
+HYPRE_Int 
 hypre_SStructPMatrixSetValues( hypre_SStructPMatrix *pmatrix,
                                hypre_Index           index,
                                HYPRE_Int             var,
@@ -366,7 +364,7 @@
  * (action =-2): get values and zero out
  *--------------------------------------------------------------------------*/
 
-HYPRE_Int
+HYPRE_Int 
 hypre_SStructPMatrixSetBoxValues( hypre_SStructPMatrix *pmatrix,
                                   hypre_Box            *set_box,
                                   HYPRE_Int             var,
@@ -477,7 +475,7 @@
 /*--------------------------------------------------------------------------
  *--------------------------------------------------------------------------*/
 
-HYPRE_Int
+HYPRE_Int 
 hypre_SStructPMatrixAccumulate( hypre_SStructPMatrix *pmatrix )
 {
    hypre_SStructPGrid    *pgrid    = hypre_SStructPMatrixPGrid(pmatrix);
@@ -515,7 +513,7 @@
             {
                num_ghost[2*d]   = num_ghost[2*d+1] = hypre_IndexD(varoffset, d);
             }
-
+         
             /* accumulate values from AddTo */
             hypre_CreateCommInfoFromNumGhost(sgrid, num_ghost, &comm_info);
             hypre_CommPkgCreate(comm_info,
@@ -544,7 +542,7 @@
 /*--------------------------------------------------------------------------
  *--------------------------------------------------------------------------*/
 
-HYPRE_Int
+HYPRE_Int 
 hypre_SStructPMatrixAssemble( hypre_SStructPMatrix *pmatrix )
 {
    HYPRE_Int              nvars    = hypre_SStructPMatrixNVars(pmatrix);
@@ -571,7 +569,7 @@
 
 /*--------------------------------------------------------------------------
  *--------------------------------------------------------------------------*/
-
+ 
 HYPRE_Int
 hypre_SStructPMatrixSetSymmetric( hypre_SStructPMatrix *pmatrix,
                                   HYPRE_Int             var,
@@ -644,7 +642,7 @@
 /*--------------------------------------------------------------------------
  *--------------------------------------------------------------------------*/
 
-HYPRE_Int
+HYPRE_Int 
 hypre_SStructUMatrixInitialize( hypre_SStructMatrix *matrix )
 {
    HYPRE_Int               ndim        = hypre_SStructMatrixNDim(matrix);
@@ -703,7 +701,7 @@
       for (var = 0; var < nvars; var++)
       {
          sgrid = hypre_SStructPGridSGrid(pgrids[part], var);
-
+              
          stencil = stencils[part][var];
          split = hypre_SStructMatrixSplit(matrix, part, var);
          nnzs = 0;
@@ -732,13 +730,16 @@
             }
             start = hypre_BoxIMin(box);
             hypre_BoxGetSize(box, loop_size);
-	    /*LW: row_sizes is on CPU*/
-            hypre_SerialBoxLoop1Begin(hypre_SStructMatrixNDim(matrix), loop_size,
+            hypre_BoxLoop1Begin(hypre_SStructMatrixNDim(matrix), loop_size,
                                 ghost_box, start, stride, mi);
+#ifdef HYPRE_USING_OPENMP
+#pragma omp parallel for private(HYPRE_BOX_PRIVATE,mi) HYPRE_SMP_SCHEDULE
+#endif
+            hypre_BoxLoop1For(mi)
             {
                row_sizes[m+mi] = nnzs;
             }
-            hypre_SerialBoxLoop1End(mi);
+            hypre_BoxLoop1End(mi);
 
             m += hypre_BoxVolume(ghost_box);
          }
@@ -788,10 +789,10 @@
  * (action < 0): get values
  *
  * 9/09 - AB: modified to use the box manager - here we need to check the
- *            neighbor box manager also
- *--------------------------------------------------------------------------*/
-
-HYPRE_Int
+ *            neighbor box manager also  
+ *--------------------------------------------------------------------------*/
+
+HYPRE_Int 
 hypre_SStructUMatrixSetValues( hypre_SStructMatrix *matrix,
                                HYPRE_Int            part,
                                hypre_Index          index,
@@ -827,7 +828,7 @@
    /* if not local, check neighbors */
    if (boxman_entry == NULL)
       hypre_SStructGridFindNborBoxManEntry(grid, part, index, var, &boxman_entry);
-
+      
    if (boxman_entry == NULL)
    {
       hypre_error_in_arg(1);
@@ -840,7 +841,7 @@
       hypre_BoxManEntryGetInfo(boxman_entry, (void **) &entry_info);
    }
 
-   hypre_SStructBoxManEntryGetGlobalRank(boxman_entry, index,
+   hypre_SStructBoxManEntryGetGlobalRank(boxman_entry, index, 
                                          &row_coord, matrix_type);
 
    col_coords = hypre_SStructMatrixTmpColCoords(matrix);
@@ -855,13 +856,13 @@
          /* stencil entries */
          offset = shape[entry];
          hypre_AddIndexes(index, offset, ndim, to_index);
-
+         
          hypre_SStructGridFindBoxManEntry(dom_grid, part, to_index, vars[entry],
                                           &boxman_entry);
-
+         
          /* if not local, check neighbors */
          if (boxman_entry == NULL)
-            hypre_SStructGridFindNborBoxManEntry(dom_grid, part, to_index,
+            hypre_SStructGridFindNborBoxManEntry(dom_grid, part, to_index, 
                                                  vars[entry], &boxman_entry);
 
          if (boxman_entry != NULL)
@@ -882,7 +883,7 @@
          if (Uverank > -1)
          {
             Uventry = hypre_SStructGraphUVEntry(graph, Uverank);
-            col_coords[ncoeffs] = hypre_SStructUVEntryToRank(Uventry, entry);
+            col_coords[ncoeffs] = hypre_SStructUVEntryToRank(Uventry, entry);   
             coeffs[ncoeffs] = values[i];
             ncoeffs++;
          }
@@ -918,7 +919,7 @@
  * (action < 0): get values
  *
  * 9/09 - AB: modified to use the box manager- here we need to check the
- *            neighbor box manager also
+ *            neighbor box manager also  
  *
  * To illustrate what is computed below before calling IJSetValues2(), consider
  * the following example of a 5-pt stencil (c,w,e,s,n) on a 3x2 grid (the 'x' in
@@ -933,7 +934,7 @@
  *   entry       = c e n     c w e n   c w n     c e s     c w e s   c w s    
  *--------------------------------------------------------------------------*/
 
-HYPRE_Int
+HYPRE_Int 
 hypre_SStructUMatrixSetBoxValues( hypre_SStructMatrix *matrix,
                                   HYPRE_Int            part,
                                   hypre_Box           *set_box,
@@ -984,27 +985,12 @@
       map_box = hypre_BoxCreate(ndim);
       int_box = hypre_BoxCreate(ndim);
 
-<<<<<<< HEAD
       nrows       = hypre_BoxVolume(set_box);
       ncols       = hypre_UMCTAlloc(HYPRE_Int, nrows);
       rows        = hypre_UMCTAlloc(HYPRE_Int, nrows);
       row_indexes = hypre_UMCTAlloc(HYPRE_Int, nrows);
       cols        = hypre_UMCTAlloc(HYPRE_Int, nrows*nentries);
       ijvalues    = hypre_UMCTAlloc(HYPRE_Complex, nrows*nentries);
-=======
-      nrows    = hypre_BoxVolume(vbox)*nentries;
-      ncols    =  hypre_CTAlloc(HYPRE_Int,  nrows, HYPRE_MEMORY_SHARED);
-#ifdef HYPRE_USING_OPENMP
-#pragma omp parallel for private(i) HYPRE_SMP_SCHEDULE
-#endif
-      for (i = 0; i < nrows; i++)
-      {
-         ncols[i] = 1;
-      }
-      rows     =  hypre_CTAlloc(HYPRE_Int,  nrows, HYPRE_MEMORY_SHARED);
-      cols     =  hypre_CTAlloc(HYPRE_Int,  nrows, HYPRE_MEMORY_SHARED);
-      ijvalues =  hypre_CTAlloc(HYPRE_Complex,  nrows, HYPRE_MEMORY_SHARED);
->>>>>>> 21a12a8e
 
       hypre_SetIndex(stride, 1);
 
@@ -1020,7 +1006,7 @@
                                      hypre_BoxIMin(map_box), hypre_BoxIMax(map_box));
          hypre_IntersectBoxes(box, map_box, int_box);
          hypre_CopyBox(int_box, box);
-
+            
          /* For each index in 'box', compute a row of length <= nentries and
           * insert it into an nentries-length segment of 'cols' and 'ijvalues'.
           * This may result in gaps, but IJSetValues2() is designed for that. */
@@ -1038,12 +1024,12 @@
          for (ei = 0; ei < nentries; ei++)
          {
             entry = entries[ei];
-
+               
             hypre_CopyBox(box, to_box);
-
+               
             offset = shape[entry];
             hypre_BoxShiftPos(to_box, offset);
-
+               
             hypre_SStructGridIntersect(dom_grid, part, vars[entry], to_box, -1,
                                        &boxman_to_entries, &nboxman_to_entries);
 
@@ -1054,17 +1040,17 @@
                hypre_BoxManEntryGetExtents(boxman_to_entries[jj],
                                            hypre_BoxIMin(map_box), hypre_BoxIMax(map_box));
                hypre_IntersectBoxes(to_box, map_box, int_box);
-
+                  
                hypre_CopyIndex(hypre_BoxIMin(int_box), index);
                hypre_SStructBoxManEntryGetGlobalRank(boxman_to_entries[jj],
                                                      index, &col_base, matrix_type);
-
+                  
                hypre_BoxShiftNeg(int_box, offset);
 
                hypre_CopyIndex(hypre_BoxIMin(int_box), index);
                hypre_SStructBoxManEntryGetGlobalRank(boxman_entries[ii],
                                                      index, &row_base, matrix_type);
-
+                     
                start = hypre_BoxIMin(int_box);
                hypre_BoxGetSize(int_box, loop_size);
                /*FIXME: Currently works only for the default boxloop (see GetIndex below) */
@@ -1078,7 +1064,7 @@
                {
                   hypre_Index index;
                   HYPRE_Int   d, ci;
-
+                  
                   hypre_BoxLoopGetIndex(index); /* FIXME (see comment above) */
 
                   ci = mi*nentries + ncols[mi];
@@ -1103,18 +1089,18 @@
          if (action > 0)
          {
             HYPRE_IJMatrixAddToValues2(ijmatrix, nrows, ncols,
-                                       (const HYPRE_Int *) rows,
+                                      (const HYPRE_Int *) rows,
                                        (const HYPRE_Int *) row_indexes,
-                                       (const HYPRE_Int *) cols,
-                                       (const HYPRE_Complex *) ijvalues);
+                                      (const HYPRE_Int *) cols,
+                                      (const HYPRE_Complex *) ijvalues);
          }
          else if (action > -1)
          {
             HYPRE_IJMatrixSetValues2(ijmatrix, nrows, ncols,
-                                     (const HYPRE_Int *) rows,
+                                    (const HYPRE_Int *) rows,
                                      (const HYPRE_Int *) row_indexes,
-                                     (const HYPRE_Int *) cols,
-                                     (const HYPRE_Complex *) ijvalues);
+                                    (const HYPRE_Int *) cols,
+                                    (const HYPRE_Complex *) ijvalues);
          }
          else
          {
@@ -1123,22 +1109,13 @@
 
       } /* end loop through boxman entries */
 
-<<<<<<< HEAD
-      hypre_TFree(boxman_entries);
-
+      hypre_TFree(boxman_entries, HYPRE_MEMORY_HOST);
+      
       hypre_UMTFree(ncols);
       hypre_UMTFree(rows);
       hypre_UMTFree(row_indexes);
       hypre_UMTFree(cols);
       hypre_UMTFree(ijvalues);
-=======
-      hypre_TFree(boxman_entries, HYPRE_MEMORY_HOST);
-      
-       hypre_TFree(ncols, HYPRE_MEMORY_SHARED);
-       hypre_TFree(rows, HYPRE_MEMORY_SHARED);
-       hypre_TFree(cols, HYPRE_MEMORY_SHARED);
-       hypre_TFree(ijvalues, HYPRE_MEMORY_SHARED);
->>>>>>> 21a12a8e
 
       hypre_BoxDestroy(to_box);
       hypre_BoxDestroy(map_box);
@@ -1172,7 +1149,7 @@
 /*--------------------------------------------------------------------------
  *--------------------------------------------------------------------------*/
 
-HYPRE_Int
+HYPRE_Int 
 hypre_SStructUMatrixAssemble( hypre_SStructMatrix *matrix )
 {
    HYPRE_IJMatrix ijmatrix = hypre_SStructMatrixIJMatrix(matrix);
@@ -1354,7 +1331,7 @@
    HYPRE_Int                nSentries;
    HYPRE_Int                nUentries;
    hypre_SStructPMatrix    *pmatrix;
-
+                           
 
    hypre_SStructMatrixSplitEntries(matrix, part, var, nentries, entries,
                                    &nSentries, &Sentries,
@@ -1407,7 +1384,7 @@
    hypre_SStructGrid       *grid  = hypre_SStructGraphGrid(graph);
    hypre_SStructPMatrix    *pmatrix;
    hypre_SStructPGrid      *pgrid;
-
+                           
    hypre_SStructStencil    *stencil;
    hypre_Index             *shape;
    HYPRE_Int               *smap;
@@ -1497,19 +1474,12 @@
                   }
                }
 
-               hypre_BoxManEntryGetExtents( frentries[fri], hypre_BoxIMin(frbox), 
-                                            hypre_BoxIMax(frbox) );
+               hypre_BoxManEntryGetExtents(
+                  frentries[fri], hypre_BoxIMin(frbox), hypre_BoxIMax(frbox));
                hypre_IntersectBoxes(ibox0, frbox, ibox1);
                if (hypre_BoxVolume(ibox1))
                {
-<<<<<<< HEAD
                   tvalues = hypre_TReAlloc(tvalues, HYPRE_Complex, hypre_BoxVolume(ibox1));
-=======
-		 tvalues = hypre_TAlloc(HYPRE_Complex, hypre_BoxVolume(ibox1), HYPRE_MEMORY_SHARED);
-		 
-		 //tvalues =
-                 //hypre_TReAlloc(tvalues,  HYPRE_Complex,  hypre_BoxVolume(ibox1), HYPRE_MEMORY_HOST);
->>>>>>> 21a12a8e
 
                   if (action >= 0)
                   {
@@ -1518,40 +1488,24 @@
                      /* copy values into tvalues */
                      start = hypre_BoxIMin(ibox1);
                      hypre_BoxGetSize(ibox1, loop_size);
-
-                     /* TO DO: currently on CPU with UM */
-
-#undef DEVICE_VAR
-#define DEVICE_VAR is_device_ptr(tvalues)
-                     hypre_SerialBoxLoop2Begin(ndim, loop_size,
+                     hypre_BoxLoop2Begin(ndim, loop_size,
                                          ibox1, start, stride, mi,
-<<<<<<< HEAD
                                          value_box,  start, stride, vi);
 #ifdef HYPRE_USING_OPENMP
 #pragma omp parallel for private(HYPRE_BOX_PRIVATE) HYPRE_SMP_SCHEDULE
 #endif
                      hypre_BoxLoop2For(mi, vi)
-=======
-                                         vbox,  start, stride, vi);
->>>>>>> 21a12a8e
                      {
                         tvalues[mi] = values[ei + vi*nentries];
                      }
-                     hypre_SerialBoxLoop2End(mi, vi);
-#undef DEVICE_VAR
-#define DEVICE_VAR 
+                     hypre_BoxLoop2End(mi, vi);
 
                      /* put values into UMatrix */
-<<<<<<< HEAD
                      hypre_SStructUMatrixSetBoxValues(
                         matrix, part, ibox1, var, 1, &entry, ibox1, tvalues, action);
-=======
-                     hypre_SStructUMatrixSetBoxValues( matrix, part, hypre_BoxIMin(ibox1), 
-                                                       hypre_BoxIMax(ibox1),
-                                                       var, 1, &entry, tvalues, action);
->>>>>>> 21a12a8e
                      /* zero out values in PMatrix (possibly in ghost) */
-                     hypre_StructMatrixClearBoxValues(smatrix, ibox1, 1, &sentry, -1, 1);
+                     hypre_StructMatrixClearBoxValues(
+                        smatrix, ibox1, 1, &sentry, -1, 1);
                   }
                   else
                   {
@@ -1564,29 +1518,19 @@
                      /* copy tvalues into values */
                      start = hypre_BoxIMin(ibox1);
                      hypre_BoxGetSize(ibox1, loop_size);
-
-#undef DEVICE_VAR
-#define DEVICE_VAR is_device_ptr(tvalues)
-                     hypre_SerialBoxLoop2Begin(ndim, loop_size,
+                     hypre_BoxLoop2Begin(ndim, loop_size,
                                          ibox1, start, stride, mi,
-<<<<<<< HEAD
                                          value_box,  start, stride, vi);
 #ifdef HYPRE_USING_OPENMP
 #pragma omp parallel for private(HYPRE_BOX_PRIVATE) HYPRE_SMP_SCHEDULE
 #endif
                      hypre_BoxLoop2For(mi, vi)
-=======
-                                         vbox,  start, stride, vi);
->>>>>>> 21a12a8e
                      {
                         values[ei + vi*nentries] = tvalues[mi];
                      }
-                     hypre_SerialBoxLoop2End(mi, vi);
-#undef DEVICE_VAR
-#define DEVICE_VAR
+                     hypre_BoxLoop2End(mi, vi);
+
                   } /* end if action */
-
-		  hypre_TFree(tvalues,HYPRE_MEMORY_SHARED);
                } /* end if nonzero ibox1 */
             } /* end of "from" boxman entries loop */
             hypre_TFree(frentries, HYPRE_MEMORY_HOST);
