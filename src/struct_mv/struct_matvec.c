/*BHEADER**********************************************************************
 * Copyright (c) 2008,  Lawrence Livermore National Security, LLC.
 * Produced at the Lawrence Livermore National Laboratory.
 * This file is part of HYPRE.  See file COPYRIGHT for details.
 *
 * HYPRE is free software; you can redistribute it and/or modify it under the
 * terms of the GNU Lesser General Public License (as published by the Free
 * Software Foundation) version 2.1 dated February 1999.
 *
 * $Revision$
 ***********************************************************************EHEADER*/

/******************************************************************************
 *
 * Structured matrix-vector multiply routine
 *
 *****************************************************************************/

#include "_hypre_struct_mv.h"

/* this currently cannot be greater than 7 */
#ifdef MAX_DEPTH
#undef MAX_DEPTH
#endif
#define MAX_DEPTH 7

/*--------------------------------------------------------------------------
 * hypre_StructMatvecData data structure
 *--------------------------------------------------------------------------*/

typedef struct
{
   hypre_StructMatrix  *A;
   hypre_StructVector  *x;
   hypre_ComputePkg    *compute_pkg;

} hypre_StructMatvecData;

/*--------------------------------------------------------------------------
 * hypre_StructMatvecCreate
 *--------------------------------------------------------------------------*/

void *
hypre_StructMatvecCreate( )
{
   hypre_StructMatvecData *matvec_data;

   matvec_data = hypre_CTAlloc(hypre_StructMatvecData,  1, HYPRE_MEMORY_HOST);

   return (void *) matvec_data;
}

/*--------------------------------------------------------------------------
 * hypre_StructMatvecSetup
 *--------------------------------------------------------------------------*/

HYPRE_Int
hypre_StructMatvecSetup( void               *matvec_vdata,
                         hypre_StructMatrix *A,
                         hypre_StructVector *x            )
{
	hypre_StructMatvecData  *matvec_data = (hypre_StructMatvecData  *)matvec_vdata;
                          
   hypre_StructGrid        *grid;
   hypre_StructStencil     *stencil;
   hypre_ComputeInfo       *compute_info;
   hypre_ComputePkg        *compute_pkg;

   /*----------------------------------------------------------
    * Set up the compute package
    *----------------------------------------------------------*/

   grid    = hypre_StructMatrixGrid(A);
   stencil = hypre_StructMatrixStencil(A);

   hypre_CreateComputeInfo(grid, stencil, &compute_info);
   hypre_ComputePkgCreate(compute_info, hypre_StructVectorDataSpace(x), 1,
                          grid, &compute_pkg);

   /*----------------------------------------------------------
    * Set up the matvec data structure
    *----------------------------------------------------------*/

   (matvec_data -> A)           = hypre_StructMatrixRef(A);
   (matvec_data -> x)           = hypre_StructVectorRef(x);
   (matvec_data -> compute_pkg) = compute_pkg;

   return hypre_error_flag;
}

/*--------------------------------------------------------------------------
 * hypre_StructMatvecCompute
 *--------------------------------------------------------------------------*/

HYPRE_Int
hypre_StructMatvecCompute( void               *matvec_vdata,
                           HYPRE_Complex       alpha,
                           hypre_StructMatrix *A,
                           hypre_StructVector *x,
                           HYPRE_Complex       beta,
                           hypre_StructVector *y            )
{
   hypre_StructMatvecData  *matvec_data = (hypre_StructMatvecData  *)matvec_vdata;
                          
   hypre_ComputePkg        *compute_pkg;
                          
   hypre_CommHandle        *comm_handle;
                          
   hypre_BoxArrayArray     *compute_box_aa;
   hypre_Box               *y_data_box;
                          
   HYPRE_Complex           *xp;
   HYPRE_Complex           *yp;
                          
   hypre_BoxArray          *boxes;
   hypre_Box               *box;
   hypre_Index              loop_size;
   hypre_IndexRef           start;
   hypre_IndexRef           stride;
                          
   HYPRE_Int                constant_coefficient;

   HYPRE_Complex            temp;
   HYPRE_Int                compute_i, i;

   hypre_StructVector      *x_tmp = NULL;

   /*-----------------------------------------------------------------------
    * Initialize some things
    *-----------------------------------------------------------------------*/

   constant_coefficient = hypre_StructMatrixConstantCoefficient(A);
   if (constant_coefficient) hypre_StructVectorClearBoundGhostValues(x, 0);

   compute_pkg = (matvec_data -> compute_pkg);

   stride = hypre_ComputePkgStride(compute_pkg);

   /*-----------------------------------------------------------------------
    * Do (alpha == 0.0) computation
    *-----------------------------------------------------------------------*/

   if (alpha == 0.0)
   {
      boxes = hypre_StructGridBoxes(hypre_StructMatrixGrid(A));
      hypre_ForBoxI(i, boxes)
      {
         box   = hypre_BoxArrayBox(boxes, i);
         start = hypre_BoxIMin(box);

         y_data_box = hypre_BoxArrayBox(hypre_StructVectorDataSpace(y), i);
         yp = hypre_StructVectorBoxData(y, i);

         hypre_BoxGetSize(box, loop_size);

#undef DEVICE_VAR
#define DEVICE_VAR is_device_ptr(yp)
         hypre_BoxLoop1Begin(hypre_StructVectorNDim(x), loop_size,
                             y_data_box, start, stride, yi);
<<<<<<< HEAD
#if defined(HYPRE_USING_OPENMP) && !defined(HYPRE_USE_RAJA)
#pragma omp parallel for private(HYPRE_BOX_PRIVATE) HYPRE_SMP_SCHEDULE
#endif
         hypre_BoxLoop1For(yi)
=======
>>>>>>> 52e3b4f2
         {
            yp[yi] *= beta;
         }
         hypre_BoxLoop1End(yi);
#undef DEVICE_VAR
#define DEVICE_VAR 
      }

      return hypre_error_flag;
   }

   if (x == y)
   {
      x_tmp = hypre_StructVectorClone(y);
      x = x_tmp;
   }
   /*-----------------------------------------------------------------------
    * Do (alpha != 0.0) computation
    *-----------------------------------------------------------------------*/

   for (compute_i = 0; compute_i < 2; compute_i++)
   {
      switch(compute_i)
      {
         case 0:
         {
            xp = hypre_StructVectorData(x);
            hypre_InitializeIndtComputations(compute_pkg, xp, &comm_handle);
            compute_box_aa = hypre_ComputePkgIndtBoxes(compute_pkg);

            /*--------------------------------------------------------------
             * initialize y= (beta/alpha)*y normally (where everything
             * is multiplied by alpha at the end),
             * beta*y for constant coefficient (where only Ax gets multiplied by alpha)
             *--------------------------------------------------------------*/

            if ( constant_coefficient==1 )
            {
               temp = beta;
            }
            else
            {
               temp = beta / alpha;
            }
            if (temp != 1.0)
            {
               boxes = hypre_StructGridBoxes(hypre_StructMatrixGrid(A));
               hypre_ForBoxI(i, boxes)
               {
                  box   = hypre_BoxArrayBox(boxes, i);
                  start = hypre_BoxIMin(box);

                  y_data_box =
                     hypre_BoxArrayBox(hypre_StructVectorDataSpace(y), i);
                  yp = hypre_StructVectorBoxData(y, i);

#undef DEVICE_VAR
#define DEVICE_VAR is_device_ptr(yp)
                  if (temp == 0.0)
                  {
                     hypre_BoxGetSize(box, loop_size);

                     hypre_BoxLoop1Begin(hypre_StructVectorNDim(x), loop_size,
                                         y_data_box, start, stride, yi);
<<<<<<< HEAD
#if defined(HYPRE_USING_OPENMP) && !defined(HYPRE_USE_RAJA)
#pragma omp parallel for private(HYPRE_BOX_PRIVATE) HYPRE_SMP_SCHEDULE
#endif
                     hypre_BoxLoop1For(yi)
=======
>>>>>>> 52e3b4f2
                     {
                        yp[yi] = 0.0;
                     }
                     hypre_BoxLoop1End(yi);
                  }
                  else
                  {
                     hypre_BoxGetSize(box, loop_size);

                     hypre_BoxLoop1Begin(hypre_StructVectorNDim(x), loop_size,
                                         y_data_box, start, stride, yi);
<<<<<<< HEAD
#if defined(HYPRE_USING_OPENMP) && !defined(HYPRE_USE_RAJA)
#pragma omp parallel for private(HYPRE_BOX_PRIVATE) HYPRE_SMP_SCHEDULE
#endif
                     hypre_BoxLoop1For(yi)
=======
>>>>>>> 52e3b4f2
                     {
                        yp[yi] *= temp;
                     }
                     hypre_BoxLoop1End(yi);
                  }
#undef DEVICE_VAR
#define DEVICE_VAR 
               }
            }
         }
         break;

         case 1:
         {
            hypre_FinalizeIndtComputations(comm_handle);
            compute_box_aa = hypre_ComputePkgDeptBoxes(compute_pkg);
         }
         break;
      }

      /*--------------------------------------------------------------------
       * y += A*x
       *--------------------------------------------------------------------*/

      switch( constant_coefficient )
      {
         case 0:
         {
            hypre_StructMatvecCC0( alpha, A, x, y, compute_box_aa, stride );
            break;
         }
         case 1:
         {
            hypre_StructMatvecCC1( alpha, A, x, y, compute_box_aa, stride );
            break;
         }
         case 2:
         {
            hypre_StructMatvecCC2( alpha, A, x, y, compute_box_aa, stride );
            break;
         }
      }

   }

   if (x_tmp)
   {
      hypre_StructVectorDestroy(x_tmp);
      x = y;
   }
   
   return hypre_error_flag;
}

/*--------------------------------------------------------------------------
 * hypre_StructMatvecCC0
 * core of struct matvec computation, for the case constant_coefficient==0
 * (all coefficients are variable)
 *--------------------------------------------------------------------------*/

HYPRE_Int hypre_StructMatvecCC0( HYPRE_Complex       alpha,
                                 hypre_StructMatrix *A,
                                 hypre_StructVector *x,
                                 hypre_StructVector *y,
                                 hypre_BoxArrayArray     *compute_box_aa,
                                 hypre_IndexRef           stride
   )
{
   HYPRE_Int i, j, si;
   HYPRE_Complex           *Ap0;
   HYPRE_Complex           *Ap1;
   HYPRE_Complex           *Ap2;
   HYPRE_Complex           *Ap3;
   HYPRE_Complex           *Ap4;
   HYPRE_Complex           *Ap5;
   HYPRE_Complex           *Ap6;
   HYPRE_Int                xoff0;
   HYPRE_Int                xoff1;
   HYPRE_Int                xoff2;
   HYPRE_Int                xoff3;
   HYPRE_Int                xoff4;
   HYPRE_Int                xoff5;
   HYPRE_Int                xoff6;
   hypre_BoxArray          *compute_box_a;
   hypre_Box               *compute_box;
                          
   hypre_Box               *A_data_box;
   hypre_Box               *x_data_box;
   hypre_StructStencil     *stencil;
   hypre_Index             *stencil_shape;
   HYPRE_Int                stencil_size;
                          
   hypre_Box               *y_data_box;
   HYPRE_Complex           *xp;
   HYPRE_Complex           *yp;
   HYPRE_Int                depth;
   hypre_Index              loop_size;
   hypre_IndexRef           start;
   HYPRE_Int                ndim;

   stencil       = hypre_StructMatrixStencil(A);
   stencil_shape = hypre_StructStencilShape(stencil);
   stencil_size  = hypre_StructStencilSize(stencil);
   ndim          = hypre_StructVectorNDim(x);

   hypre_ForBoxArrayI(i, compute_box_aa)
   {
      compute_box_a = hypre_BoxArrayArrayBoxArray(compute_box_aa, i);

      A_data_box = hypre_BoxArrayBox(hypre_StructMatrixDataSpace(A), i);
      x_data_box = hypre_BoxArrayBox(hypre_StructVectorDataSpace(x), i);
      y_data_box = hypre_BoxArrayBox(hypre_StructVectorDataSpace(y), i);

      xp = hypre_StructVectorBoxData(x, i);
      yp = hypre_StructVectorBoxData(y, i);

      hypre_ForBoxI(j, compute_box_a)
      {
         compute_box = hypre_BoxArrayBox(compute_box_a, j);

         hypre_BoxGetSize(compute_box, loop_size);
         start  = hypre_BoxIMin(compute_box);

         /* unroll up to depth MAX_DEPTH */
         for (si = 0; si < stencil_size; si+= MAX_DEPTH)
         {
            depth = hypre_min(MAX_DEPTH, (stencil_size -si));
            switch(depth)
            {
               case 7:
                  Ap0 = hypre_StructMatrixBoxData(A, i, si+0);
                  Ap1 = hypre_StructMatrixBoxData(A, i, si+1);
                  Ap2 = hypre_StructMatrixBoxData(A, i, si+2);
                  Ap3 = hypre_StructMatrixBoxData(A, i, si+3);
                  Ap4 = hypre_StructMatrixBoxData(A, i, si+4);
                  Ap5 = hypre_StructMatrixBoxData(A, i, si+5);
                  Ap6 = hypre_StructMatrixBoxData(A, i, si+6);

                  xoff0 = hypre_BoxOffsetDistance(x_data_box,
                                                  stencil_shape[si+0]);
                  xoff1 = hypre_BoxOffsetDistance(x_data_box,
                                                  stencil_shape[si+1]);
                  xoff2 = hypre_BoxOffsetDistance(x_data_box,
                                                  stencil_shape[si+2]);
                  xoff3 = hypre_BoxOffsetDistance(x_data_box,
                                                  stencil_shape[si+3]);
                  xoff4 = hypre_BoxOffsetDistance(x_data_box,
                                                  stencil_shape[si+4]);
                  xoff5 = hypre_BoxOffsetDistance(x_data_box,
                                                  stencil_shape[si+5]);
                  xoff6 = hypre_BoxOffsetDistance(x_data_box,
                                                  stencil_shape[si+6]);

#undef DEVICE_VAR
#define DEVICE_VAR is_device_ptr(yp,Ap0,Ap1,Ap2,Ap3,Ap4,Ap5,Ap6,xp)
                  hypre_BoxLoop3Begin(ndim, loop_size,
                                      A_data_box, start, stride, Ai,
                                      x_data_box, start, stride, xi,
                                      y_data_box, start, stride, yi);
<<<<<<< HEAD
#if defined(HYPRE_USING_OPENMP) && !defined(HYPRE_USE_RAJA)
#pragma omp parallel for private(HYPRE_BOX_PRIVATE) HYPRE_SMP_SCHEDULE
#endif
                  hypre_BoxLoop3For(Ai, xi, yi)
=======
>>>>>>> 52e3b4f2
                  {
                     yp[yi] +=
                        Ap0[Ai] * xp[xi + xoff0] +
                        Ap1[Ai] * xp[xi + xoff1] +
                        Ap2[Ai] * xp[xi + xoff2] +
                        Ap3[Ai] * xp[xi + xoff3] +
                        Ap4[Ai] * xp[xi + xoff4] +
                        Ap5[Ai] * xp[xi + xoff5] +
                        Ap6[Ai] * xp[xi + xoff6];
                  }
                  hypre_BoxLoop3End(Ai, xi, yi);
#undef DEVICE_VAR
#define DEVICE_VAR 

                  break;

               case 6:
                  Ap0 = hypre_StructMatrixBoxData(A, i, si+0);
                  Ap1 = hypre_StructMatrixBoxData(A, i, si+1);
                  Ap2 = hypre_StructMatrixBoxData(A, i, si+2);
                  Ap3 = hypre_StructMatrixBoxData(A, i, si+3);
                  Ap4 = hypre_StructMatrixBoxData(A, i, si+4);
                  Ap5 = hypre_StructMatrixBoxData(A, i, si+5);

                  xoff0 = hypre_BoxOffsetDistance(x_data_box,
                                                  stencil_shape[si+0]);
                  xoff1 = hypre_BoxOffsetDistance(x_data_box,
                                                  stencil_shape[si+1]);
                  xoff2 = hypre_BoxOffsetDistance(x_data_box,
                                                  stencil_shape[si+2]);
                  xoff3 = hypre_BoxOffsetDistance(x_data_box,
                                                  stencil_shape[si+3]);
                  xoff4 = hypre_BoxOffsetDistance(x_data_box,
                                                  stencil_shape[si+4]);
                  xoff5 = hypre_BoxOffsetDistance(x_data_box,
                                                  stencil_shape[si+5]);

#undef DEVICE_VAR
#define DEVICE_VAR is_device_ptr(yp,Ap0,Ap1,Ap2,Ap3,Ap4,Ap5,xp)
                  hypre_BoxLoop3Begin(ndim, loop_size,
                                      A_data_box, start, stride, Ai,
                                      x_data_box, start, stride, xi,
                                      y_data_box, start, stride, yi);
<<<<<<< HEAD
#if defined(HYPRE_USING_OPENMP) && !defined(HYPRE_USE_RAJA)
#pragma omp parallel for private(HYPRE_BOX_PRIVATE) HYPRE_SMP_SCHEDULE
#endif
                  hypre_BoxLoop3For(Ai, xi, yi)
=======
>>>>>>> 52e3b4f2
                  {
                     yp[yi] +=
                        Ap0[Ai] * xp[xi + xoff0] +
                        Ap1[Ai] * xp[xi + xoff1] +
                        Ap2[Ai] * xp[xi + xoff2] +
                        Ap3[Ai] * xp[xi + xoff3] +
                        Ap4[Ai] * xp[xi + xoff4] +
                        Ap5[Ai] * xp[xi + xoff5];
                  }
                  hypre_BoxLoop3End(Ai, xi, yi);
#undef DEVICE_VAR
#define DEVICE_VAR 
                        
                  break;

               case 5:
                  Ap0 = hypre_StructMatrixBoxData(A, i, si+0);
                  Ap1 = hypre_StructMatrixBoxData(A, i, si+1);
                  Ap2 = hypre_StructMatrixBoxData(A, i, si+2);
                  Ap3 = hypre_StructMatrixBoxData(A, i, si+3);
                  Ap4 = hypre_StructMatrixBoxData(A, i, si+4);

                  xoff0 = hypre_BoxOffsetDistance(x_data_box,
                                                  stencil_shape[si+0]);
                  xoff1 = hypre_BoxOffsetDistance(x_data_box,
                                                  stencil_shape[si+1]);
                  xoff2 = hypre_BoxOffsetDistance(x_data_box,
                                                  stencil_shape[si+2]);
                  xoff3 = hypre_BoxOffsetDistance(x_data_box,
                                                  stencil_shape[si+3]);
                  xoff4 = hypre_BoxOffsetDistance(x_data_box,
                                                  stencil_shape[si+4]);

#undef DEVICE_VAR
#define DEVICE_VAR is_device_ptr(yp,Ap0,Ap1,Ap2,Ap3,Ap4,xp)
                  hypre_BoxLoop3Begin(ndim, loop_size,
                                      A_data_box, start, stride, Ai,
                                      x_data_box, start, stride, xi,
                                      y_data_box, start, stride, yi);
<<<<<<< HEAD
#if defined(HYPRE_USING_OPENMP) && !defined(HYPRE_USE_RAJA)
#pragma omp parallel for private(HYPRE_BOX_PRIVATE) HYPRE_SMP_SCHEDULE
#endif
                  hypre_BoxLoop3For(Ai, xi, yi)
=======
>>>>>>> 52e3b4f2
                  {
                     yp[yi] +=
                        Ap0[Ai] * xp[xi + xoff0] +
                        Ap1[Ai] * xp[xi + xoff1] +
                        Ap2[Ai] * xp[xi + xoff2] +
                        Ap3[Ai] * xp[xi + xoff3] +
                        Ap4[Ai] * xp[xi + xoff4]; 
                  }
                  hypre_BoxLoop3End(Ai, xi, yi);
#undef DEVICE_VAR
#define DEVICE_VAR 

                  break;

               case 4:
                  Ap0 = hypre_StructMatrixBoxData(A, i, si+0);
                  Ap1 = hypre_StructMatrixBoxData(A, i, si+1);
                  Ap2 = hypre_StructMatrixBoxData(A, i, si+2);
                  Ap3 = hypre_StructMatrixBoxData(A, i, si+3);

                  xoff0 = hypre_BoxOffsetDistance(x_data_box,
                                                  stencil_shape[si+0]);
                  xoff1 = hypre_BoxOffsetDistance(x_data_box,
                                                  stencil_shape[si+1]);
                  xoff2 = hypre_BoxOffsetDistance(x_data_box,
                                                  stencil_shape[si+2]);
                  xoff3 = hypre_BoxOffsetDistance(x_data_box,
                                                  stencil_shape[si+3]);

#undef DEVICE_VAR
#define DEVICE_VAR is_device_ptr(yp,Ap0,Ap1,Ap2,Ap3,xp)
                  hypre_BoxLoop3Begin(ndim, loop_size,
                                      A_data_box, start, stride, Ai,
                                      x_data_box, start, stride, xi,
                                      y_data_box, start, stride, yi);
<<<<<<< HEAD
#if defined(HYPRE_USING_OPENMP) && !defined(HYPRE_USE_RAJA)
#pragma omp parallel for private(HYPRE_BOX_PRIVATE) HYPRE_SMP_SCHEDULE
#endif
                  hypre_BoxLoop3For(Ai, xi, yi)
=======
>>>>>>> 52e3b4f2
                  {
                     yp[yi] +=
                        Ap0[Ai] * xp[xi + xoff0] +
                        Ap1[Ai] * xp[xi + xoff1] +
                        Ap2[Ai] * xp[xi + xoff2] +
                        Ap3[Ai] * xp[xi + xoff3];
                  }
                  hypre_BoxLoop3End(Ai, xi, yi);
#undef DEVICE_VAR
#define DEVICE_VAR 

                  break;

               case 3:
                  Ap0 = hypre_StructMatrixBoxData(A, i, si+0);
                  Ap1 = hypre_StructMatrixBoxData(A, i, si+1);
                  Ap2 = hypre_StructMatrixBoxData(A, i, si+2);

                  xoff0 = hypre_BoxOffsetDistance(x_data_box,
                                                  stencil_shape[si+0]);
                  xoff1 = hypre_BoxOffsetDistance(x_data_box,
                                                  stencil_shape[si+1]);
                  xoff2 = hypre_BoxOffsetDistance(x_data_box,
                                                  stencil_shape[si+2]);

#undef DEVICE_VAR
#define DEVICE_VAR is_device_ptr(yp,Ap0,Ap1,Ap2,xp)
                  hypre_BoxLoop3Begin(ndim, loop_size,
                                      A_data_box, start, stride, Ai,
                                      x_data_box, start, stride, xi,
                                      y_data_box, start, stride, yi);
<<<<<<< HEAD
#if defined(HYPRE_USING_OPENMP) && !defined(HYPRE_USE_RAJA)
#pragma omp parallel for private(HYPRE_BOX_PRIVATE) HYPRE_SMP_SCHEDULE
#endif
                  hypre_BoxLoop3For(Ai, xi, yi)
=======
>>>>>>> 52e3b4f2
                  {
                     yp[yi] +=
                        Ap0[Ai] * xp[xi + xoff0] +
                        Ap1[Ai] * xp[xi + xoff1] +
                        Ap2[Ai] * xp[xi + xoff2]; 
                  }
                  hypre_BoxLoop3End(Ai, xi, yi);
#undef DEVICE_VAR
#define DEVICE_VAR 

                  break;

               case 2:
                  Ap0 = hypre_StructMatrixBoxData(A, i, si+0);
                  Ap1 = hypre_StructMatrixBoxData(A, i, si+1);

                  xoff0 = hypre_BoxOffsetDistance(x_data_box,
                                                  stencil_shape[si+0]);
                  xoff1 = hypre_BoxOffsetDistance(x_data_box,
                                                  stencil_shape[si+1]);

#undef DEVICE_VAR
#define DEVICE_VAR is_device_ptr(yp,Ap0,Ap1,xp)
                  hypre_BoxLoop3Begin(ndim, loop_size,
                                      A_data_box, start, stride, Ai,
                                      x_data_box, start, stride, xi,
                                      y_data_box, start, stride, yi);
<<<<<<< HEAD
#if defined(HYPRE_USING_OPENMP) && !defined(HYPRE_USE_RAJA)
#pragma omp parallel for private(HYPRE_BOX_PRIVATE) HYPRE_SMP_SCHEDULE
#endif
                  hypre_BoxLoop3For(Ai, xi, yi)
=======
>>>>>>> 52e3b4f2
                  {
                     yp[yi] +=
                        Ap0[Ai] * xp[xi + xoff0] +
                        Ap1[Ai] * xp[xi + xoff1];
                  }
                  hypre_BoxLoop3End(Ai, xi, yi);
#undef DEVICE_VAR
#define DEVICE_VAR 

                  break;

               case 1:
                  Ap0 = hypre_StructMatrixBoxData(A, i, si+0);

                  xoff0 = hypre_BoxOffsetDistance(x_data_box,
                                                  stencil_shape[si+0]);

#undef DEVICE_VAR
#define DEVICE_VAR is_device_ptr(yp,Ap0,xp)
                  hypre_BoxLoop3Begin(ndim, loop_size,
                                      A_data_box, start, stride, Ai,
                                      x_data_box, start, stride, xi,
                                      y_data_box, start, stride, yi);
<<<<<<< HEAD
#if defined(HYPRE_USING_OPENMP) && !defined(HYPRE_USE_RAJA)
#pragma omp parallel for private(HYPRE_BOX_PRIVATE) HYPRE_SMP_SCHEDULE
#endif
                  hypre_BoxLoop3For(Ai, xi, yi)
=======
>>>>>>> 52e3b4f2
                  {
                     yp[yi] +=
                        Ap0[Ai] * xp[xi + xoff0];
                  }
                  hypre_BoxLoop3End(Ai, xi, yi);
#undef DEVICE_VAR
#define DEVICE_VAR 

                  break;
            }
         }

         if (alpha != 1.0)
         {
#undef DEVICE_VAR
#define DEVICE_VAR is_device_ptr(yp)
            hypre_BoxLoop1Begin(ndim, loop_size,
                                y_data_box, start, stride, yi);
<<<<<<< HEAD
#if defined(HYPRE_USING_OPENMP) && !defined(HYPRE_USE_RAJA)
#pragma omp parallel for private(HYPRE_BOX_PRIVATE,yi) HYPRE_SMP_SCHEDULE
#endif
            hypre_BoxLoop1For(yi)
=======
>>>>>>> 52e3b4f2
            {
               yp[yi] *= alpha;
            }
            hypre_BoxLoop1End(yi);
#undef DEVICE_VAR
#define DEVICE_VAR 
         }
      }
   }

   return hypre_error_flag;
}


/*--------------------------------------------------------------------------
 * hypre_StructMatvecCC1
 * core of struct matvec computation, for the case constant_coefficient==1
 *--------------------------------------------------------------------------*/

HYPRE_Int hypre_StructMatvecCC1( HYPRE_Complex       alpha,
                                 hypre_StructMatrix *A,
                                 hypre_StructVector *x,
                                 hypre_StructVector *y,
                                 hypre_BoxArrayArray     *compute_box_aa,
                                 hypre_IndexRef           stride
   )
{
   HYPRE_Int i, j, si;
   HYPRE_Complex           *Ap0;
   HYPRE_Complex           *Ap1;
   HYPRE_Complex           *Ap2;
   HYPRE_Complex           *Ap3;
   HYPRE_Complex           *Ap4;
   HYPRE_Complex           *Ap5;
   HYPRE_Complex           *Ap6;
   HYPRE_Complex           AAp0;
   HYPRE_Complex           AAp1;
   HYPRE_Complex           AAp2;
   HYPRE_Complex           AAp3;
   HYPRE_Complex           AAp4;
   HYPRE_Complex           AAp5;
   HYPRE_Complex           AAp6;
   HYPRE_Int                xoff0;
   HYPRE_Int                xoff1;
   HYPRE_Int                xoff2;
   HYPRE_Int                xoff3;
   HYPRE_Int                xoff4;
   HYPRE_Int                xoff5;
   HYPRE_Int                xoff6;
   HYPRE_Int                Ai;

   hypre_BoxArray          *compute_box_a;
   hypre_Box               *compute_box;
                          
   hypre_Box               *x_data_box;
   hypre_StructStencil     *stencil;
   hypre_Index             *stencil_shape;
   HYPRE_Int                stencil_size;
                          
   hypre_Box               *y_data_box;
   HYPRE_Complex           *xp;
   HYPRE_Complex           *yp;
   HYPRE_Int                depth;
   hypre_Index              loop_size;
   hypre_IndexRef           start;
   HYPRE_Int                ndim;

   stencil       = hypre_StructMatrixStencil(A);
   stencil_shape = hypre_StructStencilShape(stencil);
   stencil_size  = hypre_StructStencilSize(stencil);
   ndim          = hypre_StructVectorNDim(x);

   hypre_ForBoxArrayI(i, compute_box_aa)
   {
      compute_box_a = hypre_BoxArrayArrayBoxArray(compute_box_aa, i);

      x_data_box = hypre_BoxArrayBox(hypre_StructVectorDataSpace(x), i);
      y_data_box = hypre_BoxArrayBox(hypre_StructVectorDataSpace(y), i);

      xp = hypre_StructVectorBoxData(x, i);
      yp = hypre_StructVectorBoxData(y, i);

      hypre_ForBoxI(j, compute_box_a)
      {
         compute_box = hypre_BoxArrayBox(compute_box_a, j);

         hypre_BoxGetSize(compute_box, loop_size);
         start  = hypre_BoxIMin(compute_box);

         Ai = 0;

         /* unroll up to depth MAX_DEPTH */
         for (si = 0; si < stencil_size; si+= MAX_DEPTH)
         {
            depth = hypre_min(MAX_DEPTH, (stencil_size -si));
            switch(depth)
            {
               case 7:
                  Ap0 = hypre_StructMatrixBoxData(A, i, si+0);
                  Ap1 = hypre_StructMatrixBoxData(A, i, si+1);
                  Ap2 = hypre_StructMatrixBoxData(A, i, si+2);
                  Ap3 = hypre_StructMatrixBoxData(A, i, si+3);
                  Ap4 = hypre_StructMatrixBoxData(A, i, si+4);
                  Ap5 = hypre_StructMatrixBoxData(A, i, si+5);
                  Ap6 = hypre_StructMatrixBoxData(A, i, si+6);
                  AAp0 = Ap0[Ai]*alpha;
                  AAp1 = Ap1[Ai]*alpha;
                  AAp2 = Ap2[Ai]*alpha;
                  AAp3 = Ap3[Ai]*alpha;
                  AAp4 = Ap4[Ai]*alpha;
                  AAp5 = Ap5[Ai]*alpha;
                  AAp6 = Ap6[Ai]*alpha;

                  xoff0 = hypre_BoxOffsetDistance(x_data_box,
                                                  stencil_shape[si+0]);
                  xoff1 = hypre_BoxOffsetDistance(x_data_box,
                                                  stencil_shape[si+1]);
                  xoff2 = hypre_BoxOffsetDistance(x_data_box,
                                                  stencil_shape[si+2]);
                  xoff3 = hypre_BoxOffsetDistance(x_data_box,
                                                  stencil_shape[si+3]);
                  xoff4 = hypre_BoxOffsetDistance(x_data_box,
                                                  stencil_shape[si+4]);
                  xoff5 = hypre_BoxOffsetDistance(x_data_box,
                                                  stencil_shape[si+5]);
                  xoff6 = hypre_BoxOffsetDistance(x_data_box,
                                                  stencil_shape[si+6]);

#undef DEVICE_VAR
#define DEVICE_VAR is_device_ptr(yp,xp)
                  hypre_BoxLoop2Begin(ndim, loop_size,
                                      x_data_box, start, stride, xi,
                                      y_data_box, start, stride, yi);
<<<<<<< HEAD
#if defined(HYPRE_USING_OPENMP) && !defined(HYPRE_USE_RAJA)
#pragma omp parallel for private(HYPRE_BOX_PRIVATE) HYPRE_SMP_SCHEDULE
#endif
                  hypre_BoxLoop2For(xi, yi)
=======
>>>>>>> 52e3b4f2
                  {
                     yp[yi] +=
                        AAp0 * xp[xi + xoff0] +
                        AAp1 * xp[xi + xoff1] +
                        AAp2 * xp[xi + xoff2] +
                        AAp3 * xp[xi + xoff3] +
                        AAp4 * xp[xi + xoff4] +
                        AAp5 * xp[xi + xoff5] +
                        AAp6 * xp[xi + xoff6];
                  }
                  hypre_BoxLoop2End(xi, yi);
#undef DEVICE_VAR
#define DEVICE_VAR 
                  break;

               case 6:
                  Ap0 = hypre_StructMatrixBoxData(A, i, si+0);
                  Ap1 = hypre_StructMatrixBoxData(A, i, si+1);
                  Ap2 = hypre_StructMatrixBoxData(A, i, si+2);
                  Ap3 = hypre_StructMatrixBoxData(A, i, si+3);
                  Ap4 = hypre_StructMatrixBoxData(A, i, si+4);
                  Ap5 = hypre_StructMatrixBoxData(A, i, si+5);
                  AAp0 = Ap0[Ai]*alpha;
                  AAp1 = Ap1[Ai]*alpha;
                  AAp2 = Ap2[Ai]*alpha;
                  AAp3 = Ap3[Ai]*alpha;
                  AAp4 = Ap4[Ai]*alpha;
                  AAp5 = Ap5[Ai]*alpha;

                  xoff0 = hypre_BoxOffsetDistance(x_data_box,
                                                  stencil_shape[si+0]);
                  xoff1 = hypre_BoxOffsetDistance(x_data_box,
                                                  stencil_shape[si+1]);
                  xoff2 = hypre_BoxOffsetDistance(x_data_box,
                                                  stencil_shape[si+2]);
                  xoff3 = hypre_BoxOffsetDistance(x_data_box,
                                                  stencil_shape[si+3]);
                  xoff4 = hypre_BoxOffsetDistance(x_data_box,
                                                  stencil_shape[si+4]);
                  xoff5 = hypre_BoxOffsetDistance(x_data_box,
                                                  stencil_shape[si+5]);

#undef DEVICE_VAR
#define DEVICE_VAR is_device_ptr(yp,xp)
                  hypre_BoxLoop2Begin(ndim, loop_size,
                                      x_data_box, start, stride, xi,
                                      y_data_box, start, stride, yi);
<<<<<<< HEAD
#if defined(HYPRE_USING_OPENMP) && !defined(HYPRE_USE_RAJA)
#pragma omp parallel for private(HYPRE_BOX_PRIVATE) HYPRE_SMP_SCHEDULE
#endif
                  hypre_BoxLoop2For(xi, yi)
=======
>>>>>>> 52e3b4f2
                  {
                     yp[yi] +=
                        AAp0 * xp[xi + xoff0] +
                        AAp1 * xp[xi + xoff1] +
                        AAp2 * xp[xi + xoff2] +
                        AAp3 * xp[xi + xoff3] +
                        AAp4 * xp[xi + xoff4] +
                        AAp5 * xp[xi + xoff5];
                  }
                  hypre_BoxLoop2End(xi, yi);
#undef DEVICE_VAR
#define DEVICE_VAR 
                  break;

               case 5:
                  Ap0 = hypre_StructMatrixBoxData(A, i, si+0);
                  Ap1 = hypre_StructMatrixBoxData(A, i, si+1);
                  Ap2 = hypre_StructMatrixBoxData(A, i, si+2);
                  Ap3 = hypre_StructMatrixBoxData(A, i, si+3);
                  Ap4 = hypre_StructMatrixBoxData(A, i, si+4);
                  AAp0 = Ap0[Ai]*alpha;
                  AAp1 = Ap1[Ai]*alpha;
                  AAp2 = Ap2[Ai]*alpha;
                  AAp3 = Ap3[Ai]*alpha;
                  AAp4 = Ap4[Ai]*alpha;

                  xoff0 = hypre_BoxOffsetDistance(x_data_box,
                                                  stencil_shape[si+0]);
                  xoff1 = hypre_BoxOffsetDistance(x_data_box,
                                                  stencil_shape[si+1]);
                  xoff2 = hypre_BoxOffsetDistance(x_data_box,
                                                  stencil_shape[si+2]);
                  xoff3 = hypre_BoxOffsetDistance(x_data_box,
                                                  stencil_shape[si+3]);
                  xoff4 = hypre_BoxOffsetDistance(x_data_box,
                                                  stencil_shape[si+4]);

#undef DEVICE_VAR
#define DEVICE_VAR is_device_ptr(yp,xp)
                  hypre_BoxLoop2Begin(ndim, loop_size,
                                      x_data_box, start, stride, xi,
                                      y_data_box, start, stride, yi);
<<<<<<< HEAD
#if defined(HYPRE_USING_OPENMP) && !defined(HYPRE_USE_RAJA)
#pragma omp parallel for private(HYPRE_BOX_PRIVATE) HYPRE_SMP_SCHEDULE
#endif
                  hypre_BoxLoop2For(xi, yi)
=======
>>>>>>> 52e3b4f2
                  {
                     yp[yi] +=
                        AAp0 * xp[xi + xoff0] +
                        AAp1 * xp[xi + xoff1] +
                        AAp2 * xp[xi + xoff2] +
                        AAp3 * xp[xi + xoff3] +
                        AAp4 * xp[xi + xoff4];
                  }
                  hypre_BoxLoop2End(xi, yi);
#undef DEVICE_VAR
#define DEVICE_VAR 
                  break;

               case 4:
                  Ap0 = hypre_StructMatrixBoxData(A, i, si+0);
                  Ap1 = hypre_StructMatrixBoxData(A, i, si+1);
                  Ap2 = hypre_StructMatrixBoxData(A, i, si+2);
                  Ap3 = hypre_StructMatrixBoxData(A, i, si+3);
                  AAp0 = Ap0[Ai]*alpha;
                  AAp1 = Ap1[Ai]*alpha;
                  AAp2 = Ap2[Ai]*alpha;
                  AAp3 = Ap3[Ai]*alpha;

                  xoff0 = hypre_BoxOffsetDistance(x_data_box,
                                                  stencil_shape[si+0]);
                  xoff1 = hypre_BoxOffsetDistance(x_data_box,
                                                  stencil_shape[si+1]);
                  xoff2 = hypre_BoxOffsetDistance(x_data_box,
                                                  stencil_shape[si+2]);
                  xoff3 = hypre_BoxOffsetDistance(x_data_box,
                                                  stencil_shape[si+3]);

#undef DEVICE_VAR
#define DEVICE_VAR is_device_ptr(yp,xp)
                  hypre_BoxLoop2Begin(ndim, loop_size,
                                      x_data_box, start, stride, xi,
                                      y_data_box, start, stride, yi);
<<<<<<< HEAD
#if defined(HYPRE_USING_OPENMP) && !defined(HYPRE_USE_RAJA)
#pragma omp parallel for private(HYPRE_BOX_PRIVATE) HYPRE_SMP_SCHEDULE
#endif
                  hypre_BoxLoop2For(xi, yi)
=======
>>>>>>> 52e3b4f2
                  {
                     yp[yi] +=
                        AAp0 * xp[xi + xoff0] +
                        AAp1 * xp[xi + xoff1] +
                        AAp2 * xp[xi + xoff2] +
                        AAp3 * xp[xi + xoff3];
                  }
                  hypre_BoxLoop2End(xi, yi);
#undef DEVICE_VAR
#define DEVICE_VAR 
                  break;

               case 3:
                  Ap0 = hypre_StructMatrixBoxData(A, i, si+0);
                  Ap1 = hypre_StructMatrixBoxData(A, i, si+1);
                  Ap2 = hypre_StructMatrixBoxData(A, i, si+2);
                  AAp0 = Ap0[Ai]*alpha;
                  AAp1 = Ap1[Ai]*alpha;
                  AAp2 = Ap2[Ai]*alpha;

                  xoff0 = hypre_BoxOffsetDistance(x_data_box,
                                                  stencil_shape[si+0]);
                  xoff1 = hypre_BoxOffsetDistance(x_data_box,
                                                  stencil_shape[si+1]);
                  xoff2 = hypre_BoxOffsetDistance(x_data_box,
                                                  stencil_shape[si+2]);

#undef DEVICE_VAR
#define DEVICE_VAR is_device_ptr(yp,xp)
                  hypre_BoxLoop2Begin(ndim, loop_size,
                                      x_data_box, start, stride, xi,
                                      y_data_box, start, stride, yi);
<<<<<<< HEAD
#if defined(HYPRE_USING_OPENMP) && !defined(HYPRE_USE_RAJA)
#pragma omp parallel for private(HYPRE_BOX_PRIVATE) HYPRE_SMP_SCHEDULE
#endif
                  hypre_BoxLoop2For(xi, yi)
=======
>>>>>>> 52e3b4f2
                  {
                     yp[yi] +=
                        AAp0 * xp[xi + xoff0] +
                        AAp1 * xp[xi + xoff1] +
                        AAp2 * xp[xi + xoff2];
                  }
                  hypre_BoxLoop2End(xi, yi);
#undef DEVICE_VAR
#define DEVICE_VAR 
                  break;

               case 2:
                  Ap0 = hypre_StructMatrixBoxData(A, i, si+0);
                  Ap1 = hypre_StructMatrixBoxData(A, i, si+1);
                  AAp0 = Ap0[Ai]*alpha;
                  AAp1 = Ap1[Ai]*alpha;

                  xoff0 = hypre_BoxOffsetDistance(x_data_box,
                                                  stencil_shape[si+0]);
                  xoff1 = hypre_BoxOffsetDistance(x_data_box,
                                                  stencil_shape[si+1]);

#undef DEVICE_VAR
#define DEVICE_VAR is_device_ptr(yp,xp)
                  hypre_BoxLoop2Begin(ndim, loop_size,
                                      x_data_box, start, stride, xi,
                                      y_data_box, start, stride, yi);
<<<<<<< HEAD
#if defined(HYPRE_USING_OPENMP) && !defined(HYPRE_USE_RAJA)
#pragma omp parallel for private(HYPRE_BOX_PRIVATE) HYPRE_SMP_SCHEDULE
#endif
                  hypre_BoxLoop2For(xi, yi)
=======
>>>>>>> 52e3b4f2
                  {
                     yp[yi] +=
                        AAp0 * xp[xi + xoff0] +
                        AAp1 * xp[xi + xoff1];
                  }
                  hypre_BoxLoop2End(xi, yi);
#undef DEVICE_VAR
#define DEVICE_VAR 
                  break;

               case 1:
                  Ap0 = hypre_StructMatrixBoxData(A, i, si+0);
                  AAp0 = Ap0[Ai]*alpha;

                  xoff0 = hypre_BoxOffsetDistance(x_data_box,
                                                  stencil_shape[si+0]);

#undef DEVICE_VAR
#define DEVICE_VAR is_device_ptr(yp,xp)
                  hypre_BoxLoop2Begin(ndim, loop_size,
                                      x_data_box, start, stride, xi,
                                      y_data_box, start, stride, yi);
<<<<<<< HEAD
#if defined(HYPRE_USING_OPENMP) && !defined(HYPRE_USE_RAJA)
#pragma omp parallel for private(HYPRE_BOX_PRIVATE) HYPRE_SMP_SCHEDULE
#endif
                  hypre_BoxLoop2For(xi, yi)
=======
>>>>>>> 52e3b4f2
                  {
                     yp[yi] +=
                        AAp0 * xp[xi + xoff0];
                  }
                  hypre_BoxLoop2End(xi, yi);
#undef DEVICE_VAR
#define DEVICE_VAR 
            }
         }
      }
   }

   return hypre_error_flag;
}


/*--------------------------------------------------------------------------
 * hypre_StructMatvecCC2
 * core of struct matvec computation, for the case constant_coefficient==2
 *--------------------------------------------------------------------------*/

HYPRE_Int hypre_StructMatvecCC2( HYPRE_Complex       alpha,
                                 hypre_StructMatrix *A,
                                 hypre_StructVector *x,
                                 hypre_StructVector *y,
                                 hypre_BoxArrayArray     *compute_box_aa,
                                 hypre_IndexRef           stride
   )
{
   HYPRE_Int i, j, si;
   HYPRE_Complex           *Ap0;
   HYPRE_Complex           *Ap1;
   HYPRE_Complex           *Ap2;
   HYPRE_Complex           *Ap3;
   HYPRE_Complex           *Ap4;
   HYPRE_Complex           *Ap5;
   HYPRE_Complex           *Ap6;
   HYPRE_Complex           AAp0;
   HYPRE_Complex           AAp1;
   HYPRE_Complex           AAp2;
   HYPRE_Complex           AAp3;
   HYPRE_Complex           AAp4;
   HYPRE_Complex           AAp5;
   HYPRE_Complex           AAp6;
   HYPRE_Int                xoff0;
   HYPRE_Int                xoff1;
   HYPRE_Int                xoff2;
   HYPRE_Int                xoff3;
   HYPRE_Int                xoff4;
   HYPRE_Int                xoff5;
   HYPRE_Int                xoff6;
   HYPRE_Int                si_center, center_rank;
   hypre_Index              center_index;
   HYPRE_Int                Ai_CC;
   hypre_BoxArray          *compute_box_a;
   hypre_Box               *compute_box;
                          
   hypre_Box               *A_data_box;
   hypre_Box               *x_data_box;
   hypre_StructStencil     *stencil;
   hypre_Index             *stencil_shape;
   HYPRE_Int                stencil_size;
                          
   hypre_Box               *y_data_box;
   HYPRE_Complex           *xp;
   HYPRE_Complex           *yp;
   HYPRE_Int                depth;
   hypre_Index              loop_size;
   hypre_IndexRef           start;
   HYPRE_Int                ndim;
   HYPRE_Complex            zero[1]={0};

   stencil       = hypre_StructMatrixStencil(A);
   stencil_shape = hypre_StructStencilShape(stencil);
   stencil_size  = hypre_StructStencilSize(stencil);
   ndim          = hypre_StructVectorNDim(x);

   hypre_ForBoxArrayI(i, compute_box_aa)
   {
      compute_box_a = hypre_BoxArrayArrayBoxArray(compute_box_aa, i);

      A_data_box = hypre_BoxArrayBox(hypre_StructMatrixDataSpace(A), i);
      x_data_box = hypre_BoxArrayBox(hypre_StructVectorDataSpace(x), i);
      y_data_box = hypre_BoxArrayBox(hypre_StructVectorDataSpace(y), i);

      xp = hypre_StructVectorBoxData(x, i);
      yp = hypre_StructVectorBoxData(y, i);

      hypre_ForBoxI(j, compute_box_a)
      {
         compute_box = hypre_BoxArrayBox(compute_box_a, j);

         hypre_BoxGetSize(compute_box, loop_size);
         start  = hypre_BoxIMin(compute_box);

         Ai_CC = hypre_CCBoxIndexRank( A_data_box, start );

         /* Find the stencil index for the center of the stencil, which
            makes the matrix diagonal.  This is the variable coefficient
            part of the matrix, so will get different treatment...*/
         hypre_SetIndex(center_index, 0);
         center_rank = hypre_StructStencilElementRank( stencil, center_index );
         si_center = center_rank;

         /* unroll up to depth MAX_DEPTH
            Only the constant coefficient part of the matrix is referenced here,
            the center (variable) coefficient part is deferred. */
         for (si = 0; si < stencil_size; si+= MAX_DEPTH)
         {
            depth = hypre_min(MAX_DEPTH, (stencil_size -si));
            switch(depth)
            {
               case 7:
                  Ap0 = hypre_StructMatrixBoxData(A, i, si+0);
                  Ap1 = hypre_StructMatrixBoxData(A, i, si+1);
                  Ap2 = hypre_StructMatrixBoxData(A, i, si+2);
                  Ap3 = hypre_StructMatrixBoxData(A, i, si+3);
                  Ap4 = hypre_StructMatrixBoxData(A, i, si+4);
                  Ap5 = hypre_StructMatrixBoxData(A, i, si+5);
                  Ap6 = hypre_StructMatrixBoxData(A, i, si+6);
		  if ( (0 <= si_center-si) && (si_center-si < 7) )
                  {
                     switch ( si_center-si )
                     {
                        case 0: Ap0 = zero; break;
                        case 1: Ap1 = zero; break;
                        case 2: Ap2 = zero; break;
                        case 3: Ap3 = zero; break;
                        case 4: Ap4 = zero; break;
                        case 5: Ap5 = zero; break;
                        case 6: Ap6 = zero; break;
                     }
                  }
		  
                  AAp0 = Ap0[Ai_CC];
                  AAp1 = Ap1[Ai_CC];
                  AAp2 = Ap2[Ai_CC];
                  AAp3 = Ap3[Ai_CC];
                  AAp4 = Ap4[Ai_CC];
                  AAp5 = Ap5[Ai_CC];
                  AAp6 = Ap6[Ai_CC];
                  

                  xoff0 = hypre_BoxOffsetDistance(x_data_box,
                                                  stencil_shape[si+0]);
                  xoff0 = hypre_BoxOffsetDistance(x_data_box,
                                                  stencil_shape[si+0]);
                  xoff1 = hypre_BoxOffsetDistance(x_data_box,
                                                  stencil_shape[si+1]);
                  xoff2 = hypre_BoxOffsetDistance(x_data_box,
                                                  stencil_shape[si+2]);
                  xoff3 = hypre_BoxOffsetDistance(x_data_box,
                                                  stencil_shape[si+3]);
                  xoff4 = hypre_BoxOffsetDistance(x_data_box,
                                                  stencil_shape[si+4]);
                  xoff5 = hypre_BoxOffsetDistance(x_data_box,
                                                  stencil_shape[si+5]);
                  xoff6 = hypre_BoxOffsetDistance(x_data_box,
                                                  stencil_shape[si+6]);

#undef DEVICE_VAR
#define DEVICE_VAR is_device_ptr(yp,xp)
                  hypre_BoxLoop2Begin(ndim, loop_size,
                                      x_data_box, start, stride, xi,
                                      y_data_box, start, stride, yi);
<<<<<<< HEAD
#if defined(HYPRE_USING_OPENMP) && !defined(HYPRE_USE_RAJA)
#pragma omp parallel for private(HYPRE_BOX_PRIVATE) HYPRE_SMP_SCHEDULE
#endif
                  hypre_BoxLoop2For(xi, yi)
=======
>>>>>>> 52e3b4f2
                  {
                     yp[yi] +=
                        AAp0 * xp[xi + xoff0] +
                        AAp1 * xp[xi + xoff1] +
                        AAp2 * xp[xi + xoff2] +
                        AAp3 * xp[xi + xoff3] +
                        AAp4 * xp[xi + xoff4] +
                        AAp5 * xp[xi + xoff5] +
                        AAp6 * xp[xi + xoff6];
                  }
                  hypre_BoxLoop2End(xi, yi);
#undef DEVICE_VAR
#define DEVICE_VAR 

                  break;

               case 6:
                  Ap0 = hypre_StructMatrixBoxData(A, i, si+0);
                  Ap1 = hypre_StructMatrixBoxData(A, i, si+1);
                  Ap2 = hypre_StructMatrixBoxData(A, i, si+2);
                  Ap3 = hypre_StructMatrixBoxData(A, i, si+3);
                  Ap4 = hypre_StructMatrixBoxData(A, i, si+4);
                  Ap5 = hypre_StructMatrixBoxData(A, i, si+5);
		  if ( (0 <= si_center-si) && (si_center-si < 6) )
                  {
                     switch ( si_center-si )
                     {
                        case 0: Ap0 = zero; break;
                        case 1: Ap1 = zero; break;
                        case 2: Ap2 = zero; break;
                        case 3: Ap3 = zero; break;
                        case 4: Ap4 = zero; break;
                        case 5: Ap5 = zero; break;
                     }
                  }
                  AAp0 = Ap0[Ai_CC];
                  AAp1 = Ap1[Ai_CC];
                  AAp2 = Ap2[Ai_CC];
                  AAp3 = Ap3[Ai_CC];
                  AAp4 = Ap4[Ai_CC];
                  AAp5 = Ap5[Ai_CC];

                  xoff0 = hypre_BoxOffsetDistance(x_data_box,
                                                  stencil_shape[si+0]);
                  xoff1 = hypre_BoxOffsetDistance(x_data_box,
                                                  stencil_shape[si+1]);
                  xoff2 = hypre_BoxOffsetDistance(x_data_box,
                                                  stencil_shape[si+2]);
                  xoff3 = hypre_BoxOffsetDistance(x_data_box,
                                                  stencil_shape[si+3]);
                  xoff4 = hypre_BoxOffsetDistance(x_data_box,
                                                  stencil_shape[si+4]);
                  xoff5 = hypre_BoxOffsetDistance(x_data_box,
                                                  stencil_shape[si+5]);

#undef DEVICE_VAR
#define DEVICE_VAR is_device_ptr(yp,xp)
                  hypre_BoxLoop2Begin(ndim, loop_size,
                                      x_data_box, start, stride, xi,
                                      y_data_box, start, stride, yi);
<<<<<<< HEAD
#if defined(HYPRE_USING_OPENMP) && !defined(HYPRE_USE_RAJA)
#pragma omp parallel for private(HYPRE_BOX_PRIVATE) HYPRE_SMP_SCHEDULE
#endif
                  hypre_BoxLoop2For(xi, yi)
=======
>>>>>>> 52e3b4f2
                  {
                     yp[yi] +=
                        AAp0 * xp[xi + xoff0] +
                        AAp1 * xp[xi + xoff1] +
                        AAp2 * xp[xi + xoff2] +
                        AAp3 * xp[xi + xoff3] +
                        AAp4 * xp[xi + xoff4] +
                        AAp5 * xp[xi + xoff5];
                  }
                  hypre_BoxLoop2End(xi, yi);
#undef DEVICE_VAR
#define DEVICE_VAR 
                  break;

               case 5:
                  Ap0 = hypre_StructMatrixBoxData(A, i, si+0);
                  Ap1 = hypre_StructMatrixBoxData(A, i, si+1);
                  Ap2 = hypre_StructMatrixBoxData(A, i, si+2);
                  Ap3 = hypre_StructMatrixBoxData(A, i, si+3);
                  Ap4 = hypre_StructMatrixBoxData(A, i, si+4);
		  if ( (0 <= si_center-si) && (si_center-si < 5) )
                  {
                     switch ( si_center-si )
                     {
                        case 0: Ap0 = zero; break;
                        case 1: Ap1 = zero; break;
                        case 2: Ap2 = zero; break;
                        case 3: Ap3 = zero; break;
                        case 4: Ap4 = zero; break;
                     }
                  }
                  AAp0 = Ap0[Ai_CC];
                  AAp1 = Ap1[Ai_CC];
                  AAp2 = Ap2[Ai_CC];
                  AAp3 = Ap3[Ai_CC];
                  AAp4 = Ap4[Ai_CC];

                  xoff0 = hypre_BoxOffsetDistance(x_data_box,
                                                  stencil_shape[si+0]);
                  xoff1 = hypre_BoxOffsetDistance(x_data_box,
                                                  stencil_shape[si+1]);
                  xoff2 = hypre_BoxOffsetDistance(x_data_box,
                                                  stencil_shape[si+2]);
                  xoff3 = hypre_BoxOffsetDistance(x_data_box,
                                                  stencil_shape[si+3]);
                  xoff4 = hypre_BoxOffsetDistance(x_data_box,
                                                  stencil_shape[si+4]);

#undef DEVICE_VAR
#define DEVICE_VAR is_device_ptr(yp,xp)
                  hypre_BoxLoop2Begin(ndim, loop_size,
                                      x_data_box, start, stride, xi,
                                      y_data_box, start, stride, yi);
<<<<<<< HEAD
#if defined(HYPRE_USING_OPENMP) && !defined(HYPRE_USE_RAJA)
#pragma omp parallel for private(HYPRE_BOX_PRIVATE) HYPRE_SMP_SCHEDULE
#endif
                  hypre_BoxLoop2For(xi, yi)
=======
>>>>>>> 52e3b4f2
                  {
                     yp[yi] +=
                        AAp0 * xp[xi + xoff0] +
                        AAp1 * xp[xi + xoff1] +
                        AAp2 * xp[xi + xoff2] +
                        AAp3 * xp[xi + xoff3] +
                        AAp4 * xp[xi + xoff4];
                  }
                  hypre_BoxLoop2End(xi, yi);
#undef DEVICE_VAR
#define DEVICE_VAR 
                  break;

               case 4:
                  Ap0 = hypre_StructMatrixBoxData(A, i, si+0);
                  Ap1 = hypre_StructMatrixBoxData(A, i, si+1);
                  Ap2 = hypre_StructMatrixBoxData(A, i, si+2);
                  Ap3 = hypre_StructMatrixBoxData(A, i, si+3);
                  if ( (0 <= si_center-si) && (si_center-si < 4) )
                  {
                     switch ( si_center-si )
                     {
                        case 0: Ap0 = zero; break;
                        case 1: Ap1 = zero; break;
                        case 2: Ap2 = zero; break;
                        case 3: Ap3 = zero; break;
                     }
                  }
                  AAp0 = Ap0[Ai_CC];
                  AAp1 = Ap1[Ai_CC];
                  AAp2 = Ap2[Ai_CC];
                  AAp3 = Ap3[Ai_CC];

                  xoff0 = hypre_BoxOffsetDistance(x_data_box,
                                                  stencil_shape[si+0]);
                  xoff1 = hypre_BoxOffsetDistance(x_data_box,
                                                  stencil_shape[si+1]);
                  xoff2 = hypre_BoxOffsetDistance(x_data_box,
                                                  stencil_shape[si+2]);
                  xoff3 = hypre_BoxOffsetDistance(x_data_box,
                                                  stencil_shape[si+3]);

#undef DEVICE_VAR
#define DEVICE_VAR is_device_ptr(yp,xp)
                  hypre_BoxLoop2Begin(ndim, loop_size,
                                      x_data_box, start, stride, xi,
                                      y_data_box, start, stride, yi);
<<<<<<< HEAD
#if defined(HYPRE_USING_OPENMP) && !defined(HYPRE_USE_RAJA)
#pragma omp parallel for private(HYPRE_BOX_PRIVATE) HYPRE_SMP_SCHEDULE
#endif
                  hypre_BoxLoop2For(xi, yi)
=======
>>>>>>> 52e3b4f2
                  {
                     yp[yi] +=
                        AAp0 * xp[xi + xoff0] +
                        AAp1 * xp[xi + xoff1] +
                        AAp2 * xp[xi + xoff2] +
                        AAp3 * xp[xi + xoff3];
                  }
                  hypre_BoxLoop2End(xi, yi);
#undef DEVICE_VAR
#define DEVICE_VAR 
                  break;

               case 3:
                  Ap0 = hypre_StructMatrixBoxData(A, i, si+0);
                  Ap1 = hypre_StructMatrixBoxData(A, i, si+1);
                  Ap2 = hypre_StructMatrixBoxData(A, i, si+2);
		  if ( (0 <= si_center-si) && (si_center-si < 3) )
                  {
                     switch ( si_center-si )
                     {
                        case 0: Ap0 = zero; break;
                        case 1: Ap1 = zero; break;
                        case 2: Ap2 = zero; break;
                     }
                  }
                  AAp0 = Ap0[Ai_CC];
                  AAp1 = Ap1[Ai_CC];
                  AAp2 = Ap2[Ai_CC];

                  xoff0 = hypre_BoxOffsetDistance(x_data_box,
                                                  stencil_shape[si+0]);
                  xoff1 = hypre_BoxOffsetDistance(x_data_box,
                                                  stencil_shape[si+1]);
                  xoff2 = hypre_BoxOffsetDistance(x_data_box,
                                                  stencil_shape[si+2]);

#undef DEVICE_VAR
#define DEVICE_VAR is_device_ptr(yp,xp)
                  hypre_BoxLoop2Begin(ndim, loop_size,
                                      x_data_box, start, stride, xi,
                                      y_data_box, start, stride, yi);
<<<<<<< HEAD
#if defined(HYPRE_USING_OPENMP) && !defined(HYPRE_USE_RAJA)
#pragma omp parallel for private(HYPRE_BOX_PRIVATE) HYPRE_SMP_SCHEDULE
#endif
                  hypre_BoxLoop2For(xi, yi)
=======
>>>>>>> 52e3b4f2
                  {
                     yp[yi] +=
                        AAp0 * xp[xi + xoff0] +
                        AAp1 * xp[xi + xoff1] +
                        AAp2 * xp[xi + xoff2];
                  }
                  hypre_BoxLoop2End(xi, yi);
#undef DEVICE_VAR
#define DEVICE_VAR 
                  break;

               case 2:
                  Ap0 = hypre_StructMatrixBoxData(A, i, si+0);
                  Ap1 = hypre_StructMatrixBoxData(A, i, si+1);
		  if ( (0 <= si_center-si) && (si_center-si < 2) )
                  {
                     switch ( si_center-si )
                     {
                        case 0: Ap0 = zero; break;
                        case 1: Ap1 = zero; break;
                     }
                  }
                  AAp0 = Ap0[Ai_CC];
                  AAp1 = Ap1[Ai_CC];

                  xoff0 = hypre_BoxOffsetDistance(x_data_box,
                                                  stencil_shape[si+0]);
                  xoff1 = hypre_BoxOffsetDistance(x_data_box,
                                                  stencil_shape[si+1]);

#undef DEVICE_VAR
#define DEVICE_VAR is_device_ptr(yp,xp)
                  hypre_BoxLoop2Begin(ndim, loop_size,
                                      x_data_box, start, stride, xi,
                                      y_data_box, start, stride, yi);
<<<<<<< HEAD
#if defined(HYPRE_USING_OPENMP) && !defined(HYPRE_USE_RAJA)
#pragma omp parallel for private(HYPRE_BOX_PRIVATE) HYPRE_SMP_SCHEDULE
#endif
                  hypre_BoxLoop2For(xi, yi)
=======
>>>>>>> 52e3b4f2
                  {
                     yp[yi] +=
                        AAp0 * xp[xi + xoff0] +
                        AAp1 * xp[xi + xoff1];
                  }
                  hypre_BoxLoop2End(xi, yi);
#undef DEVICE_VAR
#define DEVICE_VAR 
                  break;

               case 1:
                  Ap0 = hypre_StructMatrixBoxData(A, i, si+0);
		  if ( si_center-si == 0 )
                  {
                     Ap0 = zero;
                  }
                  AAp0 = Ap0[Ai_CC];

                  xoff0 = hypre_BoxOffsetDistance(x_data_box,
                                                  stencil_shape[si+0]);

#undef DEVICE_VAR
#define DEVICE_VAR is_device_ptr(yp,xp)
                  hypre_BoxLoop2Begin(ndim, loop_size,
                                      x_data_box, start, stride, xi,
                                      y_data_box, start, stride, yi);
<<<<<<< HEAD
#if defined(HYPRE_USING_OPENMP) && !defined(HYPRE_USE_RAJA)
#pragma omp parallel for private(HYPRE_BOX_PRIVATE) HYPRE_SMP_SCHEDULE
#endif
                  hypre_BoxLoop2For(xi, yi)
=======
>>>>>>> 52e3b4f2
                  {
                     yp[yi] +=
                        AAp0 * xp[xi + xoff0];
                  }
                  hypre_BoxLoop2End(xi, yi);
#undef DEVICE_VAR
#define DEVICE_VAR 

                  break;
            }
         }

         Ap0 = hypre_StructMatrixBoxData(A, i, si_center);
         xoff0 = hypre_BoxOffsetDistance(x_data_box,
                                         stencil_shape[si_center]);
         if (alpha!= 1.0 )
         {
#undef DEVICE_VAR
#define DEVICE_VAR is_device_ptr(yp,Ap0,xp)
            hypre_BoxLoop3Begin(ndim, loop_size,
                                A_data_box, start, stride, Ai,
                                x_data_box, start, stride, xi,
                                y_data_box, start, stride, yi);
<<<<<<< HEAD
#if defined(HYPRE_USING_OPENMP) && !defined(HYPRE_USE_RAJA)
#pragma omp parallel for private(HYPRE_BOX_PRIVATE) HYPRE_SMP_SCHEDULE
#endif
            hypre_BoxLoop3For(Ai, xi, yi)
=======
>>>>>>> 52e3b4f2
            {
               yp[yi] = alpha * ( yp[yi] +
                                  Ap0[Ai] * xp[xi + xoff0] );
            }
            hypre_BoxLoop3End(Ai, xi, yi);
#undef DEVICE_VAR
#define DEVICE_VAR 
         }
         else
         {
#undef DEVICE_VAR
#define DEVICE_VAR is_device_ptr(yp,Ap0,xp)
            hypre_BoxLoop3Begin(ndim, loop_size,
                                A_data_box, start, stride, Ai,
                                x_data_box, start, stride, xi,
                                y_data_box, start, stride, yi);
<<<<<<< HEAD
#if defined(HYPRE_USING_OPENMP) && !defined(HYPRE_USE_RAJA)
#pragma omp parallel for private(HYPRE_BOX_PRIVATE) HYPRE_SMP_SCHEDULE
#endif
            hypre_BoxLoop3For(Ai, xi, yi)
=======
>>>>>>> 52e3b4f2
            {
               yp[yi] +=
                  Ap0[Ai] * xp[xi + xoff0];
            }
            hypre_BoxLoop3End(Ai, xi, yi);
#undef DEVICE_VAR
#define DEVICE_VAR 
         }

      }
   }

   return hypre_error_flag;
}


/*--------------------------------------------------------------------------
 * hypre_StructMatvecDestroy
 *--------------------------------------------------------------------------*/

HYPRE_Int
hypre_StructMatvecDestroy( void *matvec_vdata )
{
	hypre_StructMatvecData *matvec_data = (hypre_StructMatvecData *)matvec_vdata;

   if (matvec_data)
   {
      hypre_StructMatrixDestroy(matvec_data -> A);
      hypre_StructVectorDestroy(matvec_data -> x);
      hypre_ComputePkgDestroy(matvec_data -> compute_pkg );
      hypre_TFree(matvec_data, HYPRE_MEMORY_HOST);
   }

   return hypre_error_flag;
}

/*--------------------------------------------------------------------------
 * hypre_StructMatvec
 *--------------------------------------------------------------------------*/

HYPRE_Int
hypre_StructMatvec( HYPRE_Complex       alpha,
                    hypre_StructMatrix *A,
                    hypre_StructVector *x,
                    HYPRE_Complex       beta,
                    hypre_StructVector *y     )
{
   void *matvec_data;

   matvec_data = hypre_StructMatvecCreate();
   hypre_StructMatvecSetup(matvec_data, A, x);
   hypre_StructMatvecCompute(matvec_data, alpha, A, x, beta, y);
   hypre_StructMatvecDestroy(matvec_data);

   return hypre_error_flag;
}<|MERGE_RESOLUTION|>--- conflicted
+++ resolved
@@ -157,13 +157,6 @@
 #define DEVICE_VAR is_device_ptr(yp)
          hypre_BoxLoop1Begin(hypre_StructVectorNDim(x), loop_size,
                              y_data_box, start, stride, yi);
-<<<<<<< HEAD
-#if defined(HYPRE_USING_OPENMP) && !defined(HYPRE_USE_RAJA)
-#pragma omp parallel for private(HYPRE_BOX_PRIVATE) HYPRE_SMP_SCHEDULE
-#endif
-         hypre_BoxLoop1For(yi)
-=======
->>>>>>> 52e3b4f2
          {
             yp[yi] *= beta;
          }
@@ -228,13 +221,6 @@
 
                      hypre_BoxLoop1Begin(hypre_StructVectorNDim(x), loop_size,
                                          y_data_box, start, stride, yi);
-<<<<<<< HEAD
-#if defined(HYPRE_USING_OPENMP) && !defined(HYPRE_USE_RAJA)
-#pragma omp parallel for private(HYPRE_BOX_PRIVATE) HYPRE_SMP_SCHEDULE
-#endif
-                     hypre_BoxLoop1For(yi)
-=======
->>>>>>> 52e3b4f2
                      {
                         yp[yi] = 0.0;
                      }
@@ -246,13 +232,6 @@
 
                      hypre_BoxLoop1Begin(hypre_StructVectorNDim(x), loop_size,
                                          y_data_box, start, stride, yi);
-<<<<<<< HEAD
-#if defined(HYPRE_USING_OPENMP) && !defined(HYPRE_USE_RAJA)
-#pragma omp parallel for private(HYPRE_BOX_PRIVATE) HYPRE_SMP_SCHEDULE
-#endif
-                     hypre_BoxLoop1For(yi)
-=======
->>>>>>> 52e3b4f2
                      {
                         yp[yi] *= temp;
                      }
@@ -412,13 +391,6 @@
                                       A_data_box, start, stride, Ai,
                                       x_data_box, start, stride, xi,
                                       y_data_box, start, stride, yi);
-<<<<<<< HEAD
-#if defined(HYPRE_USING_OPENMP) && !defined(HYPRE_USE_RAJA)
-#pragma omp parallel for private(HYPRE_BOX_PRIVATE) HYPRE_SMP_SCHEDULE
-#endif
-                  hypre_BoxLoop3For(Ai, xi, yi)
-=======
->>>>>>> 52e3b4f2
                   {
                      yp[yi] +=
                         Ap0[Ai] * xp[xi + xoff0] +
@@ -462,13 +434,6 @@
                                       A_data_box, start, stride, Ai,
                                       x_data_box, start, stride, xi,
                                       y_data_box, start, stride, yi);
-<<<<<<< HEAD
-#if defined(HYPRE_USING_OPENMP) && !defined(HYPRE_USE_RAJA)
-#pragma omp parallel for private(HYPRE_BOX_PRIVATE) HYPRE_SMP_SCHEDULE
-#endif
-                  hypre_BoxLoop3For(Ai, xi, yi)
-=======
->>>>>>> 52e3b4f2
                   {
                      yp[yi] +=
                         Ap0[Ai] * xp[xi + xoff0] +
@@ -508,13 +473,6 @@
                                       A_data_box, start, stride, Ai,
                                       x_data_box, start, stride, xi,
                                       y_data_box, start, stride, yi);
-<<<<<<< HEAD
-#if defined(HYPRE_USING_OPENMP) && !defined(HYPRE_USE_RAJA)
-#pragma omp parallel for private(HYPRE_BOX_PRIVATE) HYPRE_SMP_SCHEDULE
-#endif
-                  hypre_BoxLoop3For(Ai, xi, yi)
-=======
->>>>>>> 52e3b4f2
                   {
                      yp[yi] +=
                         Ap0[Ai] * xp[xi + xoff0] +
@@ -550,13 +508,6 @@
                                       A_data_box, start, stride, Ai,
                                       x_data_box, start, stride, xi,
                                       y_data_box, start, stride, yi);
-<<<<<<< HEAD
-#if defined(HYPRE_USING_OPENMP) && !defined(HYPRE_USE_RAJA)
-#pragma omp parallel for private(HYPRE_BOX_PRIVATE) HYPRE_SMP_SCHEDULE
-#endif
-                  hypre_BoxLoop3For(Ai, xi, yi)
-=======
->>>>>>> 52e3b4f2
                   {
                      yp[yi] +=
                         Ap0[Ai] * xp[xi + xoff0] +
@@ -588,13 +539,6 @@
                                       A_data_box, start, stride, Ai,
                                       x_data_box, start, stride, xi,
                                       y_data_box, start, stride, yi);
-<<<<<<< HEAD
-#if defined(HYPRE_USING_OPENMP) && !defined(HYPRE_USE_RAJA)
-#pragma omp parallel for private(HYPRE_BOX_PRIVATE) HYPRE_SMP_SCHEDULE
-#endif
-                  hypre_BoxLoop3For(Ai, xi, yi)
-=======
->>>>>>> 52e3b4f2
                   {
                      yp[yi] +=
                         Ap0[Ai] * xp[xi + xoff0] +
@@ -622,13 +566,6 @@
                                       A_data_box, start, stride, Ai,
                                       x_data_box, start, stride, xi,
                                       y_data_box, start, stride, yi);
-<<<<<<< HEAD
-#if defined(HYPRE_USING_OPENMP) && !defined(HYPRE_USE_RAJA)
-#pragma omp parallel for private(HYPRE_BOX_PRIVATE) HYPRE_SMP_SCHEDULE
-#endif
-                  hypre_BoxLoop3For(Ai, xi, yi)
-=======
->>>>>>> 52e3b4f2
                   {
                      yp[yi] +=
                         Ap0[Ai] * xp[xi + xoff0] +
@@ -652,13 +589,6 @@
                                       A_data_box, start, stride, Ai,
                                       x_data_box, start, stride, xi,
                                       y_data_box, start, stride, yi);
-<<<<<<< HEAD
-#if defined(HYPRE_USING_OPENMP) && !defined(HYPRE_USE_RAJA)
-#pragma omp parallel for private(HYPRE_BOX_PRIVATE) HYPRE_SMP_SCHEDULE
-#endif
-                  hypre_BoxLoop3For(Ai, xi, yi)
-=======
->>>>>>> 52e3b4f2
                   {
                      yp[yi] +=
                         Ap0[Ai] * xp[xi + xoff0];
@@ -677,13 +607,6 @@
 #define DEVICE_VAR is_device_ptr(yp)
             hypre_BoxLoop1Begin(ndim, loop_size,
                                 y_data_box, start, stride, yi);
-<<<<<<< HEAD
-#if defined(HYPRE_USING_OPENMP) && !defined(HYPRE_USE_RAJA)
-#pragma omp parallel for private(HYPRE_BOX_PRIVATE,yi) HYPRE_SMP_SCHEDULE
-#endif
-            hypre_BoxLoop1For(yi)
-=======
->>>>>>> 52e3b4f2
             {
                yp[yi] *= alpha;
             }
@@ -817,13 +740,6 @@
                   hypre_BoxLoop2Begin(ndim, loop_size,
                                       x_data_box, start, stride, xi,
                                       y_data_box, start, stride, yi);
-<<<<<<< HEAD
-#if defined(HYPRE_USING_OPENMP) && !defined(HYPRE_USE_RAJA)
-#pragma omp parallel for private(HYPRE_BOX_PRIVATE) HYPRE_SMP_SCHEDULE
-#endif
-                  hypre_BoxLoop2For(xi, yi)
-=======
->>>>>>> 52e3b4f2
                   {
                      yp[yi] +=
                         AAp0 * xp[xi + xoff0] +
@@ -871,13 +787,6 @@
                   hypre_BoxLoop2Begin(ndim, loop_size,
                                       x_data_box, start, stride, xi,
                                       y_data_box, start, stride, yi);
-<<<<<<< HEAD
-#if defined(HYPRE_USING_OPENMP) && !defined(HYPRE_USE_RAJA)
-#pragma omp parallel for private(HYPRE_BOX_PRIVATE) HYPRE_SMP_SCHEDULE
-#endif
-                  hypre_BoxLoop2For(xi, yi)
-=======
->>>>>>> 52e3b4f2
                   {
                      yp[yi] +=
                         AAp0 * xp[xi + xoff0] +
@@ -920,13 +829,6 @@
                   hypre_BoxLoop2Begin(ndim, loop_size,
                                       x_data_box, start, stride, xi,
                                       y_data_box, start, stride, yi);
-<<<<<<< HEAD
-#if defined(HYPRE_USING_OPENMP) && !defined(HYPRE_USE_RAJA)
-#pragma omp parallel for private(HYPRE_BOX_PRIVATE) HYPRE_SMP_SCHEDULE
-#endif
-                  hypre_BoxLoop2For(xi, yi)
-=======
->>>>>>> 52e3b4f2
                   {
                      yp[yi] +=
                         AAp0 * xp[xi + xoff0] +
@@ -964,13 +866,6 @@
                   hypre_BoxLoop2Begin(ndim, loop_size,
                                       x_data_box, start, stride, xi,
                                       y_data_box, start, stride, yi);
-<<<<<<< HEAD
-#if defined(HYPRE_USING_OPENMP) && !defined(HYPRE_USE_RAJA)
-#pragma omp parallel for private(HYPRE_BOX_PRIVATE) HYPRE_SMP_SCHEDULE
-#endif
-                  hypre_BoxLoop2For(xi, yi)
-=======
->>>>>>> 52e3b4f2
                   {
                      yp[yi] +=
                         AAp0 * xp[xi + xoff0] +
@@ -1003,13 +898,6 @@
                   hypre_BoxLoop2Begin(ndim, loop_size,
                                       x_data_box, start, stride, xi,
                                       y_data_box, start, stride, yi);
-<<<<<<< HEAD
-#if defined(HYPRE_USING_OPENMP) && !defined(HYPRE_USE_RAJA)
-#pragma omp parallel for private(HYPRE_BOX_PRIVATE) HYPRE_SMP_SCHEDULE
-#endif
-                  hypre_BoxLoop2For(xi, yi)
-=======
->>>>>>> 52e3b4f2
                   {
                      yp[yi] +=
                         AAp0 * xp[xi + xoff0] +
@@ -1037,13 +925,6 @@
                   hypre_BoxLoop2Begin(ndim, loop_size,
                                       x_data_box, start, stride, xi,
                                       y_data_box, start, stride, yi);
-<<<<<<< HEAD
-#if defined(HYPRE_USING_OPENMP) && !defined(HYPRE_USE_RAJA)
-#pragma omp parallel for private(HYPRE_BOX_PRIVATE) HYPRE_SMP_SCHEDULE
-#endif
-                  hypre_BoxLoop2For(xi, yi)
-=======
->>>>>>> 52e3b4f2
                   {
                      yp[yi] +=
                         AAp0 * xp[xi + xoff0] +
@@ -1066,13 +947,6 @@
                   hypre_BoxLoop2Begin(ndim, loop_size,
                                       x_data_box, start, stride, xi,
                                       y_data_box, start, stride, yi);
-<<<<<<< HEAD
-#if defined(HYPRE_USING_OPENMP) && !defined(HYPRE_USE_RAJA)
-#pragma omp parallel for private(HYPRE_BOX_PRIVATE) HYPRE_SMP_SCHEDULE
-#endif
-                  hypre_BoxLoop2For(xi, yi)
-=======
->>>>>>> 52e3b4f2
                   {
                      yp[yi] +=
                         AAp0 * xp[xi + xoff0];
@@ -1238,13 +1112,6 @@
                   hypre_BoxLoop2Begin(ndim, loop_size,
                                       x_data_box, start, stride, xi,
                                       y_data_box, start, stride, yi);
-<<<<<<< HEAD
-#if defined(HYPRE_USING_OPENMP) && !defined(HYPRE_USE_RAJA)
-#pragma omp parallel for private(HYPRE_BOX_PRIVATE) HYPRE_SMP_SCHEDULE
-#endif
-                  hypre_BoxLoop2For(xi, yi)
-=======
->>>>>>> 52e3b4f2
                   {
                      yp[yi] +=
                         AAp0 * xp[xi + xoff0] +
@@ -1305,13 +1172,6 @@
                   hypre_BoxLoop2Begin(ndim, loop_size,
                                       x_data_box, start, stride, xi,
                                       y_data_box, start, stride, yi);
-<<<<<<< HEAD
-#if defined(HYPRE_USING_OPENMP) && !defined(HYPRE_USE_RAJA)
-#pragma omp parallel for private(HYPRE_BOX_PRIVATE) HYPRE_SMP_SCHEDULE
-#endif
-                  hypre_BoxLoop2For(xi, yi)
-=======
->>>>>>> 52e3b4f2
                   {
                      yp[yi] +=
                         AAp0 * xp[xi + xoff0] +
@@ -1365,13 +1225,6 @@
                   hypre_BoxLoop2Begin(ndim, loop_size,
                                       x_data_box, start, stride, xi,
                                       y_data_box, start, stride, yi);
-<<<<<<< HEAD
-#if defined(HYPRE_USING_OPENMP) && !defined(HYPRE_USE_RAJA)
-#pragma omp parallel for private(HYPRE_BOX_PRIVATE) HYPRE_SMP_SCHEDULE
-#endif
-                  hypre_BoxLoop2For(xi, yi)
-=======
->>>>>>> 52e3b4f2
                   {
                      yp[yi] +=
                         AAp0 * xp[xi + xoff0] +
@@ -1419,13 +1272,6 @@
                   hypre_BoxLoop2Begin(ndim, loop_size,
                                       x_data_box, start, stride, xi,
                                       y_data_box, start, stride, yi);
-<<<<<<< HEAD
-#if defined(HYPRE_USING_OPENMP) && !defined(HYPRE_USE_RAJA)
-#pragma omp parallel for private(HYPRE_BOX_PRIVATE) HYPRE_SMP_SCHEDULE
-#endif
-                  hypre_BoxLoop2For(xi, yi)
-=======
->>>>>>> 52e3b4f2
                   {
                      yp[yi] +=
                         AAp0 * xp[xi + xoff0] +
@@ -1467,13 +1313,6 @@
                   hypre_BoxLoop2Begin(ndim, loop_size,
                                       x_data_box, start, stride, xi,
                                       y_data_box, start, stride, yi);
-<<<<<<< HEAD
-#if defined(HYPRE_USING_OPENMP) && !defined(HYPRE_USE_RAJA)
-#pragma omp parallel for private(HYPRE_BOX_PRIVATE) HYPRE_SMP_SCHEDULE
-#endif
-                  hypre_BoxLoop2For(xi, yi)
-=======
->>>>>>> 52e3b4f2
                   {
                      yp[yi] +=
                         AAp0 * xp[xi + xoff0] +
@@ -1509,13 +1348,6 @@
                   hypre_BoxLoop2Begin(ndim, loop_size,
                                       x_data_box, start, stride, xi,
                                       y_data_box, start, stride, yi);
-<<<<<<< HEAD
-#if defined(HYPRE_USING_OPENMP) && !defined(HYPRE_USE_RAJA)
-#pragma omp parallel for private(HYPRE_BOX_PRIVATE) HYPRE_SMP_SCHEDULE
-#endif
-                  hypre_BoxLoop2For(xi, yi)
-=======
->>>>>>> 52e3b4f2
                   {
                      yp[yi] +=
                         AAp0 * xp[xi + xoff0] +
@@ -1542,13 +1374,6 @@
                   hypre_BoxLoop2Begin(ndim, loop_size,
                                       x_data_box, start, stride, xi,
                                       y_data_box, start, stride, yi);
-<<<<<<< HEAD
-#if defined(HYPRE_USING_OPENMP) && !defined(HYPRE_USE_RAJA)
-#pragma omp parallel for private(HYPRE_BOX_PRIVATE) HYPRE_SMP_SCHEDULE
-#endif
-                  hypre_BoxLoop2For(xi, yi)
-=======
->>>>>>> 52e3b4f2
                   {
                      yp[yi] +=
                         AAp0 * xp[xi + xoff0];
@@ -1572,13 +1397,6 @@
                                 A_data_box, start, stride, Ai,
                                 x_data_box, start, stride, xi,
                                 y_data_box, start, stride, yi);
-<<<<<<< HEAD
-#if defined(HYPRE_USING_OPENMP) && !defined(HYPRE_USE_RAJA)
-#pragma omp parallel for private(HYPRE_BOX_PRIVATE) HYPRE_SMP_SCHEDULE
-#endif
-            hypre_BoxLoop3For(Ai, xi, yi)
-=======
->>>>>>> 52e3b4f2
             {
                yp[yi] = alpha * ( yp[yi] +
                                   Ap0[Ai] * xp[xi + xoff0] );
@@ -1595,13 +1413,6 @@
                                 A_data_box, start, stride, Ai,
                                 x_data_box, start, stride, xi,
                                 y_data_box, start, stride, yi);
-<<<<<<< HEAD
-#if defined(HYPRE_USING_OPENMP) && !defined(HYPRE_USE_RAJA)
-#pragma omp parallel for private(HYPRE_BOX_PRIVATE) HYPRE_SMP_SCHEDULE
-#endif
-            hypre_BoxLoop3For(Ai, xi, yi)
-=======
->>>>>>> 52e3b4f2
             {
                yp[yi] +=
                   Ap0[Ai] * xp[xi + xoff0];
