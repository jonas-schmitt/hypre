--- conflicted
+++ resolved
@@ -575,7 +575,3 @@
 #endif
 
 #endif /* #ifndef HYPRE_BOXLOOP_DEVICEOMP_HEADER */
-<<<<<<< HEAD
-
-=======
->>>>>>> c8abcff8
