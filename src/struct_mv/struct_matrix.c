--- conflicted
+++ resolved
@@ -104,10 +104,14 @@
       {
          if (hypre_StructMatrixDataAlloced(matrix))
          {
-<<<<<<< HEAD
 	    if (constant_coefficient==0)
 	    {    
-	       hypre_DeviceTFree(hypre_StructMatrixData(matrix))
+#ifdef HYPRE_USE_OMP45
+               hypre_DeviceTFree(hypre_StructMatrixData(matrix), HYPRE_Complex,
+                              hypre_StructMatrixDataSize(matrix));
+#else
+               hypre_DeviceTFree(hypre_StructMatrixData(matrix));
+#endif
 	    }
 	    else if (constant_coefficient==1)
 	    {    
@@ -118,14 +122,6 @@
 	       hypre_DeviceTFree(hypre_StructMatrixData(matrix));
 	       hypre_TFree(hypre_StructMatrixDataHost(matrix));
 	    }
-=======
-#ifdef HYPRE_USE_OMP45
-            hypre_DeviceTFree(hypre_StructMatrixData(matrix), HYPRE_Complex,
-                              hypre_StructMatrixDataSize(matrix));
-#else
-            hypre_DeviceTFree(hypre_StructMatrixData(matrix));
-#endif
->>>>>>> 3e19d971
          }
          hypre_CommPkgDestroy(hypre_StructMatrixCommPkg(matrix));
          if (hypre_BoxArraySize(hypre_StructMatrixDataSpace(matrix)) > 0)
@@ -469,7 +465,6 @@
 
    //data = hypre_SharedCTAlloc(HYPRE_Complex, hypre_StructMatrixDataSize(matrix));
    
-<<<<<<< HEAD
    if (constant_coefficient==0)
    {    
       data = hypre_DeviceCTAlloc(HYPRE_Complex, hypre_StructMatrixDataSize(matrix));
@@ -489,18 +484,7 @@
       data = hypre_UMCTAlloc(HYPRE_Complex, hypre_StructMatrixDataSize(matrix));
       hypre_StructMatrixDataHost(matrix) = hypre_CTAlloc(HYPRE_Complex, stencil_size);
    }
-   
-=======
-   if (constant_coefficient == 0)
-   {
-      data = hypre_DeviceCTAlloc(HYPRE_Complex, hypre_StructMatrixDataSize(matrix));
-   }
-   else
-   {
-      data = hypre_UMCTAlloc(HYPRE_Complex, hypre_StructMatrixDataSize(matrix));
-   }
-
->>>>>>> 3e19d971
+
    hypre_StructMatrixInitializeData(matrix, data);
    hypre_StructMatrixDataAlloced(matrix) = 1;
 
