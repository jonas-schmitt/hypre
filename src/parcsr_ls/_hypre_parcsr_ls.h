--- conflicted
+++ resolved
@@ -41,9 +41,9 @@
    HYPRE_MemoryLocation  memory_location;   /* memory location of matrices/vectors in AMGData */
 
    /* setup params */
-<<<<<<< HEAD
    HYPRE_Int      max_levels;
    HYPRE_Real     strong_threshold;
+   HYPRE_Int    coarsen_cut_factor;
    HYPRE_Real     strong_thresholdR; /* theta for build R: defines strong F neighbors */
    HYPRE_Real     filter_thresholdR; /* theta for filtering R  */
    HYPRE_Real     max_row_sum;
@@ -56,23 +56,6 @@
    HYPRE_Real     CR_strong_th;
    HYPRE_Real     A_drop_tol;
    HYPRE_Int      A_drop_type;
-=======
-   HYPRE_Int     max_levels;
-   HYPRE_Real   strong_threshold;
-   HYPRE_Int    coarsen_cut_factor;
-   HYPRE_Real   strong_thresholdR; /* theta for build R: defines strong F neighbors */
-   HYPRE_Real   filter_thresholdR; /* theta for filtering R  */
-   HYPRE_Real   max_row_sum;
-   HYPRE_Real   trunc_factor;
-   HYPRE_Real   agg_trunc_factor;
-   HYPRE_Real   agg_P12_trunc_factor;
-   HYPRE_Real   jacobi_trunc_threshold;
-   HYPRE_Real   S_commpkg_switch;
-   HYPRE_Real   CR_rate;
-   HYPRE_Real   CR_strong_th;
-   HYPRE_Real   A_drop_tol;
-   HYPRE_Int    A_drop_type;
->>>>>>> 9e2e1491
    HYPRE_Int      measure_type;
    HYPRE_Int      setup_type;
    HYPRE_Int      coarsen_type;
@@ -296,12 +279,12 @@
 
 /* setup params */
 
-<<<<<<< HEAD
 #define hypre_ParAMGDataMemoryLocation(amg_data)       ((amg_data) -> memory_location)
 #define hypre_ParAMGDataRestriction(amg_data)          ((amg_data) -> restr_par)
 #define hypre_ParAMGDataIsTriangular(amg_data)         ((amg_data) -> is_triangular)
 #define hypre_ParAMGDataGMRESSwitchR(amg_data)         ((amg_data) -> gmres_switch)
 #define hypre_ParAMGDataMaxLevels(amg_data)            ((amg_data) -> max_levels)
+#define hypre_ParAMGDataCoarsenCutFactor(amg_data) ((amg_data)->coarsen_cut_factor)
 #define hypre_ParAMGDataStrongThreshold(amg_data)      ((amg_data) -> strong_threshold)
 #define hypre_ParAMGDataStrongThresholdR(amg_data)     ((amg_data) -> strong_thresholdR)
 #define hypre_ParAMGDataFilterThresholdR(amg_data)     ((amg_data) -> filter_thresholdR)
@@ -336,47 +319,6 @@
 #define hypre_ParAMGDataMaxCoarseSize(amg_data)        ((amg_data) -> max_coarse_size)
 #define hypre_ParAMGDataMinCoarseSize(amg_data)        ((amg_data) -> min_coarse_size)
 #define hypre_ParAMGDataSeqThreshold(amg_data)         ((amg_data) -> seq_threshold)
-=======
-#define hypre_ParAMGDataRestriction(amg_data) ((amg_data)->restr_par)
-#define hypre_ParAMGDataIsTriangular(amg_data) ((amg_data)->is_triangular)
-#define hypre_ParAMGDataGMRESSwitchR(amg_data) ((amg_data)->gmres_switch)
-#define hypre_ParAMGDataMaxLevels(amg_data) ((amg_data)->max_levels)
-#define hypre_ParAMGDataCoarsenCutFactor(amg_data) ((amg_data)->coarsen_cut_factor)
-#define hypre_ParAMGDataStrongThreshold(amg_data) ((amg_data)->strong_threshold)
-#define hypre_ParAMGDataStrongThresholdR(amg_data)((amg_data)->strong_thresholdR)
-#define hypre_ParAMGDataFilterThresholdR(amg_data)((amg_data)->filter_thresholdR)
-#define hypre_ParAMGDataSabs(amg_data) (amg_data->Sabs)
-#define hypre_ParAMGDataMaxRowSum(amg_data) ((amg_data)->max_row_sum)
-#define hypre_ParAMGDataTruncFactor(amg_data) ((amg_data)->trunc_factor)
-#define hypre_ParAMGDataAggTruncFactor(amg_data) ((amg_data)->agg_trunc_factor)
-#define hypre_ParAMGDataAggP12TruncFactor(amg_data) ((amg_data)->agg_P12_trunc_factor)
-#define hypre_ParAMGDataJacobiTruncThreshold(amg_data) ((amg_data)->jacobi_trunc_threshold)
-#define hypre_ParAMGDataSCommPkgSwitch(amg_data) ((amg_data)->S_commpkg_switch)
-#define hypre_ParAMGDataInterpType(amg_data) ((amg_data)->interp_type)
-#define hypre_ParAMGDataSepWeight(amg_data) ((amg_data)->sep_weight)
-#define hypre_ParAMGDataAggInterpType(amg_data) ((amg_data)->agg_interp_type)
-#define hypre_ParAMGDataCoarsenType(amg_data) ((amg_data)->coarsen_type)
-#define hypre_ParAMGDataMeasureType(amg_data) ((amg_data)->measure_type)
-#define hypre_ParAMGDataSetupType(amg_data) ((amg_data)->setup_type)
-#define hypre_ParAMGDataPMaxElmts(amg_data) ((amg_data)->P_max_elmts)
-#define hypre_ParAMGDataAggPMaxElmts(amg_data) ((amg_data)->agg_P_max_elmts)
-#define hypre_ParAMGDataAggP12MaxElmts(amg_data) ((amg_data)->agg_P12_max_elmts)
-#define hypre_ParAMGDataNumPaths(amg_data) ((amg_data)->num_paths)
-#define hypre_ParAMGDataAggNumLevels(amg_data) ((amg_data)->agg_num_levels)
-#define hypre_ParAMGDataPostInterpType(amg_data) ((amg_data)->post_interp_type)
-#define hypre_ParAMGDataNumCRRelaxSteps(amg_data) ((amg_data)->num_CR_relax_steps)
-#define hypre_ParAMGDataCRRate(amg_data) ((amg_data)->CR_rate)
-#define hypre_ParAMGDataCRStrongTh(amg_data) ((amg_data)->CR_strong_th)
-#define hypre_ParAMGDataADropTol(amg_data) ((amg_data)->A_drop_tol)
-#define hypre_ParAMGDataADropType(amg_data) ((amg_data)->A_drop_type)
-#define hypre_ParAMGDataISType(amg_data) ((amg_data)->IS_type)
-#define hypre_ParAMGDataCRUseCG(amg_data) ((amg_data)->CR_use_CG)
-#define hypre_ParAMGDataL1Norms(amg_data) ((amg_data)->l1_norms)
-#define hypre_ParAMGDataCGCIts(amg_data) ((amg_data)->cgc_its)
-#define hypre_ParAMGDataMaxCoarseSize(amg_data) ((amg_data)->max_coarse_size)
-#define hypre_ParAMGDataMinCoarseSize(amg_data) ((amg_data)->min_coarse_size)
-#define hypre_ParAMGDataSeqThreshold(amg_data) ((amg_data)->seq_threshold)
->>>>>>> 9e2e1491
 
 /* solve params */
 
@@ -1998,4 +1940,4 @@
 }
 #endif
 
-#endif+#endif
