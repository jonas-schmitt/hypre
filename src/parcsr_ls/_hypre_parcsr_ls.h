--- conflicted
+++ resolved
@@ -103,6 +103,7 @@
    /* solve params */
    HYPRE_Int      max_iter;
    HYPRE_Int      min_iter;
+   HYPRE_Int      fcycle;
    HYPRE_Int      cycle_type;
    HYPRE_Int     *num_grid_sweeps;
    HYPRE_Int     *grid_relax_type;
@@ -113,10 +114,10 @@
    HYPRE_Int      user_num_sweeps;
    HYPRE_Real     user_relax_weight;
    HYPRE_Real     outer_wt;
-   HYPRE_Real  *relax_weight;
-   HYPRE_Real  *omega;
-   HYPRE_Int    converge_type;
-   HYPRE_Real   tol;
+   HYPRE_Real    *relax_weight;
+   HYPRE_Real    *omega;
+   HYPRE_Int      converge_type;
+   HYPRE_Real     tol;
 
    /* problem data */
    hypre_ParCSRMatrix  *A;
@@ -222,31 +223,17 @@
    HYPRE_Int      coorddim;
    float    *coordinates;
 
-<<<<<<< HEAD
-   /* data for fitting vectors in interpolation */
-   HYPRE_Int               num_interp_vectors;
-   HYPRE_Int               num_levels_interp_vectors; /* not set by user */
-   hypre_ParVector **interp_vectors;
-   hypre_ParVector ***interp_vectors_array;
-   HYPRE_Int               interp_vec_variant;
-   HYPRE_Int               interp_vec_first_level;
-   HYPRE_Real        interp_vectors_abs_q_trunc;
-   HYPRE_Int               interp_vectors_q_max;
-   HYPRE_Int               interp_refine;
-   HYPRE_Int               smooth_interp_vectors;
-=======
  /* data for fitting vectors in interpolation */
    HYPRE_Int          num_interp_vectors;
    HYPRE_Int          num_levels_interp_vectors; /* not set by user */
    hypre_ParVector  **interp_vectors;
-   hypre_ParVector ***interp_vectors_array;   
+   hypre_ParVector ***interp_vectors_array;
    HYPRE_Int          interp_vec_variant;
    HYPRE_Int          interp_vec_first_level;
    HYPRE_Real         interp_vectors_abs_q_trunc;
    HYPRE_Int          interp_vectors_q_max;
    HYPRE_Int          interp_refine;
    HYPRE_Int          smooth_interp_vectors;
->>>>>>> 4b94dac5
    HYPRE_Real       *expandp_weights; /* currently not set by user */
 
    /* enable redundant coarse grid solve */
@@ -342,6 +329,7 @@
 
 #define hypre_ParAMGDataMinIter(amg_data) ((amg_data)->min_iter)
 #define hypre_ParAMGDataMaxIter(amg_data) ((amg_data)->max_iter)
+#define hypre_ParAMGDataFCycle(amg_data) ((amg_data)->fcycle)
 #define hypre_ParAMGDataCycleType(amg_data) ((amg_data)->cycle_type)
 #define hypre_ParAMGDataConvergeType(amg_data) ((amg_data)->converge_type)
 #define hypre_ParAMGDataTol(amg_data) ((amg_data)->tol)
@@ -843,6 +831,8 @@
 HYPRE_Int HYPRE_BoomerAMGGetMeasureType ( HYPRE_Solver solver , HYPRE_Int *measure_type );
 HYPRE_Int HYPRE_BoomerAMGSetSetupType ( HYPRE_Solver solver , HYPRE_Int setup_type );
 HYPRE_Int HYPRE_BoomerAMGSetOldDefault ( HYPRE_Solver solver );
+HYPRE_Int HYPRE_BoomerAMGSetFCycle ( HYPRE_Solver solver , HYPRE_Int fcycle );
+HYPRE_Int HYPRE_BoomerAMGGetFCycle ( HYPRE_Solver solver , HYPRE_Int *fcycle );
 HYPRE_Int HYPRE_BoomerAMGSetCycleType ( HYPRE_Solver solver , HYPRE_Int cycle_type );
 HYPRE_Int HYPRE_BoomerAMGGetCycleType ( HYPRE_Solver solver , HYPRE_Int *cycle_type );
 HYPRE_Int HYPRE_BoomerAMGSetConvergeType ( HYPRE_Solver solver , HYPRE_Int type );
@@ -1305,6 +1295,8 @@
 HYPRE_Int hypre_BoomerAMGGetMeasureType ( void *data , HYPRE_Int *measure_type );
 HYPRE_Int hypre_BoomerAMGSetSetupType ( void *data , HYPRE_Int setup_type );
 HYPRE_Int hypre_BoomerAMGGetSetupType ( void *data , HYPRE_Int *setup_type );
+HYPRE_Int hypre_BoomerAMGSetFCycle ( void *data , HYPRE_Int fcycle );
+HYPRE_Int hypre_BoomerAMGGetFCycle ( void *data , HYPRE_Int *fcycle );
 HYPRE_Int hypre_BoomerAMGSetCycleType ( void *data , HYPRE_Int cycle_type );
 HYPRE_Int hypre_BoomerAMGGetCycleType ( void *data , HYPRE_Int *cycle_type );
 HYPRE_Int hypre_BoomerAMGSetConvergeType ( void *data , HYPRE_Int type );
@@ -1732,17 +1724,11 @@
 HYPRE_Int hypre_ParGenerateScale ( hypre_ParCSRMatrix *A , hypre_CSRMatrix *domain_structure , HYPRE_Real relaxation_weight , HYPRE_Real **scale_pointer );
 HYPRE_Int hypre_ParGenerateHybridScale ( hypre_ParCSRMatrix *A , hypre_CSRMatrix *domain_structure , hypre_CSRMatrix **A_boundary_pointer , HYPRE_Real **scale_pointer );
 /* RL */
-<<<<<<< HEAD
-HYPRE_Int hypre_BoomerAMGBuildRestrAIR( hypre_ParCSRMatrix *A, HYPRE_Int *CF_marker, hypre_ParCSRMatrix *S, HYPRE_Int *num_cpts_global, HYPRE_Int num_functions, HYPRE_Int *dof_func, HYPRE_Real filter_thresholdR, HYPRE_Int debug_flag, HYPRE_Int *col_offd_S_to_A, hypre_ParCSRMatrix **R_ptr, HYPRE_Int is_triangular, HYPRE_Int gmres_switch);
-
-HYPRE_Int hypre_BoomerAMGBuildRestrDist2AIR( hypre_ParCSRMatrix *A, HYPRE_Int *CF_marker, hypre_ParCSRMatrix *S, HYPRE_Int *num_cpts_global, HYPRE_Int num_functions, HYPRE_Int *dof_func, HYPRE_Real filter_thresholdR, HYPRE_Int debug_flag, HYPRE_Int *col_offd_S_to_A, hypre_ParCSRMatrix **R_ptr, HYPRE_Int AIR1_5, HYPRE_Int is_triangular, HYPRE_Int gmres_switch);
-
-HYPRE_Int hypre_BoomerAMGBuildRestrNeumannAIR( hypre_ParCSRMatrix *A, HYPRE_Int *CF_marker, HYPRE_Int *num_cpts_global, HYPRE_Int num_functions, HYPRE_Int *dof_func, HYPRE_Int NeumannDeg, HYPRE_Real strong_thresholdR, HYPRE_Real filter_thresholdR, HYPRE_Int debug_flag, HYPRE_Int *col_offd_S_to_A, hypre_ParCSRMatrix **R_ptr);
-=======
-HYPRE_Int hypre_BoomerAMGBuildRestrAIR( hypre_ParCSRMatrix *A, HYPRE_Int *CF_marker, hypre_ParCSRMatrix *S, HYPRE_BigInt *num_cpts_global, HYPRE_Int num_functions, HYPRE_Int *dof_func, HYPRE_Int debug_flag, HYPRE_Real trunc_factor, HYPRE_Int max_elmts, HYPRE_Int *col_offd_S_to_A, hypre_ParCSRMatrix **R_ptr);
-
-HYPRE_Int hypre_BoomerAMGBuildRestrDist2AIR( hypre_ParCSRMatrix *A, HYPRE_Int *CF_marker, hypre_ParCSRMatrix *S, HYPRE_BigInt *num_cpts_global, HYPRE_Int num_functions, HYPRE_Int *dof_func, HYPRE_Int debug_flag, HYPRE_Real trunc_factor, HYPRE_Int max_elmts, HYPRE_Int *col_offd_S_to_A, hypre_ParCSRMatrix **R_ptr);
->>>>>>> 4b94dac5
+HYPRE_Int hypre_BoomerAMGBuildRestrAIR( hypre_ParCSRMatrix *A, HYPRE_Int *CF_marker, hypre_ParCSRMatrix *S, HYPRE_BigInt *num_cpts_global, HYPRE_Int num_functions, HYPRE_Int *dof_func, HYPRE_Real filter_thresholdR, HYPRE_Int debug_flag, HYPRE_Int *col_offd_S_to_A, hypre_ParCSRMatrix **R_ptr, HYPRE_Int is_triangular, HYPRE_Int gmres_switch);
+
+HYPRE_Int hypre_BoomerAMGBuildRestrDist2AIR( hypre_ParCSRMatrix *A, HYPRE_Int *CF_marker, hypre_ParCSRMatrix *S, HYPRE_BigInt *num_cpts_global, HYPRE_Int num_functions, HYPRE_Int *dof_func, HYPRE_Real filter_thresholdR, HYPRE_Int debug_flag, HYPRE_Int *col_offd_S_to_A, hypre_ParCSRMatrix **R_ptr, HYPRE_Int AIR1_5, HYPRE_Int is_triangular, HYPRE_Int gmres_switch);
+
+HYPRE_Int hypre_BoomerAMGBuildRestrNeumannAIR( hypre_ParCSRMatrix *A, HYPRE_Int *CF_marker, HYPRE_BigInt *num_cpts_global, HYPRE_Int num_functions, HYPRE_Int *dof_func, HYPRE_Int NeumannDeg, HYPRE_Real strong_thresholdR, HYPRE_Real filter_thresholdR, HYPRE_Int debug_flag, HYPRE_Int *col_offd_S_to_A, hypre_ParCSRMatrix **R_ptr);
 
 #ifdef HAVE_DSUPERLU
 /* superlu.c */
@@ -1779,13 +1765,8 @@
 HYPRE_Int hypre_blockRelax_setup(hypre_ParCSRMatrix *A,HYPRE_Int blk_size, HYPRE_Int reserved_coarse_size, HYPRE_Real **diaginvptr);
 HYPRE_Int hypre_blockRelax(hypre_ParCSRMatrix *A,hypre_ParVector *f,hypre_ParVector *u,HYPRE_Int blk_size,HYPRE_Int reserved_coarse_size,hypre_ParVector *Vtemp,hypre_ParVector *Ztemp);
 
-<<<<<<< HEAD
 HYPRE_Int hypre_MGRBuildAff( MPI_Comm comm, HYPRE_Int local_num_variables, HYPRE_Int num_functions,
-HYPRE_Int *dof_func, HYPRE_Int *CF_marker, HYPRE_Int **coarse_dof_func_ptr, HYPRE_Int **coarse_pnts_global_ptr,
-=======
-HYPRE_Int hypre_MGRBuildAff( MPI_Comm comm, HYPRE_Int local_num_variables, HYPRE_Int num_functions, 
 HYPRE_Int *dof_func, HYPRE_Int *CF_marker, HYPRE_Int **coarse_dof_func_ptr, HYPRE_BigInt **coarse_pnts_global_ptr,
->>>>>>> 4b94dac5
 hypre_ParCSRMatrix *A, HYPRE_Int debug_flag, hypre_ParCSRMatrix **P_f_ptr, hypre_ParCSRMatrix **A_ff_ptr );
 
 HYPRE_Int hypre_MGRWriteSolverParams(void *mgr_vdata);
