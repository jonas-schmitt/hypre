/******************************************************************************
 * Copyright 1998-2019 Lawrence Livermore National Security, LLC and other
 * HYPRE Project Developers. See the top-level COPYRIGHT file for details.
 *
 * SPDX-License-Identifier: (Apache-2.0 OR MIT)
 ******************************************************************************/

/******************************************************************************
 *
 * Two-grid system solver
 *
 *****************************************************************************/

#include "_hypre_parcsr_ls.h"
#include "par_amg.h"
#include "par_mgr.h"

#ifdef HYPRE_USING_DSUPERLU
#include "dsuperlu.h"
#endif

/* Create */
void *
hypre_MGRCreate()
{
   hypre_ParMGRData  *mgr_data;

   mgr_data = hypre_CTAlloc(hypre_ParMGRData,  1, HYPRE_MEMORY_HOST);

   /* block data */
   (mgr_data -> block_size) = 1;
   (mgr_data -> block_num_coarse_indexes) = NULL;
   (mgr_data -> point_marker_array) = NULL;
   (mgr_data -> block_cf_marker) = NULL;

   /* general data */
   (mgr_data -> max_num_coarse_levels) = 10;
   (mgr_data -> A_array) = NULL;
   (mgr_data -> P_array) = NULL;
   (mgr_data -> RT_array) = NULL;
   (mgr_data -> RAP) = NULL;
   (mgr_data -> CF_marker_array) = NULL;
   (mgr_data -> coarse_indices_lvls) = NULL;

   (mgr_data -> A_ff_array) = NULL;
   (mgr_data -> F_fine_array) = NULL;
   (mgr_data -> U_fine_array) = NULL;
   (mgr_data -> aff_solver) = NULL;
   (mgr_data -> fine_grid_solver_setup) = NULL;
   (mgr_data -> fine_grid_solver_solve) = NULL;

   (mgr_data -> F_array) = NULL;
   (mgr_data -> U_array) = NULL;
   (mgr_data -> residual) = NULL;
   (mgr_data -> rel_res_norms) = NULL;
   (mgr_data -> Vtemp) = NULL;
   (mgr_data -> Ztemp) = NULL;
   (mgr_data -> Utemp) = NULL;
   (mgr_data -> Ftemp) = NULL;

   (mgr_data -> num_iterations) = 0;
   (mgr_data -> num_interp_sweeps) = 1;
   (mgr_data -> num_restrict_sweeps) = 1;
   (mgr_data -> trunc_factor) = 0.0;
   (mgr_data -> max_row_sum) = 0.9;
   (mgr_data -> strong_threshold) = 0.25;
   (mgr_data -> P_max_elmts) = 0;

   (mgr_data -> coarse_grid_solver) = NULL;
   (mgr_data -> coarse_grid_solver_setup) = NULL;
   (mgr_data -> coarse_grid_solver_solve) = NULL;

   (mgr_data -> global_smoother) = NULL;

   (mgr_data -> use_default_cgrid_solver) = 1;
   (mgr_data -> use_default_fsolver) = -1; // set to -1 to avoid printing when not used
   (mgr_data -> omega) = 1.;
   (mgr_data -> max_iter) = 20;
   (mgr_data -> tol) = 1.0e-6;
   (mgr_data -> relax_type) = 0;
   (mgr_data -> relax_order) = 1; // not fully utilized. Only used to compute L1-norms.
   (mgr_data -> interp_type) = NULL;
   (mgr_data -> restrict_type) = NULL;
   (mgr_data -> num_relax_sweeps) = 1;
   (mgr_data -> relax_weight) = 1.0;

   (mgr_data -> logging) = 0;
   (mgr_data -> print_level) = 0;
   (mgr_data -> frelax_print_level) = 0;
   (mgr_data -> cg_print_level) = 0;

   (mgr_data -> l1_norms) = NULL;

   (mgr_data -> reserved_coarse_size) = 0;
   (mgr_data -> reserved_coarse_indexes) = NULL;
   (mgr_data -> reserved_Cpoint_local_indexes) = NULL;

   (mgr_data -> diaginv) = NULL;
   (mgr_data -> global_smooth_iters) = 1;
   (mgr_data -> global_smooth_type) = 0;

   (mgr_data -> set_non_Cpoints_to_F) = 0;
   (mgr_data -> idx_array) = NULL;

   (mgr_data -> Frelax_method) = NULL;
   (mgr_data -> VcycleRelaxVtemp) = NULL;
   (mgr_data -> VcycleRelaxZtemp) = NULL;
   (mgr_data -> FrelaxVcycleData) = NULL;
   (mgr_data -> Frelax_num_functions) = NULL;
   (mgr_data -> max_local_lvls) = 10;

   (mgr_data -> use_non_galerkin_cg) = NULL;

   (mgr_data -> print_coarse_system) = 0;

   (mgr_data -> set_c_points_method) = 0;
   (mgr_data -> lvl_to_keep_cpoints) = 0;
   (mgr_data -> cg_convergence_factor) = 0.0;

   (mgr_data -> truncate_coarse_grid_threshold) = 0.0;

   return (void *) mgr_data;
}

/*--------------------------------------------------------------------------
 *--------------------------------------------------------------------------*/
/* Destroy */
HYPRE_Int
hypre_MGRDestroy( void *data )
{
   hypre_ParMGRData * mgr_data = (hypre_ParMGRData*) data;

   HYPRE_Int i;
   HYPRE_Int num_coarse_levels = (mgr_data -> num_coarse_levels);

   /* block info data */
   if ((mgr_data -> block_cf_marker))
   {
      for (i = 0; i < (mgr_data -> max_num_coarse_levels); i++)
      {
         if ((mgr_data -> block_cf_marker)[i])
         {
            hypre_TFree((mgr_data -> block_cf_marker)[i], HYPRE_MEMORY_HOST);
         }
      }
      hypre_TFree((mgr_data -> block_cf_marker), HYPRE_MEMORY_HOST);
      (mgr_data -> block_cf_marker) = NULL;
   }

   if (mgr_data -> block_num_coarse_indexes)
   {
      hypre_TFree(mgr_data -> block_num_coarse_indexes, HYPRE_MEMORY_HOST);
      (mgr_data -> block_num_coarse_indexes) = NULL;
   }

   /* final residual vector */
   if ((mgr_data -> residual))
   {
      hypre_ParVectorDestroy( (mgr_data -> residual) );
      (mgr_data -> residual) = NULL;
   }
   if ((mgr_data -> rel_res_norms))
   {
      hypre_TFree( (mgr_data -> rel_res_norms), HYPRE_MEMORY_HOST);
      (mgr_data -> rel_res_norms) = NULL;
   }
   /* temp vectors for solve phase */
   if ((mgr_data -> Vtemp))
   {
      hypre_ParVectorDestroy( (mgr_data -> Vtemp) );
      (mgr_data -> Vtemp) = NULL;
   }
   if ((mgr_data -> Ztemp))
   {
      hypre_ParVectorDestroy( (mgr_data -> Ztemp) );
      (mgr_data -> Ztemp) = NULL;
   }
   if ((mgr_data -> Utemp))
   {
      hypre_ParVectorDestroy( (mgr_data -> Utemp) );
      (mgr_data -> Utemp) = NULL;
   }
   if ((mgr_data -> Ftemp))
   {
      hypre_ParVectorDestroy( (mgr_data -> Ftemp) );
      (mgr_data -> Ftemp) = NULL;
   }
   /* coarse grid solver */
   if ((mgr_data -> use_default_cgrid_solver))
   {
      if ((mgr_data -> coarse_grid_solver))
      {
         hypre_BoomerAMGDestroy( (mgr_data -> coarse_grid_solver) );
      }
      (mgr_data -> coarse_grid_solver) = NULL;
   }
   /* l1_norms */
   if ((mgr_data -> l1_norms))
   {
      for (i = 0; i < (num_coarse_levels); i++)
      {
         hypre_SeqVectorDestroy((mgr_data -> l1_norms)[i]);
      }
      hypre_TFree((mgr_data -> l1_norms), HYPRE_MEMORY_HOST);
   }

   /* coarse_indices_lvls */
   if ((mgr_data -> coarse_indices_lvls))
   {
      for (i = 0; i < (num_coarse_levels); i++)
         if ((mgr_data -> coarse_indices_lvls)[i])
         {
            hypre_TFree((mgr_data -> coarse_indices_lvls)[i], HYPRE_MEMORY_HOST);
         }
      hypre_TFree((mgr_data -> coarse_indices_lvls), HYPRE_MEMORY_HOST);
   }

   /* linear system and cf marker array */
   if (mgr_data -> A_array || mgr_data -> P_array || mgr_data -> RT_array ||
       mgr_data -> CF_marker_array)
   {
      for (i = 1; i < num_coarse_levels + 1; i++)
      {
         hypre_ParVectorDestroy((mgr_data -> F_array)[i]);
         hypre_ParVectorDestroy((mgr_data -> U_array)[i]);

         if ((mgr_data -> P_array)[i - 1])
         {
            hypre_ParCSRMatrixDestroy((mgr_data -> P_array)[i - 1]);
         }

         if ((mgr_data -> RT_array)[i - 1])
         {
            hypre_ParCSRMatrixDestroy((mgr_data -> RT_array)[i - 1]);
         }

         hypre_IntArrayDestroy(mgr_data -> CF_marker_array[i - 1]);
      }
      for (i = 1; i < (num_coarse_levels); i++)
      {
         if ((mgr_data -> A_array)[i])
         {
            hypre_ParCSRMatrixDestroy((mgr_data -> A_array)[i]);
         }
      }
   }

   /* AMG for Frelax */
   if (mgr_data -> A_ff_array || mgr_data -> F_fine_array || mgr_data -> U_fine_array)
   {
      for (i = 1; i < num_coarse_levels + 1; i++)
      {
         if (mgr_data -> F_fine_array[i])
         {
            hypre_ParVectorDestroy((mgr_data -> F_fine_array)[i]);
         }
         if (mgr_data -> U_fine_array[i])
         {
            hypre_ParVectorDestroy((mgr_data -> U_fine_array)[i]);
         }
      }
      for (i = 1; i < (num_coarse_levels); i++)
      {
         if ((mgr_data -> A_ff_array)[i])
         {
            hypre_ParCSRMatrixDestroy((mgr_data -> A_ff_array)[i]);
         }
      }
      if (mgr_data -> use_default_fsolver)
      {
         hypre_ParCSRMatrixDestroy((mgr_data -> A_ff_array)[0]);
      }
      hypre_TFree(mgr_data -> F_fine_array, HYPRE_MEMORY_HOST);
      (mgr_data -> F_fine_array) = NULL;
      hypre_TFree(mgr_data -> U_fine_array, HYPRE_MEMORY_HOST);
      (mgr_data -> U_fine_array) = NULL;
      hypre_TFree(mgr_data -> A_ff_array, HYPRE_MEMORY_HOST);
      (mgr_data -> A_ff_array) = NULL;
   }

   if (mgr_data -> aff_solver)
   {
      for (i = 1; i < (num_coarse_levels); i++)
      {
         if ((mgr_data -> aff_solver)[i])
         {
            hypre_BoomerAMGDestroy((mgr_data -> aff_solver)[i]);
         }
      }
      if (mgr_data -> use_default_fsolver)
      {
         if ((mgr_data -> aff_solver)[0])
         {
            hypre_BoomerAMGDestroy((mgr_data -> aff_solver)[0]);
         }
      }
      hypre_TFree(mgr_data -> aff_solver, HYPRE_MEMORY_HOST);
      (mgr_data -> aff_solver) = NULL;
   }

   if ((mgr_data -> F_array))
   {
      hypre_TFree((mgr_data -> F_array), HYPRE_MEMORY_HOST);
      (mgr_data -> F_array) = NULL;
   }
   if ((mgr_data -> U_array))
   {
      hypre_TFree((mgr_data -> U_array), HYPRE_MEMORY_HOST);
      (mgr_data -> U_array) = NULL;
   }
   if ((mgr_data -> A_array))
   {
      hypre_TFree((mgr_data -> A_array), HYPRE_MEMORY_HOST);
      (mgr_data -> A_array) = NULL;
   }
   if ((mgr_data -> P_array))
   {
      hypre_TFree((mgr_data -> P_array), HYPRE_MEMORY_HOST);
      (mgr_data -> P_array) = NULL;
   }
   if ((mgr_data -> RT_array))
   {
      hypre_TFree((mgr_data -> RT_array), HYPRE_MEMORY_HOST);
      (mgr_data -> RT_array) = NULL;
   }
   if ((mgr_data -> CF_marker_array))
   {
      hypre_TFree((mgr_data -> CF_marker_array), HYPRE_MEMORY_HOST);
      (mgr_data -> CF_marker_array) = NULL;
   }
   if ((mgr_data -> reserved_Cpoint_local_indexes))
   {
      hypre_TFree((mgr_data -> reserved_Cpoint_local_indexes), HYPRE_MEMORY_HOST);
      (mgr_data -> reserved_Cpoint_local_indexes) = NULL;
   }
   if (mgr_data -> restrict_type)
   {
      hypre_TFree(mgr_data -> restrict_type, HYPRE_MEMORY_HOST);
      (mgr_data -> restrict_type) = NULL;
   }
   if (mgr_data -> interp_type)
   {
      hypre_TFree(mgr_data -> interp_type, HYPRE_MEMORY_HOST);
      (mgr_data -> interp_type) = NULL;
   }
   /* Frelax_method */
   if (mgr_data -> Frelax_method)
   {
      hypre_TFree(mgr_data -> Frelax_method, HYPRE_MEMORY_HOST);
      (mgr_data -> Frelax_method) = NULL;
   }
   /* Frelax_num_functions */
   if (mgr_data -> Frelax_num_functions)
   {
      hypre_TFree(mgr_data -> Frelax_num_functions, HYPRE_MEMORY_HOST);
      (mgr_data -> Frelax_num_functions) = NULL;
   }
   /* data for V-cycle F-relaxation */
   if ((mgr_data -> VcycleRelaxVtemp))
   {
      hypre_ParVectorDestroy( (mgr_data -> VcycleRelaxVtemp) );
      (mgr_data -> VcycleRelaxVtemp) = NULL;
   }
   if ((mgr_data -> VcycleRelaxZtemp))
   {
      hypre_ParVectorDestroy( (mgr_data -> VcycleRelaxZtemp) );
      (mgr_data -> VcycleRelaxZtemp) = NULL;
   }
   if (mgr_data -> FrelaxVcycleData)
   {
      for (i = 0; i < num_coarse_levels; i++)
      {
         if ((mgr_data -> FrelaxVcycleData)[i])
         {
            hypre_MGRDestroyFrelaxVcycleData((mgr_data -> FrelaxVcycleData)[i]);
            (mgr_data -> FrelaxVcycleData)[i] = NULL;
         }
      }
      hypre_TFree(mgr_data -> FrelaxVcycleData, HYPRE_MEMORY_HOST);
      (mgr_data -> FrelaxVcycleData) = NULL;
   }
   /* data for reserved coarse nodes */
   if (mgr_data -> reserved_coarse_indexes)
   {
      hypre_TFree(mgr_data -> reserved_coarse_indexes, HYPRE_MEMORY_HOST);
      (mgr_data -> reserved_coarse_indexes) = NULL;
   }
   /* index array for setting Cpoints by global block */
   if ((mgr_data -> set_c_points_method) == 1)
   {
      hypre_TFree(mgr_data -> idx_array, HYPRE_MEMORY_HOST);
      (mgr_data -> idx_array) = NULL;
   }
   /* array for setting option to use non-Galerkin coarse grid */
   if (mgr_data -> use_non_galerkin_cg)
   {
      hypre_TFree(mgr_data -> use_non_galerkin_cg, HYPRE_MEMORY_HOST);
      (mgr_data -> use_non_galerkin_cg) = NULL;
   }
   /* coarse level matrix - RAP */
   if ((mgr_data -> RAP))
   {
      hypre_ParCSRMatrixDestroy((mgr_data -> RAP));
   }
   if ((mgr_data -> diaginv))
   {
      hypre_TFree((mgr_data -> diaginv), HYPRE_MEMORY_HOST);
   }
   if ((mgr_data -> global_smoother))
   {
      if (mgr_data -> global_smooth_type == 8)
      {
         HYPRE_EuclidDestroy((mgr_data -> global_smoother));
      }
      else if (mgr_data -> global_smooth_type == 16)
      {
         HYPRE_ILUDestroy((mgr_data -> global_smoother));
      }
   }
   /* mgr data */
   hypre_TFree(mgr_data, HYPRE_MEMORY_HOST);

   return hypre_error_flag;
}

/* Create data for V-cycle F-relaxtion */
void *
hypre_MGRCreateFrelaxVcycleData()
{
   hypre_ParAMGData  *vdata = hypre_CTAlloc(hypre_ParAMGData,  1, HYPRE_MEMORY_HOST);

   hypre_ParAMGDataAArray(vdata) = NULL;
   hypre_ParAMGDataPArray(vdata) = NULL;
   hypre_ParAMGDataFArray(vdata) = NULL;
   hypre_ParAMGDataCFMarkerArray(vdata) = NULL;
   hypre_ParAMGDataVtemp(vdata)  = NULL;
   hypre_ParAMGDataAMat(vdata)  = NULL;
   hypre_ParAMGDataBVec(vdata)  = NULL;
   hypre_ParAMGDataZtemp(vdata)  = NULL;
   hypre_ParAMGDataCommInfo(vdata) = NULL;
   hypre_ParAMGDataUArray(vdata) = NULL;
   hypre_ParAMGDataNewComm(vdata) = hypre_MPI_COMM_NULL;
   hypre_ParAMGDataNumLevels(vdata) = 0;
   hypre_ParAMGDataMaxLevels(vdata) = 10;
   hypre_ParAMGDataNumFunctions(vdata) = 1;
   hypre_ParAMGDataSCommPkgSwitch(vdata) = 1.0;
   hypre_ParAMGDataRelaxOrder(vdata) = 1;
   hypre_ParAMGDataMaxCoarseSize(vdata) = 9;
   hypre_ParAMGDataMinCoarseSize(vdata) = 0;
   hypre_ParAMGDataUserCoarseRelaxType(vdata) = 9;

   return (void *) vdata;
}

/* Destroy data for V-cycle F-relaxation */
HYPRE_Int
hypre_MGRDestroyFrelaxVcycleData( void *data )
{
   hypre_ParAMGData * vdata = (hypre_ParAMGData*) data;
   HYPRE_Int i;
   HYPRE_Int num_levels = hypre_ParAMGDataNumLevels(vdata);
   MPI_Comm new_comm = hypre_ParAMGDataNewComm(vdata);

   hypre_TFree(hypre_ParAMGDataDofFuncArray(vdata)[0], HYPRE_MEMORY_HOST);
   for (i = 1; i < num_levels + 1; i++)
   {
      if (hypre_ParAMGDataAArray(vdata)[i])
      {
         hypre_ParCSRMatrixDestroy(hypre_ParAMGDataAArray(vdata)[i]);
      }

      if (hypre_ParAMGDataPArray(vdata)[i - 1])
      {
         hypre_ParCSRMatrixDestroy(hypre_ParAMGDataPArray(vdata)[i - 1]);
      }

      hypre_IntArrayDestroy(hypre_ParAMGDataCFMarkerArray(vdata)[i - 1]);
      hypre_ParVectorDestroy(hypre_ParAMGDataFArray(vdata)[i]);
      hypre_ParVectorDestroy(hypre_ParAMGDataUArray(vdata)[i]);
      hypre_TFree(hypre_ParAMGDataDofFuncArray(vdata)[i], HYPRE_MEMORY_HOST);
   }

   if (num_levels < 1)
   {
      hypre_IntArrayDestroy(hypre_ParAMGDataCFMarkerArray(vdata)[0]);
   }

   /* Points to VcycleRelaxVtemp of mgr_data, which is already destroyed */
   //hypre_ParVectorDestroy(hypre_ParAMGDataVtemp(vdata));
   hypre_TFree(hypre_ParAMGDataFArray(vdata), HYPRE_MEMORY_HOST);
   hypre_TFree(hypre_ParAMGDataUArray(vdata), HYPRE_MEMORY_HOST);
   hypre_TFree(hypre_ParAMGDataAArray(vdata), HYPRE_MEMORY_HOST);
   hypre_TFree(hypre_ParAMGDataPArray(vdata), HYPRE_MEMORY_HOST);
   hypre_TFree(hypre_ParAMGDataCFMarkerArray(vdata), HYPRE_MEMORY_HOST);
   //hypre_TFree(hypre_ParAMGDataGridRelaxType(vdata), HYPRE_MEMORY_HOST);
   hypre_TFree(hypre_ParAMGDataDofFuncArray(vdata), HYPRE_MEMORY_HOST);

   /* Points to VcycleRelaxZtemp of mgr_data, which is already destroyed */
   /*
     if (hypre_ParAMGDataZtemp(vdata))
         hypre_ParVectorDestroy(hypre_ParAMGDataZtemp(vdata));
   */

   if (hypre_ParAMGDataAMat(vdata)) { hypre_TFree(hypre_ParAMGDataAMat(vdata), HYPRE_MEMORY_HOST); }
   if (hypre_ParAMGDataBVec(vdata)) { hypre_TFree(hypre_ParAMGDataBVec(vdata), HYPRE_MEMORY_HOST); }
   if (hypre_ParAMGDataCommInfo(vdata)) { hypre_TFree(hypre_ParAMGDataCommInfo(vdata), HYPRE_MEMORY_HOST); }

   if (new_comm != hypre_MPI_COMM_NULL)
   {
      hypre_MPI_Comm_free (&new_comm);
   }
   hypre_TFree(vdata, HYPRE_MEMORY_HOST);

   return hypre_error_flag;
}

/* Set C-point variables for each reduction level */
/* Currently not implemented */
HYPRE_Int
hypre_MGRSetReductionLevelCpoints( void      *mgr_vdata,
                                   HYPRE_Int  nlevels,
                                   HYPRE_Int *num_coarse_points,
                                   HYPRE_Int  **level_coarse_indexes)
{
   hypre_ParMGRData   *mgr_data = (hypre_ParMGRData*) mgr_vdata;
   (mgr_data -> num_coarse_levels) = nlevels;
   (mgr_data -> num_coarse_per_level) = num_coarse_points;
   (mgr_data -> level_coarse_indexes) = level_coarse_indexes;
   return hypre_error_flag;
}

/* Initialize some data */
/* Set whether non-coarse points on each level should be explicitly tagged as F-points */
HYPRE_Int
hypre_MGRSetNonCpointsToFpoints( void      *mgr_vdata, HYPRE_Int nonCptToFptFlag)
{
   hypre_ParMGRData *mgr_data = (hypre_ParMGRData*) mgr_vdata;
   (mgr_data -> set_non_Cpoints_to_F) = nonCptToFptFlag;

   return hypre_error_flag;
}

/* Set whether the reserved C points are reduced before the coarse grid solve */
HYPRE_Int
hypre_MGRSetReservedCpointsLevelToKeep(void *mgr_vdata, HYPRE_Int level)
{
   hypre_ParMGRData *mgr_data = (hypre_ParMGRData*) mgr_vdata;
   (mgr_data -> lvl_to_keep_cpoints) = level;

   return hypre_error_flag;
}

/* Set Cpoints by contiguous blocks, i.e. p1, p2, ..., pn, s1, s2, ..., sn, ... */
HYPRE_Int
hypre_MGRSetCpointsByContiguousBlock( void  *mgr_vdata,
                                      HYPRE_Int  block_size,
                                      HYPRE_Int  max_num_levels,
                                      HYPRE_BigInt  *begin_idx_array,
                                      HYPRE_Int  *block_num_coarse_points,
                                      HYPRE_Int  **block_coarse_indexes)
{
   hypre_ParMGRData   *mgr_data = (hypre_ParMGRData*) mgr_vdata;
   HYPRE_Int i;
   if ((mgr_data -> idx_array) != NULL)
   {
      hypre_TFree(mgr_data -> idx_array, HYPRE_MEMORY_HOST);
      (mgr_data -> idx_array) = NULL;
   }
   HYPRE_BigInt *index_array = hypre_CTAlloc(HYPRE_BigInt, block_size, HYPRE_MEMORY_HOST);
   if (begin_idx_array != NULL)
   {
      for (i = 0; i < block_size; i++)
      {
         index_array[i] = *(begin_idx_array + i);
      }
   }
   hypre_MGRSetCpointsByBlock(mgr_data, block_size, max_num_levels, block_num_coarse_points,
                              block_coarse_indexes);
   (mgr_data -> idx_array) = index_array;
   (mgr_data -> set_c_points_method) = 1;
   return hypre_error_flag;
}

/* Initialize/ set local block data information */
HYPRE_Int
hypre_MGRSetCpointsByBlock( void      *mgr_vdata,
                            HYPRE_Int  block_size,
                            HYPRE_Int  max_num_levels,
                            HYPRE_Int  *block_num_coarse_points,
                            HYPRE_Int  **block_coarse_indexes)
{
   HYPRE_Int  i, j;
   HYPRE_Int  **block_cf_marker = NULL;
   HYPRE_Int *block_num_coarse_indexes = NULL;

   hypre_ParMGRData   *mgr_data = (hypre_ParMGRData*) mgr_vdata;

   /* free block cf_marker data if not previously destroyed */
   if ((mgr_data -> block_cf_marker) != NULL)
   {
      for (i = 0; i < (mgr_data -> max_num_coarse_levels); i++)
      {
         if ((mgr_data -> block_cf_marker)[i])
         {
            hypre_TFree((mgr_data -> block_cf_marker)[i], HYPRE_MEMORY_HOST);
            (mgr_data -> block_cf_marker)[i] = NULL;
         }
      }
      hypre_TFree(mgr_data -> block_cf_marker, HYPRE_MEMORY_HOST);
      (mgr_data -> block_cf_marker) = NULL;
   }
   if ((mgr_data -> block_num_coarse_indexes))
   {
      hypre_TFree((mgr_data -> block_num_coarse_indexes), HYPRE_MEMORY_HOST);
      (mgr_data -> block_num_coarse_indexes) = NULL;
   }

   /* store block cf_marker */
   block_cf_marker = hypre_CTAlloc(HYPRE_Int *, max_num_levels, HYPRE_MEMORY_HOST);
   for (i = 0; i < max_num_levels; i++)
   {
      block_cf_marker[i] = hypre_CTAlloc(HYPRE_Int, block_size, HYPRE_MEMORY_HOST);
      memset(block_cf_marker[i], FMRK, block_size * sizeof(HYPRE_Int));
   }
   for (i = 0; i < max_num_levels; i++)
   {
      for (j = 0; j < block_num_coarse_points[i]; j++)
      {
         (block_cf_marker[i])[block_coarse_indexes[i][j]] = CMRK;
      }
   }

   /* store block_num_coarse_points */
   if (max_num_levels > 0)
   {
      block_num_coarse_indexes = hypre_CTAlloc(HYPRE_Int,  max_num_levels, HYPRE_MEMORY_HOST);
      for (i = 0; i < max_num_levels; i++)
      {
         block_num_coarse_indexes[i] = block_num_coarse_points[i];
      }
   }
   /* set block data */
   (mgr_data -> max_num_coarse_levels) = max_num_levels;
   (mgr_data -> block_size) = block_size;
   (mgr_data -> block_num_coarse_indexes) = block_num_coarse_indexes;
   (mgr_data -> block_cf_marker) = block_cf_marker;
   (mgr_data -> set_c_points_method) = 0;

   return hypre_error_flag;
}

HYPRE_Int
hypre_MGRSetCpointsByPointMarkerArray( void      *mgr_vdata,
                                       HYPRE_Int  block_size,
                                       HYPRE_Int  max_num_levels,
                                       HYPRE_Int  *lvl_num_coarse_points,
                                       HYPRE_Int  **lvl_coarse_indexes,
                                       HYPRE_Int  *point_marker_array)
{
   hypre_ParMGRData   *mgr_data = (hypre_ParMGRData*) mgr_vdata;
   HYPRE_Int  i, j;
   HYPRE_Int  **block_cf_marker = NULL;
   HYPRE_Int *block_num_coarse_indexes = NULL;

   /* free block cf_marker data if not previously destroyed */
   if ((mgr_data -> block_cf_marker) != NULL)
   {
      for (i = 0; i < (mgr_data -> max_num_coarse_levels); i++)
      {
         if ((mgr_data -> block_cf_marker)[i])
         {
            hypre_TFree((mgr_data -> block_cf_marker)[i], HYPRE_MEMORY_HOST);
            (mgr_data -> block_cf_marker)[i] = NULL;
         }
      }
      hypre_TFree(mgr_data -> block_cf_marker, HYPRE_MEMORY_HOST);
      (mgr_data -> block_cf_marker) = NULL;
   }
   if ((mgr_data -> block_num_coarse_indexes))
   {
      hypre_TFree((mgr_data -> block_num_coarse_indexes), HYPRE_MEMORY_HOST);
      (mgr_data -> block_num_coarse_indexes) = NULL;
   }

   /* store block cf_marker */
   block_cf_marker = hypre_CTAlloc(HYPRE_Int *, max_num_levels, HYPRE_MEMORY_HOST);
   for (i = 0; i < max_num_levels; i++)
   {
      block_cf_marker[i] = hypre_CTAlloc(HYPRE_Int, block_size, HYPRE_MEMORY_HOST);
      memset(block_cf_marker[i], FMRK, block_size * sizeof(HYPRE_Int));
   }
   for (i = 0; i < max_num_levels; i++)
   {
      for (j = 0; j < lvl_num_coarse_points[i]; j++)
      {
         block_cf_marker[i][j] = lvl_coarse_indexes[i][j];
      }
   }

   /* store block_num_coarse_points */
   if (max_num_levels > 0)
   {
      block_num_coarse_indexes = hypre_CTAlloc(HYPRE_Int,  max_num_levels, HYPRE_MEMORY_HOST);
      for (i = 0; i < max_num_levels; i++)
      {
         block_num_coarse_indexes[i] = lvl_num_coarse_points[i];
      }
   }
   /* set block data */
   (mgr_data -> max_num_coarse_levels) = max_num_levels;
   (mgr_data -> block_size) = block_size;
   (mgr_data -> block_num_coarse_indexes) = block_num_coarse_indexes;
   (mgr_data -> block_cf_marker) = block_cf_marker;
   (mgr_data -> point_marker_array) = point_marker_array;
   (mgr_data -> set_c_points_method) = 2;

   return hypre_error_flag;
}

/*Set number of points that remain part of the coarse grid throughout the hierarchy */
HYPRE_Int
hypre_MGRSetReservedCoarseNodes(void      *mgr_vdata,
                                HYPRE_Int reserved_coarse_size,
                                HYPRE_BigInt *reserved_cpt_index)
{
   hypre_ParMGRData   *mgr_data = (hypre_ParMGRData*) mgr_vdata;
   HYPRE_BigInt *reserved_coarse_indexes = NULL;
   HYPRE_Int i;

   if (!mgr_data)
   {
      hypre_error_w_msg(HYPRE_ERROR_GENERIC, "Warning! MGR object empty!\n");
      return hypre_error_flag;
   }

   if (reserved_coarse_size < 0)
   {
      hypre_error_in_arg(2);
      return hypre_error_flag;
   }
   /* free data not previously destroyed */
   if ((mgr_data -> reserved_coarse_indexes))
   {
      hypre_TFree((mgr_data -> reserved_coarse_indexes), HYPRE_MEMORY_HOST);
      (mgr_data -> reserved_coarse_indexes) = NULL;
   }

   /* set reserved coarse nodes */
   if (reserved_coarse_size > 0)
   {
      reserved_coarse_indexes = hypre_CTAlloc(HYPRE_BigInt,  reserved_coarse_size, HYPRE_MEMORY_HOST);
      for (i = 0; i < reserved_coarse_size; i++)
      {
         reserved_coarse_indexes[i] = reserved_cpt_index[i];
      }
   }
   (mgr_data -> reserved_coarse_size) = reserved_coarse_size;
   (mgr_data -> reserved_coarse_indexes) = reserved_coarse_indexes;

   return hypre_error_flag;
}

/* Set CF marker array */
HYPRE_Int
hypre_MGRCoarsen(hypre_ParCSRMatrix *S,
                 hypre_ParCSRMatrix *A,
                 HYPRE_Int fixed_coarse_size,
                 HYPRE_Int *fixed_coarse_indexes,
                 HYPRE_Int debug_flag,
                 hypre_IntArray **CF_marker_ptr,
                 HYPRE_Int cflag)
{
   HYPRE_Int   *CF_marker = NULL;
   HYPRE_Int *cindexes = fixed_coarse_indexes;
   HYPRE_Int    i, row, nc;
   HYPRE_Int nloc =  hypre_CSRMatrixNumRows(hypre_ParCSRMatrixDiag(A));

   /* If this is the last level, coarsen onto fixed coarse set */
   if (cflag)
   {
      if (*CF_marker_ptr != NULL)
      {
         hypre_IntArrayDestroy(*CF_marker_ptr);
      }
      *CF_marker_ptr = hypre_IntArrayCreate(nloc);
      hypre_IntArrayInitialize(*CF_marker_ptr);
      hypre_IntArraySetConstantValues(*CF_marker_ptr, FMRK);
      CF_marker = hypre_IntArrayData(*CF_marker_ptr);

      /* first mark fixed coarse set */
      nc = fixed_coarse_size;
      for (i = 0; i < nc; i++)
      {
         CF_marker[cindexes[i]] = CMRK;
      }
   }
   else
   {
      /* First coarsen to get initial CF splitting.
       * This is then followed by updating the CF marker to pass
       * coarse information to the next levels. NOTE: It may be
       * convenient to implement this way (allows the use of multiple
       * coarsening strategies without changing too much code),
       * but not necessarily the best option, compared to initializing
       * CF_marker first and then coarsening on subgraph which excludes
       * the initialized coarse nodes.
      */
      hypre_BoomerAMGCoarsen(S, A, 0, debug_flag, CF_marker_ptr);
      CF_marker = hypre_IntArrayData(*CF_marker_ptr);

      /* Update CF_marker to correct Cpoints marked as Fpoints. */
      nc = fixed_coarse_size;
      for (i = 0; i < nc; i++)
      {
         CF_marker[cindexes[i]] = CMRK;
      }
      /* set F-points to FMRK. This is necessary since the different coarsening schemes differentiate
       * between type of F-points (example Ruge coarsening). We do not need that distinction here.
      */
      for (row = 0; row < nloc; row++)
      {
         if (CF_marker[row] == CMRK) { continue; }
         CF_marker[row] = FMRK;
      }
#if 0
      /* IMPORTANT: Update coarse_indexes array to define the positions of the fixed coarse points
       * in the next level.
       */
      nc = 0;
      index_i = 0;
      for (row = 0; row < nloc; row++)
      {
         /* loop through new c-points */
         if (CF_marker[row] == CMRK) { nc++; }
         else if (CF_marker[row] == S_CMRK)
         {
            /* previously marked c-point is part of fixed coarse set. Track its current local index */
            cindexes[index_i++] = nc;
            /* reset c-point from S_CMRK to CMRK */
            cf_marker[row] = CMRK;
            nc++;
         }
         /* set F-points to FMRK. This is necessary since the different coarsening schemes differentiate
          * between type of F-points (example Ruge coarsening). We do not need that distinction here.
          */
         else
         {
            CF_marker[row] = FMRK;
         }
      }
      /* check if this should be last level */
      if ( nc == fixed_coarse_size)
      {
         last_level = 1;
      }
      //printf(" nc = %d and fixed coarse size = %d \n", nc, fixed_coarse_size);
#endif
   }

   return hypre_error_flag;
}

/* Interpolation for MGR - Adapted from BoomerAMGBuildInterp */
HYPRE_Int
hypre_MGRBuildP( hypre_ParCSRMatrix   *A,
                 HYPRE_Int            *CF_marker,
                 HYPRE_BigInt         *num_cpts_global,
                 HYPRE_Int             method,
                 HYPRE_Int             debug_flag,
                 hypre_ParCSRMatrix  **P_ptr)
{
   MPI_Comm          comm = hypre_ParCSRMatrixComm(A);
   hypre_ParCSRCommPkg     *comm_pkg = hypre_ParCSRMatrixCommPkg(A);
   hypre_ParCSRCommHandle  *comm_handle;

   hypre_CSRMatrix *A_diag = hypre_ParCSRMatrixDiag(A);
   HYPRE_Real      *A_diag_data = hypre_CSRMatrixData(A_diag);
   HYPRE_Int       *A_diag_i = hypre_CSRMatrixI(A_diag);
   HYPRE_Int       *A_diag_j = hypre_CSRMatrixJ(A_diag);

   hypre_CSRMatrix *A_offd         = hypre_ParCSRMatrixOffd(A);
   HYPRE_Real      *A_offd_data    = hypre_CSRMatrixData(A_offd);
   HYPRE_Int       *A_offd_i = hypre_CSRMatrixI(A_offd);
   HYPRE_Int       *A_offd_j = hypre_CSRMatrixJ(A_offd);
   HYPRE_Int        num_cols_A_offd = hypre_CSRMatrixNumCols(A_offd);
   HYPRE_Real      *a_diag;

   hypre_ParCSRMatrix    *P;
   HYPRE_BigInt    *col_map_offd_P;
   HYPRE_Int       *tmp_map_offd = NULL;

   HYPRE_Int       *CF_marker_offd = NULL;

   hypre_CSRMatrix *P_diag;
   hypre_CSRMatrix *P_offd;

   HYPRE_Real      *P_diag_data;
   HYPRE_Int       *P_diag_i;
   HYPRE_Int       *P_diag_j;
   HYPRE_Real      *P_offd_data;
   HYPRE_Int       *P_offd_i;
   HYPRE_Int       *P_offd_j;

   HYPRE_Int        P_diag_size, P_offd_size;

   HYPRE_Int       *P_marker, *P_marker_offd;

   HYPRE_Int        jj_counter, jj_counter_offd;
   HYPRE_Int       *jj_count, *jj_count_offd;
   //   HYPRE_Int              jj_begin_row,jj_begin_row_offd;
   //   HYPRE_Int              jj_end_row,jj_end_row_offd;

   HYPRE_Int        start_indexing = 0; /* start indexing for P_data at 0 */

   HYPRE_Int        n_fine = hypre_CSRMatrixNumRows(A_diag);

   HYPRE_Int       *fine_to_coarse;
   //HYPRE_BigInt    *fine_to_coarse_offd;
   HYPRE_Int       *coarse_counter;
   HYPRE_Int        coarse_shift;
   HYPRE_BigInt     total_global_cpts;
   //HYPRE_BigInt     my_first_cpt;
   HYPRE_Int        num_cols_P_offd;

   HYPRE_Int        i, i1;
   HYPRE_Int        j, jl, jj;
   HYPRE_Int        start;

   HYPRE_Real       one  = 1.0;

   HYPRE_Int        my_id;
   HYPRE_Int        num_procs;
   HYPRE_Int        num_threads;
   HYPRE_Int        num_sends;
   HYPRE_Int        index;
   HYPRE_Int        ns, ne, size, rest;

   HYPRE_Int       *int_buf_data;

   HYPRE_Real       wall_time;  /* for debugging instrumentation  */

   hypre_MPI_Comm_size(comm, &num_procs);
   hypre_MPI_Comm_rank(comm, &my_id);
   //num_threads = hypre_NumThreads();
   // Temporary fix, disable threading
   // TODO: enable threading
   num_threads = 1;

   //my_first_cpt = num_cpts_global[0];
   if (my_id == (num_procs - 1)) { total_global_cpts = num_cpts_global[1]; }
   hypre_MPI_Bcast(&total_global_cpts, 1, HYPRE_MPI_BIG_INT, num_procs - 1, comm);

   /*-------------------------------------------------------------------
   * Get the CF_marker data for the off-processor columns
   *-------------------------------------------------------------------*/

   if (debug_flag < 0)
   {
      debug_flag = -debug_flag;
   }

   if (debug_flag == 4) { wall_time = time_getWallclockSeconds(); }

   if (num_cols_A_offd) { CF_marker_offd = hypre_CTAlloc(HYPRE_Int, num_cols_A_offd, HYPRE_MEMORY_HOST); }

   if (!comm_pkg)
   {
      hypre_MatvecCommPkgCreate(A);
      comm_pkg = hypre_ParCSRMatrixCommPkg(A);
   }

   num_sends = hypre_ParCSRCommPkgNumSends(comm_pkg);
   int_buf_data = hypre_CTAlloc(HYPRE_Int,  hypre_ParCSRCommPkgSendMapStart(comm_pkg,
                                                                            num_sends), HYPRE_MEMORY_HOST);

   index = 0;
   for (i = 0; i < num_sends; i++)
   {
      start = hypre_ParCSRCommPkgSendMapStart(comm_pkg, i);
      for (j = start; j < hypre_ParCSRCommPkgSendMapStart(comm_pkg, i + 1); j++)
      {
         int_buf_data[index++] = CF_marker[hypre_ParCSRCommPkgSendMapElmt(comm_pkg, j)];
      }
   }

   comm_handle = hypre_ParCSRCommHandleCreate( 11, comm_pkg, int_buf_data, CF_marker_offd);
   hypre_ParCSRCommHandleDestroy(comm_handle);

   if (debug_flag == 4)
   {
      wall_time = time_getWallclockSeconds() - wall_time;
      hypre_printf("Proc = %d     Interp: Comm 1 CF_marker =    %f\n",
                   my_id, wall_time);
      fflush(NULL);
   }

   /*-----------------------------------------------------------------------
   *  First Pass: Determine size of P and fill in fine_to_coarse mapping.
   *-----------------------------------------------------------------------*/

   /*-----------------------------------------------------------------------
   *  Intialize counters and allocate mapping vector.
   *-----------------------------------------------------------------------*/

   coarse_counter = hypre_CTAlloc(HYPRE_Int,  num_threads, HYPRE_MEMORY_HOST);
   jj_count = hypre_CTAlloc(HYPRE_Int,  num_threads, HYPRE_MEMORY_HOST);
   jj_count_offd = hypre_CTAlloc(HYPRE_Int,  num_threads, HYPRE_MEMORY_HOST);

   fine_to_coarse = hypre_CTAlloc(HYPRE_Int,  n_fine, HYPRE_MEMORY_HOST);
#if 0
#ifdef HYPRE_USING_OPENMP
   #pragma omp parallel for private(i) HYPRE_SMP_SCHEDULE
#endif
#endif
   for (i = 0; i < n_fine; i++) { fine_to_coarse[i] = -1; }

   jj_counter = start_indexing;
   jj_counter_offd = start_indexing;

   /*-----------------------------------------------------------------------
   *  Loop over fine grid.
   *-----------------------------------------------------------------------*/

   /* RDF: this looks a little tricky, but doable */
#if 0
#ifdef HYPRE_USING_OPENMP
   #pragma omp parallel for private(i,j,i1,jj,ns,ne,size,rest) HYPRE_SMP_SCHEDULE
#endif
#endif
   for (j = 0; j < num_threads; j++)
   {
      size = n_fine / num_threads;
      rest = n_fine - size * num_threads;

      if (j < rest)
      {
         ns = j * size + j;
         ne = (j + 1) * size + j + 1;
      }
      else
      {
         ns = j * size + rest;
         ne = (j + 1) * size + rest;
      }
      for (i = ns; i < ne; i++)
      {
         /*--------------------------------------------------------------------
          *  If i is a C-point, interpolation is the identity. Also set up
          *  mapping vector.
          *--------------------------------------------------------------------*/

         if (CF_marker[i] >= 0)
         {
            jj_count[j]++;
            fine_to_coarse[i] = coarse_counter[j];
            coarse_counter[j]++;
         }
         /*--------------------------------------------------------------------
          *  If i is an F-point, interpolation is the approximation of A_{ff}^{-1}A_{fc}
          *--------------------------------------------------------------------*/
         else
         {
            for (jj = A_diag_i[i]; jj < A_diag_i[i + 1]; jj++)
            {
               i1 = A_diag_j[jj];
               if ((CF_marker[i1] >= 0) && (method > 0))
               {
                  jj_count[j]++;
               }
            }

            if (num_procs > 1)
            {
               for (jj = A_offd_i[i]; jj < A_offd_i[i + 1]; jj++)
               {
                  i1 = A_offd_j[jj];
                  if ((CF_marker_offd[i1] >= 0) && (method > 0))
                  {
                     jj_count_offd[j]++;
                  }
               }
            }
         }
      }
   }

   /*-----------------------------------------------------------------------
   *  Allocate  arrays.
   *-----------------------------------------------------------------------*/
   for (i = 0; i < num_threads - 1; i++)
   {
      coarse_counter[i + 1] += coarse_counter[i];
      jj_count[i + 1] += jj_count[i];
      jj_count_offd[i + 1] += jj_count_offd[i];
   }
   i = num_threads - 1;
   jj_counter = jj_count[i];
   jj_counter_offd = jj_count_offd[i];

   P_diag_size = jj_counter;

   P_diag_i    = hypre_CTAlloc(HYPRE_Int,  n_fine + 1, HYPRE_MEMORY_DEVICE);
   P_diag_j    = hypre_CTAlloc(HYPRE_Int,  P_diag_size, HYPRE_MEMORY_DEVICE);
   P_diag_data = hypre_CTAlloc(HYPRE_Real,  P_diag_size, HYPRE_MEMORY_DEVICE);

   P_diag_i[n_fine] = jj_counter;

   P_offd_size = jj_counter_offd;

   P_offd_i    = hypre_CTAlloc(HYPRE_Int,  n_fine + 1, HYPRE_MEMORY_DEVICE);
   P_offd_j    = hypre_CTAlloc(HYPRE_Int,  P_offd_size, HYPRE_MEMORY_DEVICE);
   P_offd_data = hypre_CTAlloc(HYPRE_Real,  P_offd_size, HYPRE_MEMORY_DEVICE);

   /*-----------------------------------------------------------------------
   *  Intialize some stuff.
   *-----------------------------------------------------------------------*/

   jj_counter = start_indexing;
   jj_counter_offd = start_indexing;

   if (debug_flag == 4)
   {
      wall_time = time_getWallclockSeconds() - wall_time;
      hypre_printf("Proc = %d     Interp: Internal work 1 =     %f\n",
                   my_id, wall_time);
      fflush(NULL);
   }

   /*-----------------------------------------------------------------------
   *  Send and receive fine_to_coarse info.
   *-----------------------------------------------------------------------*/

   if (debug_flag == 4) { wall_time = time_getWallclockSeconds(); }

   //fine_to_coarse_offd = hypre_CTAlloc(HYPRE_BigInt, num_cols_A_offd, HYPRE_MEMORY_HOST);

#if 0
#ifdef HYPRE_USING_OPENMP
   #pragma omp parallel for private(i,j,ns,ne,size,rest,coarse_shift) HYPRE_SMP_SCHEDULE
#endif
#endif
   for (j = 0; j < num_threads; j++)
   {
      coarse_shift = 0;
      if (j > 0) { coarse_shift = coarse_counter[j - 1]; }
      size = n_fine / num_threads;
      rest = n_fine - size * num_threads;
      if (j < rest)
      {
         ns = j * size + j;
         ne = (j + 1) * size + j + 1;
      }
      else
      {
         ns = j * size + rest;
         ne = (j + 1) * size + rest;
      }
      for (i = ns; i < ne; i++)
      {
         fine_to_coarse[i] += coarse_shift;
      }
   }

   /*   index = 0;
      for (i = 0; i < num_sends; i++)
      {
         start = hypre_ParCSRCommPkgSendMapStart(comm_pkg, i);
         for (j = start; j < hypre_ParCSRCommPkgSendMapStart(comm_pkg, i+1); j++)
            big_buf_data[index++]
               = fine_to_coarse[hypre_ParCSRCommPkgSendMapElmt(comm_pkg,j)]+ my_first_cpt;
      }

      comm_handle = hypre_ParCSRCommHandleCreate( 21, comm_pkg, big_buf_data,
                                       fine_to_coarse_offd);

      hypre_ParCSRCommHandleDestroy(comm_handle);
   */
   if (debug_flag == 4)
   {
      wall_time = time_getWallclockSeconds() - wall_time;
      hypre_printf("Proc = %d     Interp: Comm 4 FineToCoarse = %f\n",
                   my_id, wall_time);
      fflush(NULL);
   }

   if (debug_flag == 4) { wall_time = time_getWallclockSeconds(); }

#if 0
#ifdef HYPRE_USING_OPENMP
   #pragma omp parallel for private(i) HYPRE_SMP_SCHEDULE
#endif
#endif
   //for (i = 0; i < n_fine; i++) fine_to_coarse[i] -= my_first_cpt;

   /*-----------------------------------------------------------------------
   *  Loop over fine grid points.
   *-----------------------------------------------------------------------*/
   a_diag = hypre_CTAlloc(HYPRE_Real,  n_fine, HYPRE_MEMORY_HOST);
   for (i = 0; i < n_fine; i++)
   {
      if (CF_marker[i] < 0)
      {
         for (jj = A_diag_i[i]; jj < A_diag_i[i + 1]; jj++)
         {
            i1 = A_diag_j[jj];
            if ( i == i1 ) /* diagonal of A only */
            {
               a_diag[i] = 1.0 / A_diag_data[jj];
            }
         }
      }
   }

#if 0
#ifdef HYPRE_USING_OPENMP
   #pragma omp parallel for private(i,j,jl,i1,jj,ns,ne,size,rest,P_marker,P_marker_offd,jj_counter,jj_counter_offd,jj_begin_row,jj_end_row,jj_begin_row_offd,jj_end_row_offd) HYPRE_SMP_SCHEDULE
#endif
#endif
   for (jl = 0; jl < num_threads; jl++)
   {
      size = n_fine / num_threads;
      rest = n_fine - size * num_threads;
      if (jl < rest)
      {
         ns = jl * size + jl;
         ne = (jl + 1) * size + jl + 1;
      }
      else
      {
         ns = jl * size + rest;
         ne = (jl + 1) * size + rest;
      }
      jj_counter = 0;
      if (jl > 0) { jj_counter = jj_count[jl - 1]; }
      jj_counter_offd = 0;
      if (jl > 0) { jj_counter_offd = jj_count_offd[jl - 1]; }
      P_marker = hypre_CTAlloc(HYPRE_Int,  n_fine, HYPRE_MEMORY_HOST);
      if (num_cols_A_offd)
      {
         P_marker_offd = hypre_CTAlloc(HYPRE_Int,  num_cols_A_offd, HYPRE_MEMORY_HOST);
      }
      else
      {
         P_marker_offd = NULL;
      }

      for (i = 0; i < n_fine; i++)
      {
         P_marker[i] = -1;
      }
      for (i = 0; i < num_cols_A_offd; i++)
      {
         P_marker_offd[i] = -1;
      }
      for (i = ns; i < ne; i++)
      {
         /*--------------------------------------------------------------------
         *  If i is a c-point, interpolation is the identity.
         *--------------------------------------------------------------------*/
         if (CF_marker[i] >= 0)
         {
            P_diag_i[i] = jj_counter;
            P_diag_j[jj_counter]    = fine_to_coarse[i];
            P_diag_data[jj_counter] = one;
            jj_counter++;
         }
         /*--------------------------------------------------------------------
         *  If i is an F-point, build interpolation.
         *--------------------------------------------------------------------*/
         else
         {
            /* Diagonal part of P */
            P_diag_i[i] = jj_counter;
            for (jj = A_diag_i[i]; jj < A_diag_i[i + 1]; jj++)
            {
               i1 = A_diag_j[jj];

               /*--------------------------------------------------------------
                * If neighbor i1 is a C-point, set column number in P_diag_j
                * and initialize interpolation weight to zero.
                *--------------------------------------------------------------*/

               if ((CF_marker[i1] >= 0) && (method > 0))
               {
                  P_marker[i1] = jj_counter;
                  P_diag_j[jj_counter]    = fine_to_coarse[i1];
                  /*
                  if(method == 0)
                  {
                    P_diag_data[jj_counter] = 0.0;
                  }
                  */
                  if (method == 1)
                  {
                     P_diag_data[jj_counter] = - A_diag_data[jj];
                  }
                  else if (method == 2)
                  {
                     P_diag_data[jj_counter] = - A_diag_data[jj] * a_diag[i];
                  }
                  jj_counter++;
               }
            }

            /* Off-Diagonal part of P */
            P_offd_i[i] = jj_counter_offd;

            if (num_procs > 1)
            {
               for (jj = A_offd_i[i]; jj < A_offd_i[i + 1]; jj++)
               {
                  i1 = A_offd_j[jj];

                  /*-----------------------------------------------------------
                  * If neighbor i1 is a C-point, set column number in P_offd_j
                  * and initialize interpolation weight to zero.
                  *-----------------------------------------------------------*/

                  if ((CF_marker_offd[i1] >= 0) && (method > 0))
                  {
                     P_marker_offd[i1] = jj_counter_offd;
                     /*P_offd_j[jj_counter_offd]  = fine_to_coarse_offd[i1];*/
                     P_offd_j[jj_counter_offd]  = i1;
                     /*
                     if(method == 0)
                     {
                       P_offd_data[jj_counter_offd] = 0.0;
                     }
                     */
                     if (method == 1)
                     {
                        P_offd_data[jj_counter_offd] = - A_offd_data[jj];
                     }
                     else if (method == 2)
                     {
                        P_offd_data[jj_counter_offd] = - A_offd_data[jj] * a_diag[i];
                     }
                     jj_counter_offd++;
                  }
               }
            }
         }
         P_offd_i[i + 1] = jj_counter_offd;
      }
      hypre_TFree(P_marker, HYPRE_MEMORY_HOST);
      hypre_TFree(P_marker_offd, HYPRE_MEMORY_HOST);
   }
   hypre_TFree(a_diag, HYPRE_MEMORY_HOST);
   P = hypre_ParCSRMatrixCreate(comm,
                                hypre_ParCSRMatrixGlobalNumRows(A),
                                total_global_cpts,
                                hypre_ParCSRMatrixColStarts(A),
                                num_cpts_global,
                                0,
                                P_diag_i[n_fine],
                                P_offd_i[n_fine]);

   P_diag = hypre_ParCSRMatrixDiag(P);
   hypre_CSRMatrixData(P_diag) = P_diag_data;
   hypre_CSRMatrixI(P_diag) = P_diag_i;
   hypre_CSRMatrixJ(P_diag) = P_diag_j;
   P_offd = hypre_ParCSRMatrixOffd(P);
   hypre_CSRMatrixData(P_offd) = P_offd_data;
   hypre_CSRMatrixI(P_offd) = P_offd_i;
   hypre_CSRMatrixJ(P_offd) = P_offd_j;

   num_cols_P_offd = 0;

   if (P_offd_size)
   {
      P_marker = hypre_CTAlloc(HYPRE_Int,  num_cols_A_offd, HYPRE_MEMORY_HOST);
#if 0
#ifdef HYPRE_USING_OPENMP
      #pragma omp parallel for private(i) HYPRE_SMP_SCHEDULE
#endif
#endif
      for (i = 0; i < num_cols_A_offd; i++)
      {
         P_marker[i] = 0;
      }
      num_cols_P_offd = 0;
      for (i = 0; i < P_offd_size; i++)
      {
         index = P_offd_j[i];
         if (!P_marker[index])
         {
            num_cols_P_offd++;
            P_marker[index] = 1;
         }
      }

      col_map_offd_P = hypre_CTAlloc(HYPRE_BigInt, num_cols_P_offd, HYPRE_MEMORY_HOST);
      tmp_map_offd = hypre_CTAlloc(HYPRE_Int, num_cols_P_offd, HYPRE_MEMORY_HOST);
      index = 0;
      for (i = 0; i < num_cols_P_offd; i++)
      {
         while (P_marker[index] == 0) { index++; }
         tmp_map_offd[i] = index++;
      }

#if 0
#ifdef HYPRE_USING_OPENMP
      #pragma omp parallel for private(i) HYPRE_SMP_SCHEDULE
#endif
#endif
      for (i = 0; i < P_offd_size; i++)
         P_offd_j[i] = hypre_BinarySearch(tmp_map_offd,
                                          P_offd_j[i],
                                          num_cols_P_offd);
      hypre_TFree(P_marker, HYPRE_MEMORY_HOST);
   }

   for (i = 0; i < n_fine; i++)
      if (CF_marker[i] == -3) { CF_marker[i] = -1; }
   if (num_cols_P_offd)
   {
      hypre_ParCSRMatrixColMapOffd(P) = col_map_offd_P;
      hypre_CSRMatrixNumCols(P_offd) = num_cols_P_offd;
   }
   hypre_GetCommPkgRTFromCommPkgA(P, A, fine_to_coarse, tmp_map_offd);

   *P_ptr = P;

   hypre_TFree(tmp_map_offd, HYPRE_MEMORY_HOST);
   hypre_TFree(CF_marker_offd, HYPRE_MEMORY_HOST);
   hypre_TFree(int_buf_data, HYPRE_MEMORY_HOST);
   hypre_TFree(fine_to_coarse, HYPRE_MEMORY_HOST);
   //hypre_TFree(fine_to_coarse_offd, HYPRE_MEMORY_HOST);
   hypre_TFree(coarse_counter, HYPRE_MEMORY_HOST);
   hypre_TFree(jj_count, HYPRE_MEMORY_HOST);
   hypre_TFree(jj_count_offd, HYPRE_MEMORY_HOST);

   return (0);
}


/* Interpolation for MGR - Dynamic Row Sum method */

HYPRE_Int
hypre_MGRBuildPDRS( hypre_ParCSRMatrix   *A,
                    HYPRE_Int            *CF_marker,
                    HYPRE_BigInt         *num_cpts_global,
                    HYPRE_Int             blk_size,
                    HYPRE_Int             reserved_coarse_size,
                    HYPRE_Int             debug_flag,
                    hypre_ParCSRMatrix  **P_ptr)
{
   MPI_Comm          comm = hypre_ParCSRMatrixComm(A);
   hypre_ParCSRCommPkg     *comm_pkg = hypre_ParCSRMatrixCommPkg(A);
   hypre_ParCSRCommHandle  *comm_handle;

   hypre_CSRMatrix *A_diag = hypre_ParCSRMatrixDiag(A);
   HYPRE_Real      *A_diag_data = hypre_CSRMatrixData(A_diag);
   HYPRE_Int       *A_diag_i = hypre_CSRMatrixI(A_diag);
   HYPRE_Int       *A_diag_j = hypre_CSRMatrixJ(A_diag);

   hypre_CSRMatrix *A_offd         = hypre_ParCSRMatrixOffd(A);
   HYPRE_Real      *A_offd_data    = hypre_CSRMatrixData(A_offd);
   HYPRE_Int       *A_offd_i = hypre_CSRMatrixI(A_offd);
   HYPRE_Int       *A_offd_j = hypre_CSRMatrixJ(A_offd);
   HYPRE_Int        num_cols_A_offd = hypre_CSRMatrixNumCols(A_offd);
   HYPRE_Real      *a_diag;

   hypre_ParCSRMatrix    *P;
   HYPRE_BigInt    *col_map_offd_P;
   HYPRE_Int       *tmp_map_offd;

   HYPRE_Int       *CF_marker_offd = NULL;

   hypre_CSRMatrix *P_diag;
   hypre_CSRMatrix *P_offd;

   HYPRE_Real      *P_diag_data;
   HYPRE_Int       *P_diag_i;
   HYPRE_Int       *P_diag_j;
   HYPRE_Real      *P_offd_data;
   HYPRE_Int       *P_offd_i;
   HYPRE_Int       *P_offd_j;

   HYPRE_Int        P_diag_size, P_offd_size;

   HYPRE_Int       *P_marker, *P_marker_offd;

   HYPRE_Int        jj_counter, jj_counter_offd;
   HYPRE_Int       *jj_count, *jj_count_offd;
   //   HYPRE_Int              jj_begin_row,jj_begin_row_offd;
   //   HYPRE_Int              jj_end_row,jj_end_row_offd;

   HYPRE_Int        start_indexing = 0; /* start indexing for P_data at 0 */

   HYPRE_Int        n_fine  = hypre_CSRMatrixNumRows(A_diag);

   HYPRE_Int       *fine_to_coarse;
   //HYPRE_BigInt             *fine_to_coarse_offd;
   HYPRE_Int       *coarse_counter;
   HYPRE_Int        coarse_shift;
   HYPRE_BigInt     total_global_cpts;
   //HYPRE_BigInt     my_first_cpt;
   HYPRE_Int        num_cols_P_offd;

   HYPRE_Int        i, i1;
   HYPRE_Int        j, jl, jj;
   HYPRE_Int        start;

   HYPRE_Real       one  = 1.0;

   HYPRE_Int        my_id;
   HYPRE_Int        num_procs;
   HYPRE_Int        num_threads;
   HYPRE_Int        num_sends;
   HYPRE_Int        index;
   HYPRE_Int        ns, ne, size, rest;

   HYPRE_Int       *int_buf_data;

   HYPRE_Real       wall_time;  /* for debugging instrumentation  */

   hypre_MPI_Comm_size(comm, &num_procs);
   hypre_MPI_Comm_rank(comm, &my_id);
   //num_threads = hypre_NumThreads();
   // Temporary fix, disable threading
   // TODO: enable threading
   num_threads = 1;

   //my_first_cpt = num_cpts_global[0];
   if (my_id == (num_procs - 1)) { total_global_cpts = num_cpts_global[1]; }
   hypre_MPI_Bcast(&total_global_cpts, 1, HYPRE_MPI_BIG_INT, num_procs - 1, comm);

   /*-------------------------------------------------------------------
    * Get the CF_marker data for the off-processor columns
    *-------------------------------------------------------------------*/

   if (debug_flag < 0)
   {
      debug_flag = -debug_flag;
   }

   if (debug_flag == 4) { wall_time = time_getWallclockSeconds(); }

   if (num_cols_A_offd) { CF_marker_offd = hypre_CTAlloc(HYPRE_Int,  num_cols_A_offd, HYPRE_MEMORY_HOST); }

   if (!comm_pkg)
   {
      hypre_MatvecCommPkgCreate(A);
      comm_pkg = hypre_ParCSRMatrixCommPkg(A);
   }

   num_sends = hypre_ParCSRCommPkgNumSends(comm_pkg);
   int_buf_data = hypre_CTAlloc(HYPRE_Int,  hypre_ParCSRCommPkgSendMapStart(comm_pkg,
                                                                            num_sends), HYPRE_MEMORY_HOST);

   index = 0;
   for (i = 0; i < num_sends; i++)
   {
      start = hypre_ParCSRCommPkgSendMapStart(comm_pkg, i);
      for (j = start; j < hypre_ParCSRCommPkgSendMapStart(comm_pkg, i + 1); j++)
         int_buf_data[index++]
            = CF_marker[hypre_ParCSRCommPkgSendMapElmt(comm_pkg, j)];
   }

   comm_handle = hypre_ParCSRCommHandleCreate( 11, comm_pkg, int_buf_data,
                                               CF_marker_offd);
   hypre_ParCSRCommHandleDestroy(comm_handle);

   if (debug_flag == 4)
   {
      wall_time = time_getWallclockSeconds() - wall_time;
      hypre_printf("Proc = %d     Interp: Comm 1 CF_marker =    %f\n",
                   my_id, wall_time);
      fflush(NULL);
   }

   /*-----------------------------------------------------------------------
    *  First Pass: Determine size of P and fill in fine_to_coarse mapping.
    *-----------------------------------------------------------------------*/

   /*-----------------------------------------------------------------------
    *  Intialize counters and allocate mapping vector.
    *-----------------------------------------------------------------------*/

   coarse_counter = hypre_CTAlloc(HYPRE_Int,  num_threads, HYPRE_MEMORY_HOST);
   jj_count = hypre_CTAlloc(HYPRE_Int,  num_threads, HYPRE_MEMORY_HOST);
   jj_count_offd = hypre_CTAlloc(HYPRE_Int,  num_threads, HYPRE_MEMORY_HOST);

   fine_to_coarse = hypre_CTAlloc(HYPRE_Int,  n_fine, HYPRE_MEMORY_HOST);
#if 0
#ifdef HYPRE_USING_OPENMP
   #pragma omp parallel for private(i) HYPRE_SMP_SCHEDULE
#endif
#endif
   for (i = 0; i < n_fine; i++) { fine_to_coarse[i] = -1; }

   jj_counter = start_indexing;
   jj_counter_offd = start_indexing;

   /*-----------------------------------------------------------------------
    *  Loop over fine grid.
    *-----------------------------------------------------------------------*/

   /* RDF: this looks a little tricky, but doable */
#if 0
#ifdef HYPRE_USING_OPENMP
   #pragma omp parallel for private(i,j,i1,jj,ns,ne,size,rest) HYPRE_SMP_SCHEDULE
#endif
#endif
   for (j = 0; j < num_threads; j++)
   {
      size = n_fine / num_threads;
      rest = n_fine - size * num_threads;

      if (j < rest)
      {
         ns = j * size + j;
         ne = (j + 1) * size + j + 1;
      }
      else
      {
         ns = j * size + rest;
         ne = (j + 1) * size + rest;
      }
      for (i = ns; i < ne; i++)
      {
         /*--------------------------------------------------------------------
          *  If i is a C-point, interpolation is the identity. Also set up
          *  mapping vector.
          *--------------------------------------------------------------------*/

         if (CF_marker[i] >= 0)
         {
            jj_count[j]++;
            fine_to_coarse[i] = coarse_counter[j];
            coarse_counter[j]++;
         }
         /*--------------------------------------------------------------------
          *  If i is an F-point, interpolation is the approximation of A_{ff}^{-1}A_{fc}
          *--------------------------------------------------------------------*/
         else
         {
            for (jj = A_diag_i[i]; jj < A_diag_i[i + 1]; jj++)
            {
               i1 = A_diag_j[jj];
               if (CF_marker[i1] >= 0)
               {
                  jj_count[j]++;
               }
            }

            if (num_procs > 1)
            {
               for (jj = A_offd_i[i]; jj < A_offd_i[i + 1]; jj++)
               {
                  i1 = A_offd_j[jj];
                  if (CF_marker_offd[i1] >= 0)
                  {
                     jj_count_offd[j]++;
                  }
               }
            }
         }
         /*--------------------------------------------------------------------
          *  Set up the indexes for the DRS method
          *--------------------------------------------------------------------*/

      }
   }

   /*-----------------------------------------------------------------------
    *  Allocate  arrays.
    *-----------------------------------------------------------------------*/
   for (i = 0; i < num_threads - 1; i++)
   {
      coarse_counter[i + 1] += coarse_counter[i];
      jj_count[i + 1] += jj_count[i];
      jj_count_offd[i + 1] += jj_count_offd[i];
   }
   i = num_threads - 1;
   jj_counter = jj_count[i];
   jj_counter_offd = jj_count_offd[i];

   P_diag_size = jj_counter;

   P_diag_i    = hypre_CTAlloc(HYPRE_Int,  n_fine + 1, HYPRE_MEMORY_HOST);
   P_diag_j    = hypre_CTAlloc(HYPRE_Int,  P_diag_size, HYPRE_MEMORY_HOST);
   P_diag_data = hypre_CTAlloc(HYPRE_Real,  P_diag_size, HYPRE_MEMORY_HOST);

   P_diag_i[n_fine] = jj_counter;


   P_offd_size = jj_counter_offd;

   P_offd_i    = hypre_CTAlloc(HYPRE_Int,  n_fine + 1, HYPRE_MEMORY_HOST);
   P_offd_j    = hypre_CTAlloc(HYPRE_Int,  P_offd_size, HYPRE_MEMORY_HOST);
   P_offd_data = hypre_CTAlloc(HYPRE_Real,  P_offd_size, HYPRE_MEMORY_HOST);

   /*-----------------------------------------------------------------------
    *  Intialize some stuff.
    *-----------------------------------------------------------------------*/

   jj_counter = start_indexing;
   jj_counter_offd = start_indexing;

   if (debug_flag == 4)
   {
      wall_time = time_getWallclockSeconds() - wall_time;
      hypre_printf("Proc = %d     Interp: Internal work 1 =     %f\n",
                   my_id, wall_time);
      fflush(NULL);
   }

   /*-----------------------------------------------------------------------
    *  Send and receive fine_to_coarse info.
    *-----------------------------------------------------------------------*/

   if (debug_flag == 4) { wall_time = time_getWallclockSeconds(); }

   //fine_to_coarse_offd = hypre_CTAlloc(HYPRE_Int,  num_cols_A_offd, HYPRE_MEMORY_HOST);

#if 0
#ifdef HYPRE_USING_OPENMP
   #pragma omp parallel for private(i,j,ns,ne,size,rest,coarse_shift) HYPRE_SMP_SCHEDULE
#endif
#endif
   for (j = 0; j < num_threads; j++)
   {
      coarse_shift = 0;
      if (j > 0) { coarse_shift = coarse_counter[j - 1]; }
      size = n_fine / num_threads;
      rest = n_fine - size * num_threads;
      if (j < rest)
      {
         ns = j * size + j;
         ne = (j + 1) * size + j + 1;
      }
      else
      {
         ns = j * size + rest;
         ne = (j + 1) * size + rest;
      }
      for (i = ns; i < ne; i++)
      {
         fine_to_coarse[i] += coarse_shift;
      }
   }

   /*index = 0;
   for (i = 0; i < num_sends; i++)
   {
      start = hypre_ParCSRCommPkgSendMapStart(comm_pkg, i);
      for (j = start; j < hypre_ParCSRCommPkgSendMapStart(comm_pkg, i+1); j++)
         int_buf_data[index++]
            = fine_to_coarse[hypre_ParCSRCommPkgSendMapElmt(comm_pkg,j)];
   }

   comm_handle = hypre_ParCSRCommHandleCreate( 11, comm_pkg, int_buf_data,
                                    fine_to_coarse_offd);

   hypre_ParCSRCommHandleDestroy(comm_handle);
   */
   if (debug_flag == 4)
   {
      wall_time = time_getWallclockSeconds() - wall_time;
      hypre_printf("Proc = %d     Interp: Comm 4 FineToCoarse = %f\n",
                   my_id, wall_time);
      fflush(NULL);
   }

   if (debug_flag == 4) { wall_time = time_getWallclockSeconds(); }

#if 0
#ifdef HYPRE_USING_OPENMP
   #pragma omp parallel for private(i) HYPRE_SMP_SCHEDULE
#endif
#endif

   //for (i = 0; i < n_fine; i++) fine_to_coarse[i] -= my_first_cpt;

   /*-----------------------------------------------------------------------
    *  Loop over fine grid points.
    *-----------------------------------------------------------------------*/
   a_diag = hypre_CTAlloc(HYPRE_Real,  n_fine, HYPRE_MEMORY_HOST);
   for (i = 0; i < n_fine; i++)
   {
      for (jj = A_diag_i[i]; jj < A_diag_i[i + 1]; jj++)
      {
         i1 = A_diag_j[jj];
         if ( i == i1 ) /* diagonal of A only */
         {
            a_diag[i] = 1.0 / A_diag_data[jj];
         }
      }
   }

#if 0
#ifdef HYPRE_USING_OPENMP
   #pragma omp parallel for private(i,j,jl,i1,jj,ns,ne,size,rest,P_marker,P_marker_offd,jj_counter,jj_counter_offd,jj_begin_row,jj_end_row,jj_begin_row_offd,jj_end_row_offd) HYPRE_SMP_SCHEDULE
#endif
#endif
   for (jl = 0; jl < num_threads; jl++)
   {
      size = n_fine / num_threads;
      rest = n_fine - size * num_threads;
      if (jl < rest)
      {
         ns = jl * size + jl;
         ne = (jl + 1) * size + jl + 1;
      }
      else
      {
         ns = jl * size + rest;
         ne = (jl + 1) * size + rest;
      }
      jj_counter = 0;
      if (jl > 0) { jj_counter = jj_count[jl - 1]; }
      jj_counter_offd = 0;
      if (jl > 0) { jj_counter_offd = jj_count_offd[jl - 1]; }
      P_marker = hypre_CTAlloc(HYPRE_Int,  n_fine, HYPRE_MEMORY_HOST);
      if (num_cols_A_offd)
      {
         P_marker_offd = hypre_CTAlloc(HYPRE_Int,  num_cols_A_offd, HYPRE_MEMORY_HOST);
      }
      else
      {
         P_marker_offd = NULL;
      }

      for (i = 0; i < n_fine; i++)
      {
         P_marker[i] = -1;
      }
      for (i = 0; i < num_cols_A_offd; i++)
      {
         P_marker_offd[i] = -1;
      }
      for (i = ns; i < ne; i++)
      {
         /*--------------------------------------------------------------------
          *  If i is a c-point, interpolation is the identity.
          *--------------------------------------------------------------------*/
         if (CF_marker[i] >= 0)
         {
            P_diag_i[i] = jj_counter;
            P_diag_j[jj_counter]    = fine_to_coarse[i];
            P_diag_data[jj_counter] = one;
            jj_counter++;
         }
         /*--------------------------------------------------------------------
          *  If i is an F-point, build interpolation.
          *--------------------------------------------------------------------*/
         else
         {
            /* Diagonal part of P */
            P_diag_i[i] = jj_counter;
            for (jj = A_diag_i[i]; jj < A_diag_i[i + 1]; jj++)
            {
               i1 = A_diag_j[jj];

               /*--------------------------------------------------------------
                * If neighbor i1 is a C-point, set column number in P_diag_j
                * and initialize interpolation weight to zero.
                *--------------------------------------------------------------*/

               if (CF_marker[i1] >= 0)
               {
                  P_marker[i1] = jj_counter;
                  P_diag_j[jj_counter]    = fine_to_coarse[i1];
                  P_diag_data[jj_counter] = - A_diag_data[jj] * a_diag[i];

                  jj_counter++;
               }
            }

            /* Off-Diagonal part of P */
            P_offd_i[i] = jj_counter_offd;

            if (num_procs > 1)
            {
               for (jj = A_offd_i[i]; jj < A_offd_i[i + 1]; jj++)
               {
                  i1 = A_offd_j[jj];

                  /*-----------------------------------------------------------
                   * If neighbor i1 is a C-point, set column number in P_offd_j
                   * and initialize interpolation weight to zero.
                   *-----------------------------------------------------------*/

                  if (CF_marker_offd[i1] >= 0)
                  {
                     P_marker_offd[i1] = jj_counter_offd;
                     /*P_offd_j[jj_counter_offd]  = fine_to_coarse_offd[i1];*/
                     P_offd_j[jj_counter_offd]  = i1;
                     P_offd_data[jj_counter_offd] = - A_offd_data[jj] * a_diag[i];

                     jj_counter_offd++;
                  }
               }
            }
         }
         P_offd_i[i + 1] = jj_counter_offd;
      }
      hypre_TFree(P_marker, HYPRE_MEMORY_HOST);
      hypre_TFree(P_marker_offd, HYPRE_MEMORY_HOST);
   }
   hypre_TFree(a_diag, HYPRE_MEMORY_HOST);
   P = hypre_ParCSRMatrixCreate(comm,
                                hypre_ParCSRMatrixGlobalNumRows(A),
                                total_global_cpts,
                                hypre_ParCSRMatrixColStarts(A),
                                num_cpts_global,
                                0,
                                P_diag_i[n_fine],
                                P_offd_i[n_fine]);

   P_diag = hypre_ParCSRMatrixDiag(P);
   hypre_CSRMatrixData(P_diag) = P_diag_data;
   hypre_CSRMatrixI(P_diag) = P_diag_i;
   hypre_CSRMatrixJ(P_diag) = P_diag_j;
   P_offd = hypre_ParCSRMatrixOffd(P);
   hypre_CSRMatrixData(P_offd) = P_offd_data;
   hypre_CSRMatrixI(P_offd) = P_offd_i;
   hypre_CSRMatrixJ(P_offd) = P_offd_j;

   num_cols_P_offd = 0;

   if (P_offd_size)
   {
      P_marker = hypre_CTAlloc(HYPRE_Int,  num_cols_A_offd, HYPRE_MEMORY_HOST);

#if 0
#ifdef HYPRE_USING_OPENMP
      #pragma omp parallel for private(i) HYPRE_SMP_SCHEDULE
#endif
#endif
      for (i = 0; i < num_cols_A_offd; i++)
      {
         P_marker[i] = 0;
      }
      num_cols_P_offd = 0;
      for (i = 0; i < P_offd_size; i++)
      {
         index = P_offd_j[i];
         if (!P_marker[index])
         {
            num_cols_P_offd++;
            P_marker[index] = 1;
         }
      }

      tmp_map_offd = hypre_CTAlloc(HYPRE_Int, num_cols_P_offd, HYPRE_MEMORY_HOST);
      col_map_offd_P = hypre_CTAlloc(HYPRE_BigInt, num_cols_P_offd, HYPRE_MEMORY_HOST);
      index = 0;
      for (i = 0; i < num_cols_P_offd; i++)
      {
         while (P_marker[index] == 0) { index++; }
         tmp_map_offd[i] = index++;
      }

#if 0
#ifdef HYPRE_USING_OPENMP
      #pragma omp parallel for private(i) HYPRE_SMP_SCHEDULE
#endif
#endif
      for (i = 0; i < P_offd_size; i++)
         P_offd_j[i] = hypre_BinarySearch(tmp_map_offd,
                                          P_offd_j[i],
                                          num_cols_P_offd);
      hypre_TFree(P_marker, HYPRE_MEMORY_HOST);
   }

   for (i = 0; i < n_fine; i++)
      if (CF_marker[i] == -3) { CF_marker[i] = -1; }
   if (num_cols_P_offd)
   {
      hypre_ParCSRMatrixColMapOffd(P) = col_map_offd_P;
      hypre_CSRMatrixNumCols(P_offd) = num_cols_P_offd;
   }
   hypre_GetCommPkgRTFromCommPkgA(P, A, fine_to_coarse, tmp_map_offd);

   *P_ptr = P;

   hypre_TFree(tmp_map_offd, HYPRE_MEMORY_HOST);
   hypre_TFree(CF_marker_offd, HYPRE_MEMORY_HOST);
   hypre_TFree(int_buf_data, HYPRE_MEMORY_HOST);
   hypre_TFree(fine_to_coarse, HYPRE_MEMORY_HOST);
   // hypre_TFree(fine_to_coarse_offd, HYPRE_MEMORY_HOST);
   hypre_TFree(coarse_counter, HYPRE_MEMORY_HOST);
   hypre_TFree(jj_count, HYPRE_MEMORY_HOST);
   hypre_TFree(jj_count_offd, HYPRE_MEMORY_HOST);

   return (0);
}

/* Scale ParCSR matrix A = scalar * A
 * A: the target CSR matrix
 * vector: array of real numbers
 */
HYPRE_Int
hypre_ParCSRMatrixLeftScale(HYPRE_Real *vector,
                            hypre_ParCSRMatrix *A)
{
   HYPRE_Int i, j, n_local;
   hypre_CSRMatrix *A_diag = hypre_ParCSRMatrixDiag(A);
   HYPRE_Real      *A_diag_data = hypre_CSRMatrixData(A_diag);
   HYPRE_Int             *A_diag_i = hypre_CSRMatrixI(A_diag);

   hypre_CSRMatrix *A_offd         = hypre_ParCSRMatrixOffd(A);
   HYPRE_Real      *A_offd_data    = hypre_CSRMatrixData(A_offd);
   HYPRE_Int             *A_offd_i = hypre_CSRMatrixI(A_offd);

   n_local = hypre_CSRMatrixNumRows(A_diag);

   for (i = 0; i < n_local; i++)
   {
      HYPRE_Real factor = vector[i];
      for (j = A_diag_i[i]; j < A_diag_i[i + 1]; j++)
      {
         A_diag_data[j] *= factor;
      }
      for (j = A_offd_i[i]; j < A_offd_i[i + 1]; j++)
      {
         A_offd_data[j] *= factor;
      }
   }

   return (0);
}

/************************************************************
* Available methods:
*   0: inv(A_FF) approximated by its diagonal inverse
*   1: inv(A_FF) approximated by sparse approximate inverse
*************************************************************/
HYPRE_Int
hypre_MGRComputeNonGalerkinCoarseGrid(hypre_ParCSRMatrix    *A,
                                      hypre_ParCSRMatrix    *P,
                                      hypre_ParCSRMatrix    *RT,
                                      HYPRE_Int             bsize,
                                      HYPRE_Int             ordering,
                                      HYPRE_Int             method,
                                      HYPRE_Int             Pmax,
                                      HYPRE_Int             keep_stencil,
                                      HYPRE_Int             *CF_marker,
                                      hypre_ParCSRMatrix    **A_h_ptr)
{
   HYPRE_Int *c_marker, *f_marker;
   HYPRE_Int n_local_fine_grid, i, i1, jj;
   hypre_ParCSRMatrix *A_cc;
   hypre_ParCSRMatrix *A_ff;
   hypre_ParCSRMatrix *A_fc;
   hypre_ParCSRMatrix *A_cf;
   hypre_ParCSRMatrix *A_h;
   hypre_ParCSRMatrix *A_h_correction;
   HYPRE_Int  max_elmts = Pmax;
   //  HYPRE_Real wall_time = 0.;
   hypre_ParCSRMatrix *P_mod = NULL;

   HYPRE_Int my_id;
   MPI_Comm comm = hypre_ParCSRMatrixComm(A);
   hypre_MPI_Comm_rank(comm, &my_id);
   HYPRE_MemoryLocation memory_location = hypre_ParCSRMatrixMemoryLocation(A);

   n_local_fine_grid = hypre_CSRMatrixNumRows(hypre_ParCSRMatrixDiag(A));
   c_marker = hypre_CTAlloc(HYPRE_Int, n_local_fine_grid, HYPRE_MEMORY_HOST);
   f_marker = hypre_CTAlloc(HYPRE_Int, n_local_fine_grid, HYPRE_MEMORY_HOST);

   for (i = 0; i < n_local_fine_grid; i++)
   {
      HYPRE_Int point_type = CF_marker[i];
      hypre_assert(point_type == 1 || point_type == -1);
      c_marker[i] = point_type;
      f_marker[i] = -point_type;
   }

   // get the A_cc sub-block
   hypre_MGRGetSubBlock(A, c_marker, c_marker, 0, &A_cc);

   if (method == 0)
   {
      if (keep_stencil)
      {
         //wall_time = time_getWallclockSeconds();
         hypre_MGRGetSubBlock(A, c_marker, f_marker, 0, &A_cf);
         hypre_MGRGetSubBlock(A, f_marker, c_marker, 0, &A_fc);
         hypre_MGRGetSubBlock(A, f_marker, f_marker, 0, &A_ff);

         // extract the diagonal of A_ff and compute D_ff_inv
         hypre_CSRMatrix *A_ff_diag = hypre_ParCSRMatrixDiag(A_ff);
         HYPRE_Real      *A_ff_diag_data = hypre_CSRMatrixData(A_ff_diag);
         HYPRE_Int             *A_ff_diag_i = hypre_CSRMatrixI(A_ff_diag);
         HYPRE_Int             *A_ff_diag_j = hypre_CSRMatrixJ(A_ff_diag);
         HYPRE_Int n_local_fpoints = hypre_CSRMatrixNumRows(A_ff_diag);

         HYPRE_Real *D_ff_inv;
         D_ff_inv = hypre_CTAlloc(HYPRE_Real, n_local_fpoints, HYPRE_MEMORY_HOST);
         for (i = 0; i < n_local_fpoints; i++)
         {
            for (jj = A_ff_diag_i[i]; jj < A_ff_diag_i[i + 1]; jj++)
            {
               i1 = A_ff_diag_j[jj];
               if ( i == i1 )
               {
                  D_ff_inv[i] = -1.0 / A_ff_diag_data[jj];
               }
            }
         }

         // extract the diagonal of A_cf
         hypre_CSRMatrix *A_cf_diag = hypre_ParCSRMatrixDiag(A_cf);
         HYPRE_Real      *A_cf_diag_data = hypre_CSRMatrixData(A_cf_diag);
         HYPRE_Int             *A_cf_diag_i = hypre_CSRMatrixI(A_cf_diag);
         HYPRE_Int             *A_cf_diag_j = hypre_CSRMatrixJ(A_cf_diag);

         n_local_fpoints = hypre_CSRMatrixNumRows(A_cf_diag);
         HYPRE_Real *D_cf;
         D_cf = hypre_CTAlloc(HYPRE_Real, n_local_fpoints, HYPRE_MEMORY_HOST);
         for (i = 0; i < n_local_fpoints; i++)
         {
            i1 = A_cf_diag_j[A_cf_diag_i[i]];
            D_cf[i] = A_cf_diag_data[jj];
         }
         // compute the triple product
         hypre_ParCSRMatrixLeftScale(D_ff_inv, A_fc);
         hypre_ParCSRMatrixLeftScale(D_cf, A_fc);
         A_h_correction = A_fc;

         hypre_TFree(D_cf, HYPRE_MEMORY_HOST);
         hypre_TFree(D_ff_inv, HYPRE_MEMORY_HOST);
         hypre_ParCSRMatrixDestroy(A_ff);
         hypre_ParCSRMatrixDestroy(A_cf);
         //wall_time = time_getWallclockSeconds() - wall_time;
         //hypre_printf("Compute triple product D_cf * D_ff_inv * A_fc time: %1.5f\n", wall_time);
      }
      else
      {
         //wall_time = time_getWallclockSeconds();
         P_mod = hypre_ParCSRMatrixCompleteClone(P);
         hypre_ParCSRMatrixCopy(P, P_mod, 1);

         HYPRE_Int n_local_rows = hypre_ParCSRMatrixNumRows(P_mod);
         hypre_CSRMatrix *P_mod_diag = hypre_ParCSRMatrixDiag(P_mod);
         HYPRE_Int *P_mod_diag_i = hypre_CSRMatrixI(P_mod_diag);
         HYPRE_Real *P_mod_diag_data = hypre_CSRMatrixData(P_mod_diag);
         for (i = 0; i < n_local_rows; i ++)
         {
            if (CF_marker[i] >= 0)
            {
               HYPRE_Int ii = P_mod_diag_i[i];
               P_mod_diag_data[ii] = 0.0;
            }
         }
         hypre_BoomerAMGBuildCoarseOperator(RT, A, P_mod, &A_h_correction);
         //wall_time = time_getWallclockSeconds() - wall_time;
         //hypre_printf("Compute triple product time new: %1.5f\n", wall_time);

         hypre_ParCSRMatrixDestroy(P_mod);
      }
   }
   else
   {
      // Approximate inverse for ideal interploation
      hypre_MGRGetSubBlock(A, c_marker, f_marker, 0, &A_cf);
      hypre_MGRGetSubBlock(A, f_marker, c_marker, 0, &A_fc);
      hypre_MGRGetSubBlock(A, f_marker, f_marker, 0, &A_ff);

      hypre_ParCSRMatrix *A_ff_inv = NULL;
      hypre_ParCSRMatrix *minus_Wp = NULL;
      hypre_MGRApproximateInverse(A_ff, &A_ff_inv);
      minus_Wp = hypre_ParMatmul(A_ff_inv, A_fc);
      A_h_correction = hypre_ParMatmul(A_cf, minus_Wp);

      hypre_ParCSRMatrixDestroy(minus_Wp);
      hypre_ParCSRMatrixDestroy(A_ff);
      hypre_ParCSRMatrixDestroy(A_fc);
      hypre_ParCSRMatrixDestroy(A_cf);
   }

   // perform dropping for A_h_correction
   // specific to multiphase poromechanics
   // we only keep the diagonal of each block

   //wall_time = time_getWallclockSeconds();
   HYPRE_Int n_local_cpoints = hypre_CSRMatrixNumRows(hypre_ParCSRMatrixDiag(A_h_correction));

   hypre_CSRMatrix *A_h_correction_diag = hypre_ParCSRMatrixDiag(A_h_correction);
   HYPRE_Real      *A_h_correction_diag_data = hypre_CSRMatrixData(A_h_correction_diag);
   HYPRE_Int             *A_h_correction_diag_i = hypre_CSRMatrixI(A_h_correction_diag);
   HYPRE_Int             *A_h_correction_diag_j = hypre_CSRMatrixJ(A_h_correction_diag);
   HYPRE_Int             ncol_diag = hypre_CSRMatrixNumCols(A_h_correction_diag);

   hypre_CSRMatrix *A_h_correction_offd = hypre_ParCSRMatrixOffd(A_h_correction);
   HYPRE_Real      *A_h_correction_offd_data = hypre_CSRMatrixData(A_h_correction_offd);
   HYPRE_Int             *A_h_correction_offd_i = hypre_CSRMatrixI(A_h_correction_offd);
   HYPRE_Int             *A_h_correction_offd_j = hypre_CSRMatrixJ(A_h_correction_offd);

   if (Pmax > 0)
   {
      if (ordering == 0) // interleaved ordering
      {
         HYPRE_Int *A_h_correction_diag_i_new = hypre_CTAlloc(HYPRE_Int, n_local_cpoints + 1,
                                                              memory_location);
         HYPRE_Int *A_h_correction_diag_j_new = hypre_CTAlloc(HYPRE_Int,
                                                              (bsize + max_elmts) * n_local_cpoints, memory_location);
         HYPRE_Complex *A_h_correction_diag_data_new = hypre_CTAlloc(HYPRE_Complex,
                                                                     (bsize + max_elmts) * n_local_cpoints, memory_location);
         HYPRE_Int num_nonzeros_diag_new = 0;

         HYPRE_Int *A_h_correction_offd_i_new = hypre_CTAlloc(HYPRE_Int, n_local_cpoints + 1,
                                                              memory_location);
         HYPRE_Int *A_h_correction_offd_j_new = hypre_CTAlloc(HYPRE_Int, max_elmts * n_local_cpoints,
                                                              memory_location);
         HYPRE_Complex *A_h_correction_offd_data_new = hypre_CTAlloc(HYPRE_Complex,
                                                                     max_elmts * n_local_cpoints, memory_location);
         HYPRE_Int num_nonzeros_offd_new = 0;


         for (i = 0; i < n_local_cpoints; i++)
         {
            HYPRE_Int max_num_nonzeros = A_h_correction_diag_i[i + 1] - A_h_correction_diag_i[i] +
                                         A_h_correction_offd_i[i + 1] - A_h_correction_offd_i[i];
            HYPRE_Int *aux_j = hypre_CTAlloc(HYPRE_Int, max_num_nonzeros, HYPRE_MEMORY_HOST);
            HYPRE_Real *aux_data = hypre_CTAlloc(HYPRE_Real, max_num_nonzeros, HYPRE_MEMORY_HOST);
            HYPRE_Int row_start = i - (i % bsize);
            HYPRE_Int row_stop = row_start + bsize - 1;
            HYPRE_Int cnt = 0;
            for (jj = A_h_correction_offd_i[i]; jj < A_h_correction_offd_i[i + 1]; jj++)
            {
               aux_j[cnt] = A_h_correction_offd_j[jj] + ncol_diag;
               aux_data[cnt] = A_h_correction_offd_data[jj];
               cnt++;
            }
            for (jj = A_h_correction_diag_i[i]; jj < A_h_correction_diag_i[i + 1]; jj++)
            {
               aux_j[cnt] = A_h_correction_diag_j[jj];
               aux_data[cnt] = A_h_correction_diag_data[jj];
               cnt++;
            }
            hypre_qsort2_abs(aux_j, aux_data, 0, cnt - 1);

            for (jj = A_h_correction_diag_i[i]; jj < A_h_correction_diag_i[i + 1]; jj++)
            {
               i1 = A_h_correction_diag_j[jj];
               if (i1 >= row_start && i1 <= row_stop)
               {
                  // copy data to new arrays
                  A_h_correction_diag_j_new[num_nonzeros_diag_new] = i1;
                  A_h_correction_diag_data_new[num_nonzeros_diag_new] = A_h_correction_diag_data[jj];
                  ++num_nonzeros_diag_new;
               }
               else
               {
                  // Do nothing
               }
            }

            if (max_elmts > 0)
            {
               for (jj = 0; jj < hypre_min(max_elmts, cnt); jj++)
               {
                  HYPRE_Int col_idx = aux_j[jj];
                  HYPRE_Real col_value = aux_data[jj];
                  if (col_idx < ncol_diag && (col_idx < row_start || col_idx > row_stop))
                  {
                     A_h_correction_diag_j_new[num_nonzeros_diag_new] = col_idx;
                     A_h_correction_diag_data_new[num_nonzeros_diag_new] = col_value;
                     ++num_nonzeros_diag_new;
                  }
                  else if (col_idx >= ncol_diag)
                  {
                     A_h_correction_offd_j_new[num_nonzeros_offd_new] = col_idx - ncol_diag;
                     A_h_correction_offd_data_new[num_nonzeros_offd_new] = col_value;
                     ++num_nonzeros_offd_new;
                  }
               }
            }
            A_h_correction_diag_i_new[i + 1] = num_nonzeros_diag_new;
            A_h_correction_offd_i_new[i + 1] = num_nonzeros_offd_new;

            hypre_TFree(aux_j, HYPRE_MEMORY_HOST);
            hypre_TFree(aux_data, HYPRE_MEMORY_HOST);
         }

         hypre_TFree(A_h_correction_diag_i, memory_location);
         hypre_TFree(A_h_correction_diag_j, memory_location);
         hypre_TFree(A_h_correction_diag_data, memory_location);
         hypre_CSRMatrixI(A_h_correction_diag) = A_h_correction_diag_i_new;
         hypre_CSRMatrixJ(A_h_correction_diag) = A_h_correction_diag_j_new;
         hypre_CSRMatrixData(A_h_correction_diag) = A_h_correction_diag_data_new;
         hypre_CSRMatrixNumNonzeros(A_h_correction_diag) = num_nonzeros_diag_new;

         if (A_h_correction_offd_i) { hypre_TFree(A_h_correction_offd_i, memory_location); }
         if (A_h_correction_offd_j) { hypre_TFree(A_h_correction_offd_j, memory_location); }
         if (A_h_correction_offd_data) { hypre_TFree(A_h_correction_offd_data, memory_location); }
         hypre_CSRMatrixI(A_h_correction_offd) = A_h_correction_offd_i_new;
         hypre_CSRMatrixJ(A_h_correction_offd) = A_h_correction_offd_j_new;
         hypre_CSRMatrixData(A_h_correction_offd) = A_h_correction_offd_data_new;
         hypre_CSRMatrixNumNonzeros(A_h_correction_offd) = num_nonzeros_offd_new;
      }
      else
      {
         hypre_printf("Error!! Block ordering for non-Galerkin coarse grid is not currently supported\n");
         exit(-1);
      }
   }
   //hypre_MGRParCSRMatrixTruncate(A_h_correction, max_elmts);
   //wall_time = time_getWallclockSeconds() - wall_time;
   //hypre_printf("Filter A_h_correction time: %1.5f\n", wall_time);
   //hypre_ParCSRMatrixPrintIJ(A_h_correction,1,1,"A_h_correction_filtered");

   // coarse grid / schur complement
   hypre_ParCSRMatrixAdd(1.0, A_cc, 1.0, A_h_correction, &A_h);
   *A_h_ptr = A_h;
   //hypre_ParCSRMatrixPrintIJ(A_h,1,1,"A_h");

   hypre_ParCSRMatrixDestroy(A_cc);
   hypre_ParCSRMatrixDestroy(A_h_correction);
   hypre_TFree(c_marker, HYPRE_MEMORY_HOST);
   hypre_TFree(f_marker, HYPRE_MEMORY_HOST);

   return hypre_error_flag;
}

HYPRE_Int
hypre_MGRComputeAlgebraicFixedStress(hypre_ParCSRMatrix  *A,
                                     HYPRE_BigInt        *mgr_idx_array,
                                     HYPRE_Solver         A_ff_solver)
{
   HYPRE_Int *U_marker, *S_marker, *P_marker;
   HYPRE_Int n_fine, i;
   HYPRE_BigInt ibegin;
   hypre_ParCSRMatrix *A_up;
   hypre_ParCSRMatrix *A_uu;
   hypre_ParCSRMatrix *A_su;
   hypre_ParCSRMatrix *A_pu;
   hypre_ParVector *e1_vector;
   hypre_ParVector *e2_vector;
   hypre_ParVector *e3_vector;
   hypre_ParVector *e4_vector;
   hypre_ParVector *e5_vector;

   n_fine = hypre_CSRMatrixNumRows(hypre_ParCSRMatrixDiag(A));
   ibegin = hypre_ParCSRMatrixFirstRowIndex(A);
   hypre_assert(ibegin == mgr_idx_array[0]);
   U_marker = hypre_CTAlloc(HYPRE_Int, n_fine, HYPRE_MEMORY_HOST);
   S_marker = hypre_CTAlloc(HYPRE_Int, n_fine, HYPRE_MEMORY_HOST);
   P_marker = hypre_CTAlloc(HYPRE_Int, n_fine, HYPRE_MEMORY_HOST);

   for (i = 0; i < n_fine; i++)
   {
      U_marker[i] = -1;
      S_marker[i] = -1;
      P_marker[i] = -1;
   }

   // create C and F markers
   for (i = 0; i < n_fine; i++)
   {
      if (i < mgr_idx_array[1] - ibegin)
      {
         U_marker[i] = 1;
      }
      else if (i >= (mgr_idx_array[1] - ibegin) && i < (mgr_idx_array[2] - ibegin))
      {
         S_marker[i] = 1;
      }
      else
      {
         P_marker[i] = 1;
      }
   }

   // Get A_up
   hypre_MGRGetSubBlock(A, U_marker, P_marker, 0, &A_up);
   // GetA_uu
   hypre_MGRGetSubBlock(A, U_marker, U_marker, 0, &A_uu);
   // Get A_su
   hypre_MGRGetSubBlock(A, S_marker, U_marker, 0, &A_su);
   // Get A_pu
   hypre_MGRGetSubBlock(A, P_marker, U_marker, 0, &A_pu);

   e1_vector = hypre_ParVectorCreate(hypre_ParCSRMatrixComm(A_up),
                                     hypre_ParCSRMatrixGlobalNumCols(A_up),
                                     hypre_ParCSRMatrixColStarts(A_up));
   hypre_ParVectorInitialize(e1_vector);
   hypre_ParVectorSetConstantValues(e1_vector, 1.0);

   e2_vector = hypre_ParVectorCreate(hypre_ParCSRMatrixComm(A_uu),
                                     hypre_ParCSRMatrixGlobalNumRows(A_uu),
                                     hypre_ParCSRMatrixRowStarts(A_uu));
   hypre_ParVectorInitialize(e2_vector);
   hypre_ParVectorSetConstantValues(e2_vector, 0.0);

   e3_vector = hypre_ParVectorCreate(hypre_ParCSRMatrixComm(A_uu),
                                     hypre_ParCSRMatrixGlobalNumRows(A_uu),
                                     hypre_ParCSRMatrixRowStarts(A_uu));
   hypre_ParVectorInitialize(e3_vector);
   hypre_ParVectorSetConstantValues(e3_vector, 0.0);

   e4_vector = hypre_ParVectorCreate(hypre_ParCSRMatrixComm(A_su),
                                     hypre_ParCSRMatrixGlobalNumRows(A_su),
                                     hypre_ParCSRMatrixRowStarts(A_su));
   hypre_ParVectorInitialize(e4_vector);
   hypre_ParVectorSetConstantValues(e4_vector, 0.0);

   e5_vector = hypre_ParVectorCreate(hypre_ParCSRMatrixComm(A_pu),
                                     hypre_ParCSRMatrixGlobalNumRows(A_pu),
                                     hypre_ParCSRMatrixRowStarts(A_pu));
   hypre_ParVectorInitialize(e5_vector);
   hypre_ParVectorSetConstantValues(e5_vector, 0.0);

   // compute e2 = A_up * e1
   hypre_ParCSRMatrixMatvecOutOfPlace(1.0, A_up, e1_vector, 0.0, e2_vector, e2_vector);

   // solve e3 = A_uu^-1 * e2
   hypre_BoomerAMGSolve(A_ff_solver, A_uu, e2_vector, e3_vector);

   // compute e4 = A_su * e3
   hypre_ParCSRMatrixMatvecOutOfPlace(1.0, A_su, e3_vector, 0.0, e4_vector, e4_vector);

   // compute e4 = A_su * e3
   hypre_ParCSRMatrixMatvecOutOfPlace(1.0, A_su, e3_vector, 0.0, e4_vector, e4_vector);

   // print e4
   hypre_ParVectorPrintIJ(e4_vector, 1, "Dsp");

   // compute e5 = A_pu * e3
   hypre_ParCSRMatrixMatvecOutOfPlace(1.0, A_pu, e3_vector, 0.0, e5_vector, e5_vector);

   hypre_ParVectorPrintIJ(e5_vector, 1, "Dpp");

   hypre_ParVectorDestroy(e1_vector);
   hypre_ParVectorDestroy(e2_vector);
   hypre_ParVectorDestroy(e3_vector);
   hypre_ParCSRMatrixDestroy(A_uu);
   hypre_ParCSRMatrixDestroy(A_up);
   hypre_ParCSRMatrixDestroy(A_pu);
   hypre_ParCSRMatrixDestroy(A_su);
   hypre_TFree(U_marker, HYPRE_MEMORY_HOST);
   hypre_TFree(S_marker, HYPRE_MEMORY_HOST);
   hypre_TFree(P_marker, HYPRE_MEMORY_HOST);

   return hypre_error_flag;
}


HYPRE_Int
hypre_MGRApproximateInverse(hypre_ParCSRMatrix      *A,
                            hypre_ParCSRMatrix     **A_inv)
{
   HYPRE_Int print_level, mr_max_row_nnz, mr_max_iter, nsh_max_row_nnz, nsh_max_iter, mr_col_version;
   HYPRE_Real mr_tol, nsh_tol;
   HYPRE_Real *droptol = hypre_CTAlloc(HYPRE_Real, 2, HYPRE_MEMORY_HOST);
   hypre_ParCSRMatrix *approx_A_inv = NULL;

   print_level = 0;
   nsh_max_iter = 2;
   nsh_max_row_nnz = 2; // default 1000
   mr_max_iter = 1;
   mr_tol = 1.0e-3;
   mr_max_row_nnz = 2; // default 800
   mr_col_version = 0;
   nsh_tol = 1.0e-3;
   droptol[0] = 1.0e-2;
   droptol[1] = 1.0e-2;

   hypre_ILUParCSRInverseNSH(A, &approx_A_inv, droptol, mr_tol, nsh_tol, DIVIDE_TOL, mr_max_row_nnz,
                             nsh_max_row_nnz, mr_max_iter, nsh_max_iter, mr_col_version, print_level);
   *A_inv = approx_A_inv;

   if (droptol) { hypre_TFree(droptol, HYPRE_MEMORY_HOST); }

   return hypre_error_flag;
}

HYPRE_Int
hypre_MGRBuildInterpApproximateInverseExp(hypre_ParCSRMatrix  *A,
                                          hypre_ParCSRMatrix  *S,
                                          HYPRE_Int           *CF_marker,
                                          HYPRE_BigInt        *num_cpts_global,
                                          HYPRE_Int            debug_flag,
                                          hypre_ParCSRMatrix **P_ptr)
{
   HYPRE_Int            *C_marker;
   HYPRE_Int            *F_marker;
   hypre_ParCSRMatrix   *A_fc;
   hypre_ParCSRMatrix   *minus_Wp;

   MPI_Comm        comm = hypre_ParCSRMatrixComm(A);

   hypre_ParCSRMatrix    *P;
   HYPRE_BigInt         *col_map_offd_P;

   hypre_CSRMatrix    *P_diag;
   hypre_CSRMatrix    *P_offd;

   HYPRE_Real      *P_diag_data;
   HYPRE_Int             *P_diag_i;
   HYPRE_Int             *P_diag_j;
   HYPRE_Real      *P_offd_data;
   HYPRE_Int             *P_offd_i;
   HYPRE_Int             *P_offd_j;

   HYPRE_Int              P_diag_size, P_offd_size;

   HYPRE_Int              jj_counter, jj_counter_offd;

   HYPRE_Int              start_indexing = 0; /* start indexing for P_data at 0 */

   HYPRE_Int              n_fine = hypre_CSRMatrixNumRows(hypre_ParCSRMatrixDiag(A));

   HYPRE_Int             *fine_to_coarse = NULL;
   HYPRE_Int              coarse_counter;
   HYPRE_BigInt              total_global_cpts;
   HYPRE_Int              num_cols_P_offd;
   //  HYPRE_BigInt              my_first_cpt;

   HYPRE_Int              i, jj;

   HYPRE_Real       one  = 1.0;

   HYPRE_Int              my_id;
   HYPRE_Int              num_procs;
   //  HYPRE_Int              num_threads;

   //  HYPRE_Real       wall_time;  /* for debugging instrumentation  */

   C_marker = hypre_CTAlloc(HYPRE_Int, n_fine, HYPRE_MEMORY_HOST);
   F_marker = hypre_CTAlloc(HYPRE_Int, n_fine, HYPRE_MEMORY_HOST);

   // create C and F markers
   for (i = 0; i < n_fine; i++)
   {
      C_marker[i] = (CF_marker[i] == 1) ? 1 : -1;
      F_marker[i] = (CF_marker[i] == 1) ? -1 : 1;
   }

   // Get A_FC
   hypre_MGRGetSubBlock(A, F_marker, C_marker, 0, &A_fc);

   // compute -Wp
   minus_Wp = hypre_ParMatmul(S, A_fc);

   hypre_CSRMatrix *minus_Wp_diag = hypre_ParCSRMatrixDiag(minus_Wp);
   HYPRE_Real      *minus_Wp_diag_data = hypre_CSRMatrixData(minus_Wp_diag);
   HYPRE_Int       *minus_Wp_diag_i = hypre_CSRMatrixI(minus_Wp_diag);
   HYPRE_Int       *minus_Wp_diag_j = hypre_CSRMatrixJ(minus_Wp_diag);

   hypre_CSRMatrix *minus_Wp_offd         = hypre_ParCSRMatrixOffd(minus_Wp);
   HYPRE_Real      *minus_Wp_offd_data    = hypre_CSRMatrixData(minus_Wp_offd);
   HYPRE_Int             *minus_Wp_offd_i = hypre_CSRMatrixI(minus_Wp_offd);
   HYPRE_Int             *minus_Wp_offd_j = hypre_CSRMatrixJ(minus_Wp_offd);

   hypre_MPI_Comm_size(comm, &num_procs);
   hypre_MPI_Comm_rank(comm, &my_id);
   //  num_threads = hypre_NumThreads();

   //  my_first_cpt = num_cpts_global[0];
   if (my_id == (num_procs - 1)) { total_global_cpts = num_cpts_global[1]; }
   hypre_MPI_Bcast(&total_global_cpts, 1, HYPRE_MPI_BIG_INT, num_procs - 1, comm);

   /*-----------------------------------------------------------------------
    *  First Pass: Determine size of P and fill in fine_to_coarse mapping.
    *-----------------------------------------------------------------------*/

   /*-----------------------------------------------------------------------
    *  Intialize counters and allocate mapping vector.
    *-----------------------------------------------------------------------*/

   fine_to_coarse = hypre_CTAlloc(HYPRE_Int,  n_fine, HYPRE_MEMORY_HOST);
#if 0
#ifdef HYPRE_USING_OPENMP
   #pragma omp parallel for private(i) HYPRE_SMP_SCHEDULE
#endif
#endif
   for (i = 0; i < n_fine; i++) { fine_to_coarse[i] = -1; }

   jj_counter = start_indexing;
   jj_counter_offd = start_indexing;

   /*-----------------------------------------------------------------------
    *  Loop over fine grid.
    *-----------------------------------------------------------------------*/

   HYPRE_Int row_counter = 0;
   coarse_counter = 0;
   for (i = 0; i < n_fine; i++)
   {
      /*--------------------------------------------------------------------
       *  If i is a C-point, interpolation is the identity. Also set up
       *  mapping vector.
       *--------------------------------------------------------------------*/

      if (CF_marker[i] > 0)
      {
         jj_counter++;
         fine_to_coarse[i] = coarse_counter;
         coarse_counter++;
      }
      else
      {
         /*--------------------------------------------------------------------
          *  If i is an F-point, interpolation is the approximation of A_{ff}^{-1}A_{fc}
          *--------------------------------------------------------------------*/
         for (jj = minus_Wp_diag_i[row_counter]; jj < minus_Wp_diag_i[row_counter + 1]; jj++)
         {
            jj_counter++;
         }

         if (num_procs > 1)
         {
            for (jj = minus_Wp_offd_i[row_counter]; jj < minus_Wp_offd_i[row_counter + 1]; jj++)
            {
               jj_counter_offd++;
            }
         }
         row_counter++;
      }
   }

   /*-----------------------------------------------------------------------
    *  Allocate  arrays.
    *-----------------------------------------------------------------------*/

   P_diag_size = jj_counter;

   P_diag_i    = hypre_CTAlloc(HYPRE_Int,  n_fine + 1, HYPRE_MEMORY_DEVICE);
   P_diag_j    = hypre_CTAlloc(HYPRE_Int,  P_diag_size, HYPRE_MEMORY_DEVICE);
   P_diag_data = hypre_CTAlloc(HYPRE_Real,  P_diag_size, HYPRE_MEMORY_DEVICE);

   P_diag_i[n_fine] = jj_counter;


   P_offd_size = jj_counter_offd;

   P_offd_i    = hypre_CTAlloc(HYPRE_Int,  n_fine + 1, HYPRE_MEMORY_DEVICE);
   P_offd_j    = hypre_CTAlloc(HYPRE_Int,  P_offd_size, HYPRE_MEMORY_DEVICE);
   P_offd_data = hypre_CTAlloc(HYPRE_Real,  P_offd_size, HYPRE_MEMORY_DEVICE);

   /*-----------------------------------------------------------------------
    *  Intialize some stuff.
    *-----------------------------------------------------------------------*/

   jj_counter = start_indexing;
   jj_counter_offd = start_indexing;

   /*-----------------------------------------------------------------------
    *  Send and receive fine_to_coarse info.
    *-----------------------------------------------------------------------*/

   row_counter = 0;
   for (i = 0; i < n_fine; i++)
   {
      /*--------------------------------------------------------------------
       *  If i is a c-point, interpolation is the identity.
       *--------------------------------------------------------------------*/
      if (CF_marker[i] >= 0)
      {
         P_diag_i[i] = jj_counter;
         P_diag_j[jj_counter]    = fine_to_coarse[i];
         P_diag_data[jj_counter] = one;
         jj_counter++;
      }
      /*--------------------------------------------------------------------
       *  If i is an F-point, build interpolation.
       *--------------------------------------------------------------------*/
      else
      {
         /* Diagonal part of P */
         P_diag_i[i] = jj_counter;
         for (jj = minus_Wp_diag_i[row_counter]; jj < minus_Wp_diag_i[row_counter + 1]; jj++)
         {
            P_diag_j[jj_counter]    = minus_Wp_diag_j[jj];
            P_diag_data[jj_counter] = - minus_Wp_diag_data[jj];
            jj_counter++;
         }

         /* Off-Diagonal part of P */
         P_offd_i[i] = jj_counter_offd;

         if (num_procs > 1)
         {
            for (jj = minus_Wp_offd_i[row_counter]; jj < minus_Wp_offd_i[row_counter + 1]; jj++)
            {
               P_offd_j[jj_counter_offd]  = minus_Wp_offd_j[jj];
               P_offd_data[jj_counter_offd] = - minus_Wp_offd_data[jj];
               jj_counter_offd++;
            }
         }
         row_counter++;
      }
      P_offd_i[i + 1] = jj_counter_offd;
   }

   P = hypre_ParCSRMatrixCreate(comm,
                                hypre_ParCSRMatrixGlobalNumRows(A),
                                total_global_cpts,
                                hypre_ParCSRMatrixColStarts(A),
                                num_cpts_global,
                                0,
                                P_diag_i[n_fine],
                                P_offd_i[n_fine]);

   P_diag = hypre_ParCSRMatrixDiag(P);
   hypre_CSRMatrixData(P_diag) = P_diag_data;
   hypre_CSRMatrixI(P_diag) = P_diag_i;
   hypre_CSRMatrixJ(P_diag) = P_diag_j;
   P_offd = hypre_ParCSRMatrixOffd(P);
   hypre_CSRMatrixData(P_offd) = P_offd_data;
   hypre_CSRMatrixI(P_offd) = P_offd_i;
   hypre_CSRMatrixJ(P_offd) = P_offd_j;

   num_cols_P_offd = hypre_CSRMatrixNumCols(minus_Wp_offd);
   HYPRE_BigInt *col_map_offd_tmp = hypre_ParCSRMatrixColMapOffd(minus_Wp);
   if (P_offd_size)
   {
      col_map_offd_P = hypre_CTAlloc(HYPRE_BigInt, num_cols_P_offd, HYPRE_MEMORY_HOST);
      for (i = 0; i < num_cols_P_offd; i++)
      {
         col_map_offd_P[i] = col_map_offd_tmp[i];
      }
   }

   if (num_cols_P_offd)
   {
      hypre_ParCSRMatrixColMapOffd(P) = col_map_offd_P;
      hypre_CSRMatrixNumCols(P_offd) = num_cols_P_offd;
   }
   hypre_MatvecCommPkgCreate(P);

   *P_ptr = P;

   hypre_TFree(fine_to_coarse, HYPRE_MEMORY_HOST);
   hypre_TFree(C_marker, HYPRE_MEMORY_HOST);
   hypre_TFree(F_marker, HYPRE_MEMORY_HOST);
   hypre_ParCSRMatrixDestroy(A_fc);
   hypre_ParCSRMatrixDestroy(minus_Wp);

   return 0;
}

HYPRE_Int
hypre_MGRBuildInterpApproximateInverse(hypre_ParCSRMatrix   *A,
                                       HYPRE_Int            *CF_marker,
                                       HYPRE_BigInt            *num_cpts_global,
                                       HYPRE_Int            debug_flag,
                                       hypre_ParCSRMatrix   **P_ptr)
{
   HYPRE_Int            *C_marker;
   HYPRE_Int            *F_marker;
   hypre_ParCSRMatrix   *A_ff;
   hypre_ParCSRMatrix   *A_fc;
   hypre_ParCSRMatrix   *A_ff_inv;
   hypre_ParCSRMatrix   *minus_Wp;

   MPI_Comm        comm = hypre_ParCSRMatrixComm(A);

   hypre_ParCSRMatrix    *P;
   HYPRE_BigInt         *col_map_offd_P;

   hypre_CSRMatrix    *P_diag;
   hypre_CSRMatrix    *P_offd;

   HYPRE_Real      *P_diag_data;
   HYPRE_Int             *P_diag_i;
   HYPRE_Int             *P_diag_j;
   HYPRE_Real      *P_offd_data;
   HYPRE_Int             *P_offd_i;
   HYPRE_Int             *P_offd_j;

   HYPRE_Int              P_diag_size, P_offd_size;

   HYPRE_Int              jj_counter, jj_counter_offd;
   //HYPRE_Int              jj_begin_row,jj_begin_row_offd;
   //HYPRE_Int              jj_end_row,jj_end_row_offd;

   HYPRE_Int              start_indexing = 0; /* start indexing for P_data at 0 */

   HYPRE_Int              n_fine = hypre_CSRMatrixNumRows(hypre_ParCSRMatrixDiag(A));

   HYPRE_Int             *fine_to_coarse = NULL;
   //HYPRE_Int             *coarse_counter;
   HYPRE_Int              coarse_counter;
   HYPRE_BigInt              total_global_cpts;
   HYPRE_Int              num_cols_P_offd;
   //  HYPRE_BigInt              my_first_cpt;

   HYPRE_Int              i, jj;

   HYPRE_Real       one  = 1.0;

   HYPRE_Int              my_id;
   HYPRE_Int              num_procs;
   //  HYPRE_Int              num_threads;

   //  HYPRE_Real       wall_time;  /* for debugging instrumentation  */

   C_marker = hypre_CTAlloc(HYPRE_Int, n_fine, HYPRE_MEMORY_HOST);
   F_marker = hypre_CTAlloc(HYPRE_Int, n_fine, HYPRE_MEMORY_HOST);

   // create C and F markers
   for (i = 0; i < n_fine; i++)
   {
      C_marker[i] = (CF_marker[i] == 1) ? 1 : -1;
      F_marker[i] = (CF_marker[i] == 1) ? -1 : 1;
   }

   // Get A_FF
   hypre_MGRGetSubBlock(A, F_marker, F_marker, 0, &A_ff);
   //  hypre_ParCSRMatrixPrintIJ(A_ff, 1, 1, "A_ff");
   // Get A_FC
   hypre_MGRGetSubBlock(A, F_marker, C_marker, 0, &A_fc);

   hypre_MGRApproximateInverse(A_ff, &A_ff_inv);
   //  hypre_ParCSRMatrixPrintIJ(A_ff_inv, 1, 1, "A_ff_inv");
   //  hypre_ParCSRMatrixPrintIJ(A_fc, 1, 1, "A_fc");
   minus_Wp = hypre_ParMatmul(A_ff_inv, A_fc);
   //  hypre_ParCSRMatrixPrintIJ(minus_Wp, 1, 1, "Wp");

   hypre_CSRMatrix *minus_Wp_diag = hypre_ParCSRMatrixDiag(minus_Wp);
   HYPRE_Real      *minus_Wp_diag_data = hypre_CSRMatrixData(minus_Wp_diag);
   HYPRE_Int       *minus_Wp_diag_i = hypre_CSRMatrixI(minus_Wp_diag);
   HYPRE_Int       *minus_Wp_diag_j = hypre_CSRMatrixJ(minus_Wp_diag);

   hypre_CSRMatrix *minus_Wp_offd         = hypre_ParCSRMatrixOffd(minus_Wp);
   HYPRE_Real      *minus_Wp_offd_data    = hypre_CSRMatrixData(minus_Wp_offd);
   HYPRE_Int             *minus_Wp_offd_i = hypre_CSRMatrixI(minus_Wp_offd);
   HYPRE_Int             *minus_Wp_offd_j = hypre_CSRMatrixJ(minus_Wp_offd);

   //hypre_CSRMatrix *minus_Wp_offd = hypre_ParCSRMatrixOffd(minus_Wp);
   //HYPRE_Int             num_cols_minus_Wp_offd  = hypre_CSRMatrixNumCols(minus_Wp_offd);

   hypre_MPI_Comm_size(comm, &num_procs);
   hypre_MPI_Comm_rank(comm, &my_id);
   //  num_threads = hypre_NumThreads();

   //  my_first_cpt = num_cpts_global[0];
   if (my_id == (num_procs - 1)) { total_global_cpts = num_cpts_global[1]; }
   hypre_MPI_Bcast(&total_global_cpts, 1, HYPRE_MPI_BIG_INT, num_procs - 1, comm);

   /*-----------------------------------------------------------------------
    *  First Pass: Determine size of P and fill in fine_to_coarse mapping.
    *-----------------------------------------------------------------------*/

   /*-----------------------------------------------------------------------
    *  Intialize counters and allocate mapping vector.
    *-----------------------------------------------------------------------*/

   //coarse_counter = hypre_CTAlloc(HYPRE_Int,  num_threads, HYPRE_MEMORY_HOST);
   //jj_count = hypre_CTAlloc(HYPRE_Int,  num_threads, HYPRE_MEMORY_HOST);
   //jj_count_offd = hypre_CTAlloc(HYPRE_Int,  num_threads, HYPRE_MEMORY_HOST);


   fine_to_coarse = hypre_CTAlloc(HYPRE_Int,  n_fine, HYPRE_MEMORY_HOST);
#if 0
#ifdef HYPRE_USING_OPENMP
   #pragma omp parallel for private(i) HYPRE_SMP_SCHEDULE
#endif
#endif
   for (i = 0; i < n_fine; i++) { fine_to_coarse[i] = -1; }

   jj_counter = start_indexing;
   jj_counter_offd = start_indexing;

   /*-----------------------------------------------------------------------
    *  Loop over fine grid.
    *-----------------------------------------------------------------------*/

   HYPRE_Int row_counter = 0;
   coarse_counter = 0;
   for (i = 0; i < n_fine; i++)
   {
      /*--------------------------------------------------------------------
       *  If i is a C-point, interpolation is the identity. Also set up
       *  mapping vector.
       *--------------------------------------------------------------------*/

      if (CF_marker[i] > 0)
      {
         //jj_count[j]++;
         //fine_to_coarse[i] = coarse_counter[j];
         //coarse_counter[j]++;
         jj_counter++;
         fine_to_coarse[i] = coarse_counter;
         coarse_counter++;
      }
      else
      {
         /*--------------------------------------------------------------------
          *  If i is an F-point, interpolation is the approximation of A_{ff}^{-1}A_{fc}
          *--------------------------------------------------------------------*/
         for (jj = minus_Wp_diag_i[row_counter]; jj < minus_Wp_diag_i[row_counter + 1]; jj++)
         {
            //jj_count[j]++;
            jj_counter++;
         }

         if (num_procs > 1)
         {
            for (jj = minus_Wp_offd_i[row_counter]; jj < minus_Wp_offd_i[row_counter + 1]; jj++)
            {
               //jj_count_offd[j]++;
               jj_counter_offd++;
            }
         }
         row_counter++;
      }
   }

   /*-----------------------------------------------------------------------
    *  Allocate  arrays.
    *-----------------------------------------------------------------------*/
   /*
   for (i=0; i < num_threads-1; i++)
   {
     coarse_counter[i+1] += coarse_counter[i];
     jj_count[i+1] += jj_count[i];
     jj_count_offd[i+1] += jj_count_offd[i];
   }
   i = num_threads-1;
   jj_counter = jj_count[i];
   jj_counter_offd = jj_count_offd[i];
   */

   P_diag_size = jj_counter;

   P_diag_i    = hypre_CTAlloc(HYPRE_Int,  n_fine + 1, HYPRE_MEMORY_DEVICE);
   P_diag_j    = hypre_CTAlloc(HYPRE_Int,  P_diag_size, HYPRE_MEMORY_DEVICE);
   P_diag_data = hypre_CTAlloc(HYPRE_Real,  P_diag_size, HYPRE_MEMORY_DEVICE);

   P_diag_i[n_fine] = jj_counter;


   P_offd_size = jj_counter_offd;

   P_offd_i    = hypre_CTAlloc(HYPRE_Int,  n_fine + 1, HYPRE_MEMORY_DEVICE);
   P_offd_j    = hypre_CTAlloc(HYPRE_Int,  P_offd_size, HYPRE_MEMORY_DEVICE);
   P_offd_data = hypre_CTAlloc(HYPRE_Real,  P_offd_size, HYPRE_MEMORY_DEVICE);

   /*-----------------------------------------------------------------------
    *  Intialize some stuff.
    *-----------------------------------------------------------------------*/

   jj_counter = start_indexing;
   jj_counter_offd = start_indexing;

   /*
   if (debug_flag==4)
   {
     wall_time = time_getWallclockSeconds() - wall_time;
     hypre_printf("Proc = %d     Interp: Internal work 1 =     %f\n",
            my_id, wall_time);
     fflush(NULL);
   }
   */

   /*-----------------------------------------------------------------------
    *  Send and receive fine_to_coarse info.
    *-----------------------------------------------------------------------*/

   /*
   if (num_procs > 1)
   {
     if (debug_flag==4) wall_time = time_getWallclockSeconds();

     fine_to_coarse_offd = hypre_CTAlloc(HYPRE_Int, num_cols_minus_Wp_offd, HYPRE_MEMORY_HOST);

     for (i = 0; i < n_fine; i++)
     {
       fine_to_coarse[i] += my_first_cpt;
     }

     comm_pkg = hypre_ParCSRMatrixCommPkg(minus_Wp);
     if (!comm_pkg)
     {
       hypre_MatvecCommPkgCreate(minus_Wp);
       comm_pkg = hypre_ParCSRMatrixCommPkg(minus_Wp);
     }
     num_sends = hypre_ParCSRCommPkgNumSends(comm_pkg);

     index = 0;
     for (i = 0; i < num_sends; i++)
     {
       start = hypre_ParCSRCommPkgSendMapStart(comm_pkg, i);
       for (j = start; j < hypre_ParCSRCommPkgSendMapStart(comm_pkg, i+1); j++)
         int_buf_data[index++]
           = fine_to_coarse[hypre_ParCSRCommPkgSendMapElmt(comm_pkg,j)];
     }

     comm_handle = hypre_ParCSRCommHandleCreate( 11, comm_pkg, int_buf_data,
                           fine_to_coarse_offd);

     hypre_ParCSRCommHandleDestroy(comm_handle);

     if (debug_flag==4)
     {
       wall_time = time_getWallclockSeconds() - wall_time;
       hypre_printf("Proc = %d     Interp: Comm 4 FineToCoarse = %f\n",
              my_id, wall_time);
       fflush(NULL);
     }

     if (debug_flag==4) wall_time = time_getWallclockSeconds();

   #if 0
   #ifdef HYPRE_USING_OPENMP
   #pragma omp parallel for private(i) HYPRE_SMP_SCHEDULE
   #endif
   #endif
     for (i = 0; i < n_fine; i++) fine_to_coarse[i] -= my_first_cpt;

   }
   */


   row_counter = 0;
   for (i = 0; i < n_fine; i++)
   {
      /*--------------------------------------------------------------------
       *  If i is a c-point, interpolation is the identity.
       *--------------------------------------------------------------------*/
      if (CF_marker[i] >= 0)
      {
         P_diag_i[i] = jj_counter;
         P_diag_j[jj_counter]    = fine_to_coarse[i];
         P_diag_data[jj_counter] = one;
         jj_counter++;
      }
      /*--------------------------------------------------------------------
       *  If i is an F-point, build interpolation.
       *--------------------------------------------------------------------*/
      else
      {
         /* Diagonal part of P */
         P_diag_i[i] = jj_counter;
         for (jj = minus_Wp_diag_i[row_counter]; jj < minus_Wp_diag_i[row_counter + 1]; jj++)
         {
            //P_marker[row_counter] = jj_counter;
            P_diag_j[jj_counter]    = minus_Wp_diag_j[jj];
            P_diag_data[jj_counter] = - minus_Wp_diag_data[jj];
            jj_counter++;
         }

         /* Off-Diagonal part of P */
         P_offd_i[i] = jj_counter_offd;

         if (num_procs > 1)
         {
            for (jj = minus_Wp_offd_i[row_counter]; jj < minus_Wp_offd_i[row_counter + 1]; jj++)
            {
               //P_marker_offd[row_counter] = jj_counter_offd;
               P_offd_j[jj_counter_offd]  = minus_Wp_offd_j[jj];
               P_offd_data[jj_counter_offd] = - minus_Wp_offd_data[jj];
               jj_counter_offd++;
            }
         }
         row_counter++;
      }
      P_offd_i[i + 1] = jj_counter_offd;
   }
   //hypre_printf("Num rows of Wp = %d\n", row_counter);
   //P_offd_i[row_counter] = jj_counter_offd;


   P = hypre_ParCSRMatrixCreate(comm,
                                hypre_ParCSRMatrixGlobalNumRows(A),
                                total_global_cpts,
                                hypre_ParCSRMatrixColStarts(A),
                                num_cpts_global,
                                0,
                                P_diag_i[n_fine],
                                P_offd_i[n_fine]);

   P_diag = hypre_ParCSRMatrixDiag(P);
   hypre_CSRMatrixData(P_diag) = P_diag_data;
   hypre_CSRMatrixI(P_diag) = P_diag_i;
   hypre_CSRMatrixJ(P_diag) = P_diag_j;
   P_offd = hypre_ParCSRMatrixOffd(P);
   hypre_CSRMatrixData(P_offd) = P_offd_data;
   hypre_CSRMatrixI(P_offd) = P_offd_i;
   hypre_CSRMatrixJ(P_offd) = P_offd_j;

   num_cols_P_offd = hypre_CSRMatrixNumCols(minus_Wp_offd);
   HYPRE_BigInt *col_map_offd_tmp = hypre_ParCSRMatrixColMapOffd(minus_Wp);
   if (P_offd_size)
   {
      col_map_offd_P = hypre_CTAlloc(HYPRE_BigInt, num_cols_P_offd, HYPRE_MEMORY_HOST);
      for (i = 0; i < num_cols_P_offd; i++)
      {
         col_map_offd_P[i] = col_map_offd_tmp[i];
      }
   }

   /*
   num_cols_P_offd = 0;

   if (P_offd_size)
   {
     P_marker = hypre_CTAlloc(HYPRE_Int, num_cols_minus_Wp_offd, HYPRE_MEMORY_HOST);
   #if 0
   #ifdef HYPRE_USING_OPENMP
   #pragma omp parallel for private(i) HYPRE_SMP_SCHEDULE
   #endif
   #endif
     for (i=0; i < num_cols_minus_Wp_offd; i++)
       P_marker[i] = 0;
     num_cols_P_offd = 0;
     for (i=0; i < P_offd_size; i++)
     {
       index = P_offd_j[i];
       if (!P_marker[index])
       {
         num_cols_P_offd++;
         P_marker[index] = 1;
       }
     }

     col_map_offd_P = hypre_CTAlloc(HYPRE_Int, num_cols_P_offd, HYPRE_MEMORY_HOST);
     index = 0;
     for (i=0; i < num_cols_P_offd; i++)
     {
       while (P_marker[index]==0) index++;
       col_map_offd_P[i] = index++;
     }

   #if 0
   #ifdef HYPRE_USING_OPENMP
   #pragma omp parallel for private(i) HYPRE_SMP_SCHEDULE
   #endif
   #endif
     for (i=0; i < P_offd_size; i++)
       P_offd_j[i] = hypre_BinarySearch(col_map_offd_P,
                        P_offd_j[i],
                        num_cols_P_offd);
     hypre_TFree(P_marker, HYPRE_MEMORY_HOST);
   }
   */

   if (num_cols_P_offd)
   {
      hypre_ParCSRMatrixColMapOffd(P) = col_map_offd_P;
      hypre_CSRMatrixNumCols(P_offd) = num_cols_P_offd;
   }
   hypre_MatvecCommPkgCreate(P);
   //hypre_GetCommPkgRTFromCommPkgA(P,A, fine_to_coarse_offd);

   *P_ptr = P;

   //hypre_TFree(CF_marker_offd, HYPRE_MEMORY_HOST);
   //hypre_TFree(int_buf_data, HYPRE_MEMORY_HOST);
   hypre_TFree(fine_to_coarse, HYPRE_MEMORY_HOST);
   //if (fine_to_coarse_offd) hypre_TFree(fine_to_coarse_offd, HYPRE_MEMORY_HOST);
   //hypre_TFree(coarse_counter, HYPRE_MEMORY_HOST);
   //hypre_TFree(jj_count, HYPRE_MEMORY_HOST);
   //hypre_TFree(jj_count_offd, HYPRE_MEMORY_HOST);
   hypre_TFree(C_marker, HYPRE_MEMORY_HOST);
   hypre_TFree(F_marker, HYPRE_MEMORY_HOST);
   hypre_ParCSRMatrixDestroy(A_ff);
   hypre_ParCSRMatrixDestroy(A_fc);
   hypre_ParCSRMatrixDestroy(A_ff_inv);
   hypre_ParCSRMatrixDestroy(minus_Wp);

   return 0;
}



/* Setup interpolation operator */
HYPRE_Int
hypre_MGRBuildInterp(hypre_ParCSRMatrix   *A,
                     HYPRE_Int            *CF_marker,
                     hypre_ParCSRMatrix   *S,
                     HYPRE_BigInt         *num_cpts_global,
                     HYPRE_Int             num_functions,
                     HYPRE_Int            *dof_func,
                     HYPRE_Int             debug_flag,
                     HYPRE_Real            trunc_factor,
                     HYPRE_Int             max_elmts,
                     hypre_ParCSRMatrix  **P,
                     HYPRE_Int         interp_type,
                     HYPRE_Int             numsweeps)
{
   //  HYPRE_Int i;
   hypre_ParCSRMatrix    *P_ptr = NULL;
   //  HYPRE_Real       jac_trunc_threshold = trunc_factor;
   //  HYPRE_Real       jac_trunc_threshold_minus = 0.5*jac_trunc_threshold;

   /* Interpolation for each level */
   if (interp_type < 3)
   {
      hypre_MGRBuildP( A, CF_marker, num_cpts_global, interp_type, debug_flag, &P_ptr);

      /* Could do a few sweeps of Jacobi to further improve Jacobi interpolation P */
      /*
          if(interp_type == 2)
          {
             for(i=0; i<numsweeps; i++)
             {
               hypre_BoomerAMGJacobiInterp(A, &P_ptr, S,1, NULL, CF_marker, 0, jac_trunc_threshold, jac_trunc_threshold_minus );
             }
             hypre_BoomerAMGInterpTruncation(P_ptr, trunc_factor, max_elmts);
          }
      */
   }
   else if (interp_type == 4)
   {
      hypre_MGRBuildInterpApproximateInverse(A, CF_marker, num_cpts_global, debug_flag, &P_ptr);
      hypre_BoomerAMGInterpTruncation(P_ptr, trunc_factor, max_elmts);
   }
   else if (interp_type == 99)
   {
      hypre_MGRBuildInterpApproximateInverseExp(A, S, CF_marker, num_cpts_global, debug_flag, &P_ptr);
      hypre_BoomerAMGInterpTruncation(P_ptr, trunc_factor, max_elmts);
   }
   else
   {
      /* Classical modified interpolation */
      hypre_BoomerAMGBuildInterp(A, CF_marker, S, num_cpts_global, 1, NULL, debug_flag,
                                 trunc_factor, max_elmts, &P_ptr);
   }

   /* set pointer to P */
   *P = P_ptr;

   return hypre_error_flag;
}

/* Setup restriction operator */
HYPRE_Int
hypre_MGRBuildRestrict(hypre_ParCSRMatrix     *A,
                       HYPRE_Int              *CF_marker,
                       HYPRE_BigInt           *num_cpts_global,
                       HYPRE_Int              num_functions,
                       HYPRE_Int              *dof_func,
                       HYPRE_Int              debug_flag,
                       HYPRE_Real             trunc_factor,
                       HYPRE_Int              max_elmts,
                       HYPRE_Real             strong_threshold,
                       HYPRE_Real             max_row_sum,
                       hypre_ParCSRMatrix     **R,
                       HYPRE_Int              restrict_type,
                       HYPRE_Int              numsweeps)
{
   //   HYPRE_Int i;
   hypre_ParCSRMatrix    *R_ptr = NULL;
   hypre_ParCSRMatrix    *AT = NULL;
   hypre_ParCSRMatrix    *ST = NULL;
   //   HYPRE_Real       jac_trunc_threshold = trunc_factor;
   //   HYPRE_Real       jac_trunc_threshold_minus = 0.5*jac_trunc_threshold;

   /* Build AT (transpose A) */
   if (restrict_type > 0)
   {
      hypre_ParCSRMatrixTranspose(A, &AT, 1);
   }

   /* Restriction for each level */
   if (restrict_type == 0)
   {
      hypre_MGRBuildP(A, CF_marker, num_cpts_global, restrict_type, debug_flag, &R_ptr);
   }
   else if (restrict_type == 1 || restrict_type == 2)
   {
      hypre_MGRBuildP(AT, CF_marker, num_cpts_global, restrict_type, debug_flag, &R_ptr);
   }
   else if (restrict_type == 3)
   {
      /* move diagonal to first entry */
      hypre_CSRMatrixReorder(hypre_ParCSRMatrixDiag(AT));
      hypre_MGRBuildInterpApproximateInverse(AT, CF_marker, num_cpts_global, debug_flag, &R_ptr);
      hypre_BoomerAMGInterpTruncation(R_ptr, trunc_factor, max_elmts);
   }
   else
   {
      /* Build new strength matrix */
      hypre_BoomerAMGCreateS(AT, strong_threshold, max_row_sum, 1, NULL, &ST);

      /* Classical modified interpolation */
      hypre_BoomerAMGBuildInterp(AT, CF_marker, ST, num_cpts_global, 1, NULL, debug_flag,
                                 trunc_factor, max_elmts, &R_ptr);
   }

   /* set pointer to P */
   *R = R_ptr;

   /* Free memory */
   if (restrict_type > 0)
   {
      hypre_ParCSRMatrixDestroy(AT);
   }
   if (restrict_type > 5)
   {
      hypre_ParCSRMatrixDestroy(ST);
   }

   return hypre_error_flag;
}

void hypre_blas_smat_inv_n4 (HYPRE_Real *a)
{
   const HYPRE_Real a11 = a[0],  a12 = a[1],  a13 = a[2],  a14 = a[3];
   const HYPRE_Real a21 = a[4],  a22 = a[5],  a23 = a[6],  a24 = a[7];
   const HYPRE_Real a31 = a[8],  a32 = a[9],  a33 = a[10], a34 = a[11];
   const HYPRE_Real a41 = a[12], a42 = a[13], a43 = a[14], a44 = a[15];

   const HYPRE_Real M11 = a22 * a33 * a44 + a23 * a34 * a42 + a24 * a32 * a43 - a22 * a34 * a43 - a23 *
                          a32 * a44 - a24 * a33 * a42;
   const HYPRE_Real M12 = a12 * a34 * a43 + a13 * a32 * a44 + a14 * a33 * a42 - a12 * a33 * a44 - a13 *
                          a34 * a42 - a14 * a32 * a43;
   const HYPRE_Real M13 = a12 * a23 * a44 + a13 * a24 * a42 + a14 * a22 * a43 - a12 * a24 * a43 - a13 *
                          a22 * a44 - a14 * a23 * a42;
   const HYPRE_Real M14 = a12 * a24 * a33 + a13 * a22 * a34 + a14 * a23 * a32 - a12 * a23 * a34 - a13 *
                          a24 * a32 - a14 * a22 * a33;
   const HYPRE_Real M21 = a21 * a34 * a43 + a23 * a31 * a44 + a24 * a33 * a41 - a21 * a33 * a44 - a23 *
                          a34 * a41 - a24 * a31 * a43;
   const HYPRE_Real M22 = a11 * a33 * a44 + a13 * a34 * a41 + a14 * a31 * a43 - a11 * a34 * a43 - a13 *
                          a31 * a44 - a14 * a33 * a41;
   const HYPRE_Real M23 = a11 * a24 * a43 + a13 * a21 * a44 + a14 * a23 * a41 - a11 * a23 * a44 - a13 *
                          a24 * a41 - a14 * a21 * a43;
   const HYPRE_Real M24 = a11 * a23 * a34 + a13 * a24 * a31 + a14 * a21 * a33 - a11 * a24 * a33 - a13 *
                          a21 * a34 - a14 * a23 * a31;
   const HYPRE_Real M31 = a21 * a32 * a44 + a22 * a34 * a41 + a24 * a31 * a42 - a21 * a34 * a42 - a22 *
                          a31 * a44 - a24 * a32 * a41;
   const HYPRE_Real M32 = a11 * a34 * a42 + a12 * a31 * a44 + a14 * a32 * a41 - a11 * a32 * a44 - a12 *
                          a34 * a41 - a14 * a31 * a42;
   const HYPRE_Real M33 = a11 * a22 * a44 + a12 * a24 * a41 + a14 * a21 * a42 - a11 * a24 * a42 - a12 *
                          a21 * a44 - a14 * a22 * a41;
   const HYPRE_Real M34 = a11 * a24 * a32 + a12 * a21 * a34 + a14 * a22 * a31 - a11 * a22 * a34 - a12 *
                          a24 * a31 - a14 * a21 * a32;
   const HYPRE_Real M41 = a21 * a33 * a42 + a22 * a31 * a43 + a23 * a32 * a41 - a21 * a32 * a43 - a22 *
                          a33 * a41 - a23 * a31 * a42;
   const HYPRE_Real M42 = a11 * a32 * a43 + a12 * a33 * a41 + a13 * a31 * a42 - a11 * a33 * a42 - a12 *
                          a31 * a43 - a13 * a32 * a41;
   const HYPRE_Real M43 = a11 * a23 * a42 + a12 * a21 * a43 + a13 * a22 * a41 - a11 * a22 * a43 - a12 *
                          a23 * a41 - a13 * a21 * a42;
   const HYPRE_Real M44 = a11 * a22 * a33 + a12 * a23 * a31 + a13 * a21 * a32 - a11 * a23 * a32 - a12 *
                          a21 * a33 - a13 * a22 * a31;

   const HYPRE_Real det = a11 * M11 + a12 * M21 + a13 * M31 + a14 * M41;
   HYPRE_Real det_inv;

   //if ( fabs(det) < 1e-22 ) {
   //hypre_printf("### WARNING: Matrix is nearly singular! det = %e\n", det);
   /*
   printf("##----------------------------------------------\n");
   printf("## %12.5e %12.5e %12.5e \n", a0, a1, a2);
   printf("## %12.5e %12.5e %12.5e \n", a3, a4, a5);
   printf("## %12.5e %12.5e %12.5e \n", a5, a6, a7);
   printf("##----------------------------------------------\n");
   getchar();
   */
   //}

   det_inv = 1.0 / det;

   a[0] = M11 * det_inv;  a[1] = M12 * det_inv;  a[2] = M13 * det_inv;  a[3] = M14 * det_inv;
   a[4] = M21 * det_inv;  a[5] = M22 * det_inv;  a[6] = M23 * det_inv;  a[7] = M24 * det_inv;
   a[8] = M31 * det_inv;  a[9] = M32 * det_inv;  a[10] = M33 * det_inv; a[11] = M34 * det_inv;
   a[12] = M41 * det_inv; a[13] = M42 * det_inv; a[14] = M43 * det_inv; a[15] = M44 * det_inv;

}

void hypre_blas_mat_inv(HYPRE_Real *a,
                        HYPRE_Int n)
{
   HYPRE_Int i, j, k, l, u, kn, in;
   HYPRE_Real alinv;
   if (n == 4)
   {
      hypre_blas_smat_inv_n4(a);
   }
   else
   {
      for (k = 0; k < n; ++k)
      {
         kn = k * n;
         l  = kn + k;

         //if (fabs(a[l]) < SMALLREAL) {
         //   printf("### WARNING: Diagonal entry is close to zero!");
         //   printf("### WARNING: diag_%d=%e\n", k, a[l]);
         //   a[l] = SMALLREAL;
         //}
         alinv = 1.0 / a[l];
         a[l] = alinv;

         for (j = 0; j < k; ++j)
         {
            u = kn + j; a[u] *= alinv;
         }

         for (j = k + 1; j < n; ++j)
         {
            u = kn + j; a[u] *= alinv;
         }

         for (i = 0; i < k; ++i)
         {
            in = i * n;
            for (j = 0; j < n; ++j)
               if (j != k)
               {
                  u = in + j; a[u] -= a[in + k] * a[kn + j];
               } // end if (j!=k)
         }

         for (i = k + 1; i < n; ++i)
         {
            in = i * n;
            for (j = 0; j < n; ++j)
               if (j != k)
               {
                  u = in + j; a[u] -= a[in + k] * a[kn + j];
               } // end if (j!=k)
         }

         for (i = 0; i < k; ++i)
         {
            u = i * n + k; a[u] *= -alinv;
         }

         for (i = k + 1; i < n; ++i)
         {
            u = i * n + k; a[u] *= -alinv;
         }
      } // end for (k=0; k<n; ++k)
   }// end if
}

HYPRE_Int hypre_block_jacobi_scaling(hypre_ParCSRMatrix *A, hypre_ParCSRMatrix **B_ptr,
                                     void *mgr_vdata, HYPRE_Int debug_flag)
{
   MPI_Comm             comm = hypre_ParCSRMatrixComm(A);

   hypre_ParMGRData   *mgr_data =  (hypre_ParMGRData*) mgr_vdata;

   HYPRE_Int         num_procs,  my_id;

   HYPRE_Int    blk_size  = (mgr_data -> block_size);
   HYPRE_Int    reserved_coarse_size = (mgr_data -> reserved_coarse_size);

   hypre_CSRMatrix *A_diag = hypre_ParCSRMatrixDiag(A);
   HYPRE_Real      *A_diag_data = hypre_CSRMatrixData(A_diag);
   HYPRE_Int             *A_diag_i = hypre_CSRMatrixI(A_diag);
   HYPRE_Int             *A_diag_j = hypre_CSRMatrixJ(A_diag);

   hypre_ParCSRMatrix    *B;

   hypre_CSRMatrix *B_diag;
   HYPRE_Real      *B_diag_data;
   HYPRE_Int       *B_diag_i;
   HYPRE_Int       *B_diag_j;

   hypre_CSRMatrix *B_offd;
   HYPRE_Int              i, ii;
   HYPRE_Int              j, jj;
   HYPRE_Int              k;

   HYPRE_Int              n = hypre_CSRMatrixNumRows(A_diag);
   HYPRE_Int n_block, left_size, inv_size;

   //   HYPRE_Real       wall_time;  /* for debugging instrumentation  */
   HYPRE_Int        bidx, bidxm1, bidxp1;
   HYPRE_Real       * diaginv;

   const HYPRE_Int     nb2 = blk_size * blk_size;

   HYPRE_Int block_scaling_error = 0;

   hypre_MPI_Comm_size(comm, &num_procs);
   hypre_MPI_Comm_rank(comm, &my_id);
   //   HYPRE_Int num_threads = hypre_NumThreads();

   //printf("n = %d\n",n);

   if (my_id == num_procs)
   {
      n_block   = (n - reserved_coarse_size) / blk_size;
      left_size = n - blk_size * n_block;
   }
   else
   {
      n_block = n / blk_size;
      left_size = n - blk_size * n_block;
   }

   inv_size  = nb2 * n_block + left_size * left_size;

   //printf("inv_size = %d\n",inv_size);

   hypre_blockRelax_setup(A, blk_size, reserved_coarse_size, &(mgr_data -> diaginv));

   //   if (debug_flag==4) wall_time = time_getWallclockSeconds();

   /*-----------------------------------------------------------------------
   *  First Pass: Determine size of B and fill in
   *-----------------------------------------------------------------------*/

   B_diag_i    = hypre_CTAlloc(HYPRE_Int,  n + 1, HYPRE_MEMORY_HOST);
   B_diag_j    = hypre_CTAlloc(HYPRE_Int,  inv_size, HYPRE_MEMORY_HOST);
   B_diag_data = hypre_CTAlloc(HYPRE_Real,  inv_size, HYPRE_MEMORY_HOST);

   B_diag_i[n] = inv_size;

   //B_offd_i    = hypre_CTAlloc(HYPRE_Int,  n+1, HYPRE_MEMORY_HOST);
   //B_offd_j    = hypre_CTAlloc(HYPRE_Int,  1, HYPRE_MEMORY_HOST);
   //B_offd_data = hypre_CTAlloc(HYPRE_Real, 1, HYPRE_MEMORY_HOST);

   //B_offd_i[n] = 1;
   /*-----------------------------------------------------------------
   * Get all the diagonal sub-blocks
   *-----------------------------------------------------------------*/
   diaginv = hypre_CTAlloc(HYPRE_Real,  nb2, HYPRE_MEMORY_HOST);
   //printf("n_block = %d\n",n_block);
   for (i = 0; i < n_block; i++)
   {
      bidxm1 = i * blk_size;
      bidxp1 = (i + 1) * blk_size;

      for (k = 0; k < blk_size; k++)
      {
         for (j = 0; j < blk_size; j++)
         {
            bidx = k * blk_size + j;
            diaginv[bidx] = 0.0;
         }

         for (ii = A_diag_i[bidxm1 + k]; ii < A_diag_i[bidxm1 + k + 1]; ii++)
         {
            jj = A_diag_j[ii];
            if (jj >= bidxm1 && jj < bidxp1 && fabs(A_diag_data[ii]) > SMALLREAL)
            {
               bidx = k * blk_size + jj - bidxm1;
               //printf("jj = %d,val = %e, bidx = %d\n",jj,A_diag_data[ii],bidx);
               diaginv[bidx] = A_diag_data[ii];
            }
         }
      }

      /* for (k = 0;k < blk_size; k++) */
      /* { */
      /*    for (j = 0;j < blk_size; j++) */
      /*    { */
      /*       bidx = k*blk_size + j; */
      /*       printf("diaginv[%d] = %e\n",bidx,diaginv[bidx]); */
      /*    } */
      /* } */

      hypre_blas_mat_inv(diaginv, blk_size);

      for (k = 0; k < blk_size; k++)
      {
         B_diag_i[i * blk_size + k] = i * nb2 + k * blk_size;
         //B_offd_i[i*nb2+k] = 0;

         for (j = 0; j < blk_size; j++)
         {
            bidx = i * nb2 + k * blk_size + j;
            B_diag_j[bidx] = i * blk_size + j;
            B_diag_data[bidx] = diaginv[k * blk_size + j];
         }
      }
   }

   //printf("Before create\n");
   B = hypre_ParCSRMatrixCreate(comm,
                                hypre_ParCSRMatrixGlobalNumRows(A),
                                hypre_ParCSRMatrixGlobalNumCols(A),
                                hypre_ParCSRMatrixRowStarts(A),
                                hypre_ParCSRMatrixColStarts(A),
                                0,
                                inv_size,
                                0);
   //printf("After create\n");
   B_diag = hypre_ParCSRMatrixDiag(B);
   hypre_CSRMatrixData(B_diag) = B_diag_data;
   hypre_CSRMatrixI(B_diag) = B_diag_i;
   hypre_CSRMatrixJ(B_diag) = B_diag_j;
   B_offd = hypre_ParCSRMatrixOffd(B);
   hypre_CSRMatrixData(B_offd) = NULL;
   hypre_CSRMatrixI(B_offd) = NULL;
   hypre_CSRMatrixJ(B_offd) = NULL;

   *B_ptr = B;

   return (block_scaling_error);
}

HYPRE_Int hypre_blockRelax_solve (hypre_ParCSRMatrix *A,
                                  hypre_ParVector    *f,
                                  hypre_ParVector    *u,
                                  HYPRE_Real         blk_size,
                                  HYPRE_Int           n_block,
                                  HYPRE_Int           left_size,
                                  HYPRE_Int          method,
                                  HYPRE_Real         *diaginv,
                                  hypre_ParVector    *Vtemp)
{
   MPI_Comm      comm = hypre_ParCSRMatrixComm(A);
   hypre_CSRMatrix *A_diag = hypre_ParCSRMatrixDiag(A);
   HYPRE_Real      *A_diag_data  = hypre_CSRMatrixData(A_diag);
   HYPRE_Int       *A_diag_i     = hypre_CSRMatrixI(A_diag);
   HYPRE_Int       *A_diag_j     = hypre_CSRMatrixJ(A_diag);
   hypre_CSRMatrix *A_offd = hypre_ParCSRMatrixOffd(A);
   HYPRE_Int       *A_offd_i     = hypre_CSRMatrixI(A_offd);
   HYPRE_Real      *A_offd_data  = hypre_CSRMatrixData(A_offd);
   HYPRE_Int       *A_offd_j     = hypre_CSRMatrixJ(A_offd);
   hypre_ParCSRCommPkg  *comm_pkg = hypre_ParCSRMatrixCommPkg(A);
   hypre_ParCSRCommHandle *comm_handle;

   HYPRE_Int        n       = hypre_CSRMatrixNumRows(A_diag);
   HYPRE_Int        num_cols_offd = hypre_CSRMatrixNumCols(A_offd);

   hypre_Vector    *u_local = hypre_ParVectorLocalVector(u);
   HYPRE_Real      *u_data  = hypre_VectorData(u_local);

   hypre_Vector    *f_local = hypre_ParVectorLocalVector(f);
   HYPRE_Real      *f_data  = hypre_VectorData(f_local);

   hypre_Vector    *Vtemp_local = hypre_ParVectorLocalVector(Vtemp);
   HYPRE_Real      *Vtemp_data = hypre_VectorData(Vtemp_local);
   HYPRE_Real      *Vext_data = NULL;
   HYPRE_Real      *v_buf_data;

   HYPRE_Int        i, j, k;
   HYPRE_Int        ii, jj;
   HYPRE_Int        bidx, bidx1;
   HYPRE_Int        relax_error = 0;
   HYPRE_Int        num_sends;
   HYPRE_Int        index, start;
   HYPRE_Int        num_procs, my_id;
   HYPRE_Real      *res;

   const HYPRE_Int  nb2 = blk_size * blk_size;

   hypre_MPI_Comm_size(comm, &num_procs);
   hypre_MPI_Comm_rank(comm, &my_id);
   //   HYPRE_Int num_threads = hypre_NumThreads();

   res = hypre_CTAlloc(HYPRE_Real,  blk_size, HYPRE_MEMORY_HOST);

   if (!comm_pkg)
   {
      hypre_MatvecCommPkgCreate(A);
      comm_pkg = hypre_ParCSRMatrixCommPkg(A);
   }

   if (num_procs > 1)
   {
      num_sends = hypre_ParCSRCommPkgNumSends(comm_pkg);

      v_buf_data = hypre_CTAlloc(HYPRE_Real,
                                 hypre_ParCSRCommPkgSendMapStart(comm_pkg,  num_sends), HYPRE_MEMORY_HOST);

      Vext_data = hypre_CTAlloc(HYPRE_Real, num_cols_offd, HYPRE_MEMORY_HOST);

      if (num_cols_offd)
      {
         A_offd_j = hypre_CSRMatrixJ(A_offd);
         A_offd_data = hypre_CSRMatrixData(A_offd);
      }

      index = 0;
      for (i = 0; i < num_sends; i++)
      {
         start = hypre_ParCSRCommPkgSendMapStart(comm_pkg, i);
         for (j = start; j < hypre_ParCSRCommPkgSendMapStart(comm_pkg, i + 1); j++)
            v_buf_data[index++]
               = u_data[hypre_ParCSRCommPkgSendMapElmt(comm_pkg, j)];
      }

      comm_handle = hypre_ParCSRCommHandleCreate( 1, comm_pkg, v_buf_data,
                                                  Vext_data);
   }

   /*-----------------------------------------------------------------
   * Copy current approximation into temporary vector.
   *-----------------------------------------------------------------*/

#if 0
#ifdef HYPRE_USING_OPENMP
   #pragma omp parallel for private(i) HYPRE_SMP_SCHEDULE
#endif
#endif
   for (i = 0; i < n; i++)
   {
      Vtemp_data[i] = u_data[i];
      //printf("u_old[%d] = %e\n",i,Vtemp_data[i]);
   }
   if (num_procs > 1)
   {
      hypre_ParCSRCommHandleDestroy(comm_handle);
      comm_handle = NULL;
   }

   /*-----------------------------------------------------------------
   * Relax points block by block
   *-----------------------------------------------------------------*/
   for (i = 0; i < n_block; i++)
   {
      for (j = 0; j < blk_size; j++)
      {
         bidx = i * blk_size + j;
         res[j] = f_data[bidx];
         for (jj = A_diag_i[bidx]; jj < A_diag_i[bidx + 1]; jj++)
         {
            ii = A_diag_j[jj];
            if (method == 0)
            {
               // Jacobi for diagonal part
               res[j] -= A_diag_data[jj] * Vtemp_data[ii];
            }
            else if (method == 1)
            {
               // Gauss-Seidel for diagonal part
               res[j] -= A_diag_data[jj] * u_data[ii];
            }
            else
            {
               // Default do Jacobi for diagonal part
               res[j] -= A_diag_data[jj] * Vtemp_data[ii];
            }
            //printf("%d: Au= %e * %e =%e\n",ii,A_diag_data[jj],Vtemp_data[ii], res[j]);
         }
         for (jj = A_offd_i[bidx]; jj < A_offd_i[bidx + 1]; jj++)
         {
            // always do Jacobi for off-diagonal part
            ii = A_offd_j[jj];
            res[j] -= A_offd_data[jj] * Vext_data[ii];
         }
         //printf("%d: res = %e\n",bidx,res[j]);
      }

      for (j = 0; j < blk_size; j++)
      {
         bidx1 = i * blk_size + j;
         for (k = 0; k < blk_size; k++)
         {
            bidx  = i * nb2 + j * blk_size + k;
            u_data[bidx1] += res[k] * diaginv[bidx];
            //printf("u[%d] = %e, diaginv[%d] = %e\n",bidx1,u_data[bidx1],bidx,diaginv[bidx]);
         }
         //printf("u[%d] = %e\n",bidx1,u_data[bidx1]);
      }
   }

   if (num_procs > 1)
   {
      hypre_TFree(Vext_data, HYPRE_MEMORY_HOST);
      hypre_TFree(v_buf_data, HYPRE_MEMORY_HOST);
   }
   hypre_TFree(res, HYPRE_MEMORY_HOST);
   return (relax_error);
}

HYPRE_Int hypre_block_gs (hypre_ParCSRMatrix *A,
                          hypre_ParVector    *f,
                          hypre_ParVector    *u,
                          HYPRE_Real         blk_size,
                          HYPRE_Int           n_block,
                          HYPRE_Int           left_size,
                          HYPRE_Real          *diaginv,
                          hypre_ParVector    *Vtemp)
{
   MPI_Comm     comm = hypre_ParCSRMatrixComm(A);
   hypre_CSRMatrix *A_diag = hypre_ParCSRMatrixDiag(A);
   HYPRE_Real     *A_diag_data  = hypre_CSRMatrixData(A_diag);
   HYPRE_Int            *A_diag_i     = hypre_CSRMatrixI(A_diag);
   HYPRE_Int            *A_diag_j     = hypre_CSRMatrixJ(A_diag);
   hypre_CSRMatrix *A_offd = hypre_ParCSRMatrixOffd(A);
   HYPRE_Int            *A_offd_i     = hypre_CSRMatrixI(A_offd);
   HYPRE_Real     *A_offd_data  = hypre_CSRMatrixData(A_offd);
   HYPRE_Int            *A_offd_j     = hypre_CSRMatrixJ(A_offd);
   hypre_ParCSRCommPkg  *comm_pkg = hypre_ParCSRMatrixCommPkg(A);
   hypre_ParCSRCommHandle *comm_handle;

   HYPRE_Int             n       = hypre_CSRMatrixNumRows(A_diag);
   HYPRE_Int             num_cols_offd = hypre_CSRMatrixNumCols(A_offd);

   hypre_Vector   *u_local = hypre_ParVectorLocalVector(u);
   HYPRE_Real     *u_data  = hypre_VectorData(u_local);

   hypre_Vector   *f_local = hypre_ParVectorLocalVector(f);
   HYPRE_Real     *f_data  = hypre_VectorData(f_local);

   hypre_Vector   *Vtemp_local = hypre_ParVectorLocalVector(Vtemp);
   HYPRE_Real    *Vtemp_data = hypre_VectorData(Vtemp_local);
   HYPRE_Real    *Vext_data = NULL;
   HYPRE_Real    *v_buf_data;

   HYPRE_Int             i, j, k;
   HYPRE_Int             ii, jj;
   HYPRE_Int             bidx, bidx1;
   HYPRE_Int             relax_error = 0;
   HYPRE_Int      num_sends;
   HYPRE_Int      index, start;
   HYPRE_Int      num_procs, my_id;
   HYPRE_Real      *res;

   const HYPRE_Int     nb2 = blk_size * blk_size;

   hypre_MPI_Comm_size(comm, &num_procs);
   hypre_MPI_Comm_rank(comm, &my_id);
   //HYPRE_Int num_threads = hypre_NumThreads();

   res = hypre_CTAlloc(HYPRE_Real,  blk_size, HYPRE_MEMORY_HOST);

   if (!comm_pkg)
   {
      hypre_MatvecCommPkgCreate(A);
      comm_pkg = hypre_ParCSRMatrixCommPkg(A);
   }

   if (num_procs > 1)
   {
      num_sends = hypre_ParCSRCommPkgNumSends(comm_pkg);

      v_buf_data = hypre_CTAlloc(HYPRE_Real,
                                 hypre_ParCSRCommPkgSendMapStart(comm_pkg,  num_sends), HYPRE_MEMORY_HOST);

      Vext_data = hypre_CTAlloc(HYPRE_Real, num_cols_offd, HYPRE_MEMORY_HOST);

      if (num_cols_offd)
      {
         A_offd_j = hypre_CSRMatrixJ(A_offd);
         A_offd_data = hypre_CSRMatrixData(A_offd);
      }

      index = 0;
      for (i = 0; i < num_sends; i++)
      {
         start = hypre_ParCSRCommPkgSendMapStart(comm_pkg, i);
         for (j = start; j < hypre_ParCSRCommPkgSendMapStart(comm_pkg, i + 1); j++)
            v_buf_data[index++]
               = u_data[hypre_ParCSRCommPkgSendMapElmt(comm_pkg, j)];
      }

      comm_handle = hypre_ParCSRCommHandleCreate( 1, comm_pkg, v_buf_data,
                                                  Vext_data);
   }

   /*-----------------------------------------------------------------
    * Copy current approximation into temporary vector.
    *-----------------------------------------------------------------*/

#if 0
#ifdef HYPRE_USING_OPENMP
   #pragma omp parallel for private(i) HYPRE_SMP_SCHEDULE
#endif
#endif
   for (i = 0; i < n; i++)
   {
      Vtemp_data[i] = u_data[i];
      //printf("u_old[%d] = %e\n",i,Vtemp_data[i]);
   }
   if (num_procs > 1)
   {
      hypre_ParCSRCommHandleDestroy(comm_handle);
      comm_handle = NULL;
   }

   /*-----------------------------------------------------------------
    * Relax points block by block
    *-----------------------------------------------------------------*/
   for (i = 0; i < n_block; i++)
   {
      for (j = 0; j < blk_size; j++)
      {
         bidx = i * blk_size + j;
         res[j] = f_data[bidx];
         for (jj = A_diag_i[bidx]; jj < A_diag_i[bidx + 1]; jj++)
         {
            ii = A_diag_j[jj];
            //res[j] -= A_diag_data[jj] * Vtemp_data[ii];
            //printf("my_id = %d, %d: Au = %e * %e\n",my_id,ii,A_diag_data[jj],Vtemp_data[ii]);
            res[j] -= A_diag_data[jj] * u_data[ii];
            //printf("%d: Au= %e * %e =%e\n",ii,A_diag_data[jj],Vtemp_data[ii], res[j]);
         }
         for (jj = A_offd_i[bidx]; jj < A_offd_i[bidx + 1]; jj++)
         {
            ii = A_offd_j[jj];
            res[j] -= A_offd_data[jj] * Vext_data[ii];
         }
         //printf("%d: res = %e\n",bidx,res[j]);
      }

      for (j = 0; j < blk_size; j++)
      {
         bidx1 = i * blk_size + j;
         for (k = 0; k < blk_size; k++)
         {
            bidx  = i * nb2 + j * blk_size + k;
            u_data[bidx1] += res[k] * diaginv[bidx];
            //printf("u[%d] = %e, diaginv[%d] = %e\n",bidx1,u_data[bidx1],bidx,diaginv[bidx]);
         }
         //printf("u[%d] = %e\n",bidx1,u_data[bidx1]);
      }
   }

   if (num_procs > 1)
   {
      hypre_TFree(Vext_data, HYPRE_MEMORY_HOST);
      hypre_TFree(v_buf_data, HYPRE_MEMORY_HOST);
   }
   hypre_TFree(res, HYPRE_MEMORY_HOST);
   return (relax_error);
}

/*Block smoother*/
HYPRE_Int
hypre_blockRelax_setup(hypre_ParCSRMatrix *A,
                       HYPRE_Int          blk_size,
                       HYPRE_Int          reserved_coarse_size,
                       HYPRE_Real        **diaginvptr)
{
   MPI_Comm      comm = hypre_ParCSRMatrixComm(A);
   hypre_CSRMatrix *A_diag = hypre_ParCSRMatrixDiag(A);
   HYPRE_Real     *A_diag_data  = hypre_CSRMatrixData(A_diag);
   HYPRE_Int            *A_diag_i     = hypre_CSRMatrixI(A_diag);
   HYPRE_Int            *A_diag_j     = hypre_CSRMatrixJ(A_diag);
   HYPRE_Int             n       = hypre_CSRMatrixNumRows(A_diag);

   HYPRE_Int             i, j, k;
   HYPRE_Int             ii, jj;
   HYPRE_Int             bidx, bidxm1, bidxp1;
   HYPRE_Int         num_procs, my_id;

   const HYPRE_Int     nb2 = blk_size * blk_size;
   HYPRE_Int           n_block;
   HYPRE_Int           left_size, inv_size;
   HYPRE_Real        *diaginv = *diaginvptr;


   hypre_MPI_Comm_size(comm, &num_procs);
   hypre_MPI_Comm_rank(comm, &my_id);
   //HYPRE_Int num_threads = hypre_NumThreads();

   if (my_id == num_procs)
   {
      n_block   = (n - reserved_coarse_size) / blk_size;
      left_size = n - blk_size * n_block;
   }
   else
   {
      n_block = n / blk_size;
      left_size = n - blk_size * n_block;
   }

   inv_size  = nb2 * n_block + left_size * left_size;

   if (diaginv != NULL)
   {
      hypre_TFree(diaginv, HYPRE_MEMORY_HOST);
      diaginv = hypre_CTAlloc(HYPRE_Real,  inv_size, HYPRE_MEMORY_HOST);
   }
   else
   {
      diaginv = hypre_CTAlloc(HYPRE_Real,  inv_size, HYPRE_MEMORY_HOST);
   }

   /*-----------------------------------------------------------------
   * Get all the diagonal sub-blocks
   *-----------------------------------------------------------------*/
   for (i = 0; i < n_block; i++)
   {
      bidxm1 = i * blk_size;
      bidxp1 = (i + 1) * blk_size;
      //printf("bidxm1 = %d,bidxp1 = %d\n",bidxm1,bidxp1);

      for (k = 0; k < blk_size; k++)
      {
         for (j = 0; j < blk_size; j++)
         {
            bidx = i * nb2 + k * blk_size + j;
            diaginv[bidx] = 0.0;
         }

         for (ii = A_diag_i[bidxm1 + k]; ii < A_diag_i[bidxm1 + k + 1]; ii++)
         {
            jj = A_diag_j[ii];
            if (jj >= bidxm1 && jj < bidxp1 && fabs(A_diag_data[ii]) > SMALLREAL)
            {
               bidx = i * nb2 + k * blk_size + jj - bidxm1;
               //printf("jj = %d,val = %e, bidx = %d\n",jj,A_diag_data[ii],bidx);
               diaginv[bidx] = A_diag_data[ii];
            }
         }
      }
   }

   for (i = 0; i < left_size; i++)
   {
      bidxm1 = n_block * nb2 + i * blk_size;
      bidxp1 = n_block * nb2 + (i + 1) * blk_size;
      for (j = 0; j < left_size; j++)
      {
         bidx = n_block * nb2 + i * blk_size + j;
         diaginv[bidx] = 0.0;
      }

      for (ii = A_diag_i[n_block * blk_size + i]; ii < A_diag_i[n_block * blk_size + i + 1]; ii++)
      {
         jj = A_diag_j[ii];
         if (jj > n_block * blk_size)
         {
            bidx = n_block * nb2 + i * blk_size + jj - n_block * blk_size;
            diaginv[bidx] = A_diag_data[ii];
         }
      }
   }


   /*-----------------------------------------------------------------
   * compute the inverses of all the diagonal sub-blocks
   *-----------------------------------------------------------------*/
   if (blk_size > 1)
   {
      for (i = 0; i < n_block; i++)
      {
         hypre_blas_mat_inv(diaginv + i * nb2, blk_size);
      }
      hypre_blas_mat_inv(diaginv + (HYPRE_Int)(blk_size * nb2), left_size);
   }
   else
   {
      for (i = 0; i < n; i++)
      {
         // FIX-ME: zero-diagonal should be tested previously
         if (fabs(diaginv[i]) < SMALLREAL)
         {
            diaginv[i] = 0.0;
         }
         else
         {
            diaginv[i] = 1.0 / diaginv[i];
         }
      }
   }

   *diaginvptr = diaginv;

   return 1;
}

HYPRE_Int
hypre_blockRelax(hypre_ParCSRMatrix *A,
                 hypre_ParVector    *f,
                 hypre_ParVector    *u,
                 HYPRE_Int          blk_size,
                 HYPRE_Int          reserved_coarse_size,
                 HYPRE_Int          method,
                 hypre_ParVector    *Vtemp,
                 hypre_ParVector    *Ztemp)
{
   MPI_Comm      comm = hypre_ParCSRMatrixComm(A);
   hypre_CSRMatrix *A_diag = hypre_ParCSRMatrixDiag(A);
   HYPRE_Real     *A_diag_data  = hypre_CSRMatrixData(A_diag);
   HYPRE_Int            *A_diag_i     = hypre_CSRMatrixI(A_diag);
   HYPRE_Int            *A_diag_j     = hypre_CSRMatrixJ(A_diag);
   HYPRE_Int             n       = hypre_CSRMatrixNumRows(A_diag);

   HYPRE_Int             i, j, k;
   HYPRE_Int             ii, jj;

   HYPRE_Int             bidx, bidxm1, bidxp1;
   HYPRE_Int             relax_error = 0;

   HYPRE_Int         num_procs, my_id;

   const HYPRE_Int     nb2 = blk_size * blk_size;
   HYPRE_Int           n_block;
   HYPRE_Int           left_size, inv_size;
   HYPRE_Real          *diaginv;

   hypre_MPI_Comm_size(comm, &num_procs);
   hypre_MPI_Comm_rank(comm, &my_id);

   //HYPRE_Int num_threads = hypre_NumThreads();

   if (my_id == num_procs)
   {
      n_block   = (n - reserved_coarse_size) / blk_size;
      left_size = n - blk_size * n_block;
   }
   else
   {
      n_block = n / blk_size;
      left_size = n - blk_size * n_block;
   }

   inv_size  = nb2 * n_block + left_size * left_size;

   diaginv = hypre_CTAlloc(HYPRE_Real,  inv_size, HYPRE_MEMORY_HOST);
   /*-----------------------------------------------------------------
   * Get all the diagonal sub-blocks
   *-----------------------------------------------------------------*/
   for (i = 0; i < n_block; i++)
   {
      bidxm1 = i * blk_size;
      bidxp1 = (i + 1) * blk_size;
      //printf("bidxm1 = %d,bidxp1 = %d\n",bidxm1,bidxp1);

      for (k = 0; k < blk_size; k++)
      {
         for (j = 0; j < blk_size; j++)
         {
            bidx = i * nb2 + k * blk_size + j;
            diaginv[bidx] = 0.0;
         }

         for (ii = A_diag_i[bidxm1 + k]; ii < A_diag_i[bidxm1 + k + 1]; ii++)
         {
            jj = A_diag_j[ii];

            if (jj >= bidxm1 && jj < bidxp1 && fabs(A_diag_data[ii]) > SMALLREAL)
            {
               bidx = i * nb2 + k * blk_size + jj - bidxm1;
               //printf("jj = %d,val = %e, bidx = %d\n",jj,A_diag_data[ii],bidx);
               diaginv[bidx] = A_diag_data[ii];
            }
         }
      }
   }

   for (i = 0; i < left_size; i++)
   {
      bidxm1 = n_block * nb2 + i * blk_size;
      bidxp1 = n_block * nb2 + (i + 1) * blk_size;
      for (j = 0; j < left_size; j++)
      {
         bidx = n_block * nb2 + i * blk_size + j;
         diaginv[bidx] = 0.0;
      }

      for (ii = A_diag_i[n_block * blk_size + i]; ii < A_diag_i[n_block * blk_size + i + 1]; ii++)
      {
         jj = A_diag_j[ii];
         if (jj > n_block * blk_size)
         {
            bidx = n_block * nb2 + i * blk_size + jj - n_block * blk_size;
            diaginv[bidx] = A_diag_data[ii];
         }
      }
   }
   /*
   for (i = 0;i < n_block; i++)
   {
     for (j = 0;j < blk_size; j++)
     {
       for (k = 0;k < blk_size; k ++)
       {
         bidx = i*nb2 + j*blk_size + k;
         printf("%e\t",diaginv[bidx]);
       }
       printf("\n");
     }
     printf("\n");
   }
   */
   /*-----------------------------------------------------------------
   * compute the inverses of all the diagonal sub-blocks
   *-----------------------------------------------------------------*/
   if (blk_size > 1)
   {
      for (i = 0; i < n_block; i++)
      {
         hypre_blas_mat_inv(diaginv + i * nb2, blk_size);
      }
      hypre_blas_mat_inv(diaginv + (HYPRE_Int)(blk_size * nb2), left_size);
      /*
      for (i = 0;i < n_block; i++)
      {
        for (j = 0;j < blk_size; j++)
        {
          for (k = 0;k < blk_size; k ++)
          {
            bidx = i*nb2 + j*blk_size + k;
            printf("%e\t",diaginv[bidx]);
          }
          printf("\n");
        }
        printf("\n");
      }
      */
   }
   else
   {
      for (i = 0; i < n; i++)
      {
         // FIX-ME: zero-diagonal should be tested previously
         if (fabs(diaginv[i]) < SMALLREAL)
         {
            diaginv[i] = 0.0;
         }
         else
         {
            diaginv[i] = 1.0 / diaginv[i];
         }
      }
   }

   hypre_blockRelax_solve(A, f, u, blk_size, n_block, left_size, method, diaginv, Vtemp);

   /*-----------------------------------------------------------------
   * Free temperary memeory
   *-----------------------------------------------------------------*/
   hypre_TFree(diaginv, HYPRE_MEMORY_HOST);

   return (relax_error);
}

/* set coarse grid solver */
HYPRE_Int
hypre_MGRSetFSolver( void  *mgr_vdata,
                     HYPRE_Int  (*fine_grid_solver_solve)(void*, void*, void*, void*),
                     HYPRE_Int  (*fine_grid_solver_setup)(void*, void*, void*, void*),
                     void       *fsolver )
{
   hypre_ParMGRData *mgr_data = (hypre_ParMGRData*) mgr_vdata;

   if (!mgr_data)
   {
      hypre_error_in_arg(1);
      return hypre_error_flag;
   }
   HYPRE_Int max_num_coarse_levels = (mgr_data -> max_num_coarse_levels);
   HYPRE_Solver **aff_solver = (mgr_data -> aff_solver);

   if (aff_solver == NULL)
   {
      aff_solver = hypre_CTAlloc(HYPRE_Solver*, max_num_coarse_levels, HYPRE_MEMORY_HOST);
   }

   /* only allow to set F-solver for the first level */
   aff_solver[0] = (HYPRE_Solver *) fsolver;

   (mgr_data -> fine_grid_solver_solve) = fine_grid_solver_solve;
   (mgr_data -> fine_grid_solver_setup) = fine_grid_solver_setup;
   (mgr_data -> aff_solver) = aff_solver;
   (mgr_data -> use_default_fsolver) = 0;

   return hypre_error_flag;
}

/* set coarse grid solver */
HYPRE_Int
hypre_MGRSetCoarseSolver( void  *mgr_vdata,
                          HYPRE_Int  (*coarse_grid_solver_solve)(void*, void*, void*, void*),
                          HYPRE_Int  (*coarse_grid_solver_setup)(void*, void*, void*, void*),
                          void  *coarse_grid_solver )
{
   hypre_ParMGRData *mgr_data = (hypre_ParMGRData*) mgr_vdata;

   if (!mgr_data)
   {
      hypre_error_in_arg(1);
      return hypre_error_flag;
   }

   (mgr_data -> coarse_grid_solver_solve) = coarse_grid_solver_solve;
   (mgr_data -> coarse_grid_solver_setup) = coarse_grid_solver_setup;
   (mgr_data -> coarse_grid_solver)       = (HYPRE_Solver) coarse_grid_solver;

   (mgr_data -> use_default_cgrid_solver) = 0;

   return hypre_error_flag;
}

HYPRE_Int
hypre_MGRSetAffInv( void  *mgr_vdata,
                    hypre_ParCSRMatrix *A_ff_inv )
{
   hypre_ParMGRData   *mgr_data = (hypre_ParMGRData*) mgr_vdata;
   (mgr_data -> A_ff_inv) = A_ff_inv;
   return hypre_error_flag;
}

/* Set the maximum number of coarse levels.
 * maxcoarselevs = 1 yields the default 2-grid scheme.
*/
HYPRE_Int
hypre_MGRSetMaxCoarseLevels( void *mgr_vdata, HYPRE_Int maxcoarselevs )
{
   hypre_ParMGRData   *mgr_data = (hypre_ParMGRData*) mgr_vdata;
   (mgr_data -> max_num_coarse_levels) = maxcoarselevs;
   return hypre_error_flag;
}
/* Set the system block size */
HYPRE_Int
hypre_MGRSetBlockSize( void *mgr_vdata, HYPRE_Int bsize )
{
   hypre_ParMGRData   *mgr_data = (hypre_ParMGRData*) mgr_vdata;
   (mgr_data -> block_size) = bsize;
   return hypre_error_flag;
}
/* Set the relaxation type for the fine levels of the reduction.
 * Currently supports the following flavors of relaxation types
 * as described in the documentation:
 * relax_types 0 - 8, 13, 14, 18, 19, 98.
 * See par_relax.c and par_relax_more.c for more details.
 *
*/
HYPRE_Int
hypre_MGRSetRelaxType( void *mgr_vdata, HYPRE_Int relax_type )
{
   hypre_ParMGRData   *mgr_data = (hypre_ParMGRData*) mgr_vdata;
   (mgr_data -> relax_type) = relax_type;
   return hypre_error_flag;
}

/* Set the number of relaxation sweeps */
HYPRE_Int
hypre_MGRSetNumRelaxSweeps( void *mgr_vdata, HYPRE_Int nsweeps )
{
   hypre_ParMGRData   *mgr_data = (hypre_ParMGRData*) mgr_vdata;
   (mgr_data -> num_relax_sweeps) = nsweeps;
   return hypre_error_flag;
}

/* Set the F-relaxation strategy: 0=single level, 1=multi level */
HYPRE_Int
hypre_MGRSetFRelaxMethod( void *mgr_vdata, HYPRE_Int relax_method )
{
   hypre_ParMGRData   *mgr_data = (hypre_ParMGRData*) mgr_vdata;
   HYPRE_Int i;
   HYPRE_Int max_num_coarse_levels = (mgr_data -> max_num_coarse_levels);
   if ((mgr_data -> Frelax_method) != NULL)
   {
      hypre_TFree(mgr_data -> Frelax_method, HYPRE_MEMORY_HOST);
      (mgr_data -> Frelax_method) = NULL;
   }
   HYPRE_Int *Frelax_method = hypre_CTAlloc(HYPRE_Int, max_num_coarse_levels, HYPRE_MEMORY_HOST);
   for (i = 0; i < max_num_coarse_levels; i++)
   {
      Frelax_method[i] = relax_method;
   }
   (mgr_data -> Frelax_method) = Frelax_method;
   return hypre_error_flag;
}

/* Set the F-relaxation strategy: 0=single level, 1=multi level */
HYPRE_Int
hypre_MGRSetLevelFRelaxMethod( void *mgr_vdata, HYPRE_Int *relax_method )
{
   hypre_ParMGRData   *mgr_data = (hypre_ParMGRData*) mgr_vdata;
   HYPRE_Int i;
   HYPRE_Int max_num_coarse_levels = (mgr_data -> max_num_coarse_levels);
   if ((mgr_data -> Frelax_method) != NULL)
   {
      hypre_TFree(mgr_data -> Frelax_method, HYPRE_MEMORY_HOST);
      (mgr_data -> Frelax_method) = NULL;
   }
   HYPRE_Int *Frelax_method = hypre_CTAlloc(HYPRE_Int, max_num_coarse_levels, HYPRE_MEMORY_HOST);
   if (relax_method != NULL)
   {
      for (i = 0; i < max_num_coarse_levels; i++)
      {
         Frelax_method[i] = relax_method[i];
      }
   }
   else
   {
      for (i = 0; i < max_num_coarse_levels; i++)
      {
         Frelax_method[i] = 0;
      }
   }
   (mgr_data -> Frelax_method) = Frelax_method;
   return hypre_error_flag;
}

/* Coarse grid method: 0=Galerkin RAP, 1=non-Galerkin with dropping*/
HYPRE_Int
hypre_MGRSetCoarseGridMethod( void *mgr_vdata, HYPRE_Int *cg_method )
{
   hypre_ParMGRData   *mgr_data = (hypre_ParMGRData*) mgr_vdata;
   HYPRE_Int i;
   HYPRE_Int max_num_coarse_levels = (mgr_data -> max_num_coarse_levels);
   if ((mgr_data -> use_non_galerkin_cg) != NULL)
   {
      hypre_TFree(mgr_data -> use_non_galerkin_cg, HYPRE_MEMORY_HOST);
      (mgr_data -> use_non_galerkin_cg) = NULL;
   }
   HYPRE_Int *use_non_galerkin_cg = hypre_CTAlloc(HYPRE_Int, max_num_coarse_levels, HYPRE_MEMORY_HOST);
   if (cg_method != NULL)
   {
      for (i = 0; i < max_num_coarse_levels; i++)
      {
         use_non_galerkin_cg[i] = cg_method[i];
      }
   }
   else
   {
      for (i = 0; i < max_num_coarse_levels; i++)
      {
         use_non_galerkin_cg[i] = 0;
      }
   }
   (mgr_data -> use_non_galerkin_cg) = use_non_galerkin_cg;
   return hypre_error_flag;
}

/* Set the F-relaxation number of functions for each level */
HYPRE_Int
hypre_MGRSetLevelFRelaxNumFunctions( void *mgr_vdata, HYPRE_Int *num_functions )
{
   hypre_ParMGRData   *mgr_data = (hypre_ParMGRData*) mgr_vdata;
   HYPRE_Int i;
   HYPRE_Int max_num_coarse_levels = (mgr_data -> max_num_coarse_levels);
   if ((mgr_data -> Frelax_num_functions) != NULL)
   {
      hypre_TFree(mgr_data -> Frelax_num_functions, HYPRE_MEMORY_HOST);
      (mgr_data -> Frelax_num_functions) = NULL;
   }
   HYPRE_Int *Frelax_num_functions = hypre_CTAlloc(HYPRE_Int, max_num_coarse_levels,
                                                   HYPRE_MEMORY_HOST);
   if (num_functions != NULL)
   {
      for (i = 0; i < max_num_coarse_levels; i++)
      {
         Frelax_num_functions[i] = num_functions[i];
      }
   }
   else
   {
      for (i = 0; i < max_num_coarse_levels; i++)
      {
         Frelax_num_functions[i] = 1;
      }
   }
   (mgr_data -> Frelax_num_functions) = Frelax_num_functions;
   return hypre_error_flag;
}

/* Set the type of the restriction type
 * for computing restriction operator
*/
HYPRE_Int
hypre_MGRSetLevelRestrictType( void *mgr_vdata, HYPRE_Int *restrict_type)
{
   hypre_ParMGRData   *mgr_data = (hypre_ParMGRData*) mgr_vdata;
   HYPRE_Int i;
   HYPRE_Int max_num_coarse_levels = (mgr_data -> max_num_coarse_levels);
   if ((mgr_data -> restrict_type) != NULL)
   {
      hypre_TFree((mgr_data -> restrict_type), HYPRE_MEMORY_HOST);
      (mgr_data -> restrict_type) = NULL;
   }
   HYPRE_Int *level_restrict_type = hypre_CTAlloc(HYPRE_Int, max_num_coarse_levels, HYPRE_MEMORY_HOST);
   if (restrict_type != NULL)
   {
      for (i = 0; i < max_num_coarse_levels; i++)
      {
         level_restrict_type[i] = *(restrict_type + i);
      }
   }
   else
   {
      for (i = 0; i < max_num_coarse_levels; i++)
      {
         level_restrict_type[i] = 0;
      }
   }
   (mgr_data -> restrict_type) = level_restrict_type;
   return hypre_error_flag;
}

/* Set the type of the restriction type
 * for computing restriction operator
*/
HYPRE_Int
hypre_MGRSetRestrictType( void *mgr_vdata, HYPRE_Int restrict_type)
{
   hypre_ParMGRData   *mgr_data = (hypre_ParMGRData*) mgr_vdata;
   HYPRE_Int i;
   HYPRE_Int max_num_coarse_levels = (mgr_data -> max_num_coarse_levels);
   if ((mgr_data -> restrict_type) != NULL)
   {
      hypre_TFree((mgr_data -> restrict_type), HYPRE_MEMORY_HOST);
      (mgr_data -> restrict_type) = NULL;
   }
   HYPRE_Int *level_restrict_type = hypre_CTAlloc(HYPRE_Int, max_num_coarse_levels, HYPRE_MEMORY_HOST);
   for (i = 0; i < max_num_coarse_levels; i++)
   {
      level_restrict_type[i] = restrict_type;
   }
   (mgr_data -> restrict_type) = level_restrict_type;
   return hypre_error_flag;
}

/* Set the number of Jacobi interpolation iterations
 * for computing interpolation operator
*/
HYPRE_Int
hypre_MGRSetNumRestrictSweeps( void *mgr_vdata, HYPRE_Int nsweeps )
{
   hypre_ParMGRData   *mgr_data = (hypre_ParMGRData*) mgr_vdata;
   (mgr_data -> num_restrict_sweeps) = nsweeps;
   return hypre_error_flag;
}

/* Set the type of the interpolation
 * for computing interpolation operator
*/
HYPRE_Int
hypre_MGRSetInterpType( void *mgr_vdata, HYPRE_Int interpType)
{
   hypre_ParMGRData   *mgr_data = (hypre_ParMGRData*) mgr_vdata;
   HYPRE_Int i;
   HYPRE_Int max_num_coarse_levels = (mgr_data -> max_num_coarse_levels);
   if ((mgr_data -> interp_type) != NULL)
   {
      hypre_TFree((mgr_data -> interp_type), HYPRE_MEMORY_HOST);
      (mgr_data -> interp_type) = NULL;
   }
   HYPRE_Int *level_interp_type = hypre_CTAlloc(HYPRE_Int, max_num_coarse_levels, HYPRE_MEMORY_HOST);
   for (i = 0; i < max_num_coarse_levels; i++)
   {
      level_interp_type[i] = interpType;
   }
   (mgr_data -> interp_type) = level_interp_type;
   return hypre_error_flag;
}

/* Set the type of the interpolation
 * for computing interpolation operator
*/
HYPRE_Int
hypre_MGRSetLevelInterpType( void *mgr_vdata, HYPRE_Int *interpType)
{
   hypre_ParMGRData   *mgr_data = (hypre_ParMGRData*) mgr_vdata;
   HYPRE_Int i;
   HYPRE_Int max_num_coarse_levels = (mgr_data -> max_num_coarse_levels);
   if ((mgr_data -> interp_type) != NULL)
   {
      hypre_TFree((mgr_data -> interp_type), HYPRE_MEMORY_HOST);
      (mgr_data -> interp_type) = NULL;
   }
   HYPRE_Int *level_interp_type = hypre_CTAlloc(HYPRE_Int, max_num_coarse_levels, HYPRE_MEMORY_HOST);
   if (interpType != NULL)
   {
      for (i = 0; i < max_num_coarse_levels; i++)
      {
         level_interp_type[i] = *(interpType + i);
      }
   }
   else
   {
      for (i = 0; i < max_num_coarse_levels; i++)
      {
         level_interp_type[i] = 2;
      }
   }
   (mgr_data -> interp_type) = level_interp_type;
   return hypre_error_flag;
}

/* Set the number of Jacobi interpolation iterations
 * for computing interpolation operator
*/
HYPRE_Int
hypre_MGRSetNumInterpSweeps( void *mgr_vdata, HYPRE_Int nsweeps )
{
   hypre_ParMGRData   *mgr_data = (hypre_ParMGRData*) mgr_vdata;
   (mgr_data -> num_interp_sweeps) = nsweeps;
   return hypre_error_flag;
}

/* Set the threshold to truncate the coarse grid at each
 * level of reduction
*/
HYPRE_Int
hypre_MGRSetTruncateCoarseGridThreshold( void *mgr_vdata, HYPRE_Real threshold)
{
   hypre_ParMGRData   *mgr_data = (hypre_ParMGRData*) mgr_vdata;
   (mgr_data -> truncate_coarse_grid_threshold) = threshold;
   return hypre_error_flag;
}

/* Set print level for F-relaxation solver */
HYPRE_Int
hypre_MGRSetFrelaxPrintLevel( void *mgr_vdata, HYPRE_Int print_level )
{
   hypre_ParMGRData   *mgr_data = (hypre_ParMGRData*) mgr_vdata;
   (mgr_data -> frelax_print_level) = print_level;
   return hypre_error_flag;
}

/* Set print level for coarse grid solver */
HYPRE_Int
hypre_MGRSetCoarseGridPrintLevel( void *mgr_vdata, HYPRE_Int print_level )
{
   hypre_ParMGRData   *mgr_data = (hypre_ParMGRData*) mgr_vdata;
   (mgr_data -> cg_print_level) = print_level;
   return hypre_error_flag;
}

/* Set print level for mgr solver */
HYPRE_Int
hypre_MGRSetPrintLevel( void *mgr_vdata, HYPRE_Int print_level )
{
   hypre_ParMGRData   *mgr_data = (hypre_ParMGRData*) mgr_vdata;
   (mgr_data -> print_level) = print_level;
   return hypre_error_flag;
}

/* Set logging level for mgr solver */
HYPRE_Int
hypre_MGRSetLogging( void *mgr_vdata, HYPRE_Int logging )
{
   hypre_ParMGRData   *mgr_data = (hypre_ParMGRData*) mgr_vdata;
   (mgr_data -> logging) = logging;
   return hypre_error_flag;
}

/* Set max number of iterations for mgr solver */
HYPRE_Int
hypre_MGRSetMaxIter( void *mgr_vdata, HYPRE_Int max_iter )
{
   hypre_ParMGRData   *mgr_data = (hypre_ParMGRData*) mgr_vdata;
   (mgr_data -> max_iter) = max_iter;
   return hypre_error_flag;
}

/* Set convergence tolerance for mgr solver */
HYPRE_Int
hypre_MGRSetTol( void *mgr_vdata, HYPRE_Real tol )
{
   hypre_ParMGRData   *mgr_data = (hypre_ParMGRData*) mgr_vdata;
   (mgr_data -> tol) = tol;
   return hypre_error_flag;
}

/* Set max number of iterations for mgr global smoother */
HYPRE_Int
hypre_MGRSetMaxGlobalsmoothIters( void *mgr_vdata, HYPRE_Int max_iter )
{
   hypre_ParMGRData   *mgr_data = (hypre_ParMGRData*) mgr_vdata;
   (mgr_data -> global_smooth_iters) = max_iter;
   return hypre_error_flag;
}

/* Set global smoothing type for mgr solver */
HYPRE_Int
hypre_MGRSetGlobalsmoothType( void *mgr_vdata, HYPRE_Int iter_type )
{
   hypre_ParMGRData   *mgr_data = (hypre_ParMGRData*) mgr_vdata;
   (mgr_data -> global_smooth_type) = iter_type;
   return hypre_error_flag;
}

/* Set the maximum number of non-zero entries for restriction
   and interpolation operator if classical AMG interpolation is used */
HYPRE_Int
hypre_MGRSetPMaxElmts( void *mgr_vdata, HYPRE_Int P_max_elmts)
{
   hypre_ParMGRData   *mgr_data = (hypre_ParMGRData*) mgr_vdata;
   (mgr_data -> P_max_elmts) = P_max_elmts;
   return hypre_error_flag;
}

/* Get number of iterations for MGR solver */
HYPRE_Int
hypre_MGRGetNumIterations( void *mgr_vdata, HYPRE_Int *num_iterations )
{
   hypre_ParMGRData  *mgr_data = (hypre_ParMGRData*) mgr_vdata;

   if (!mgr_data)
   {
      hypre_error_in_arg(1);
      return hypre_error_flag;
   }
   *num_iterations = mgr_data->num_iterations;

   return hypre_error_flag;
}

/* Get residual norms for MGR solver */
HYPRE_Int
hypre_MGRGetFinalRelativeResidualNorm( void *mgr_vdata, HYPRE_Real *res_norm )
{
   hypre_ParMGRData  *mgr_data = (hypre_ParMGRData*) mgr_vdata;

   if (!mgr_data)
   {
      hypre_error_in_arg(1);
      return hypre_error_flag;
   }
   *res_norm = mgr_data->final_rel_residual_norm;

   return hypre_error_flag;
}

HYPRE_Int
hypre_MGRGetCoarseGridConvergenceFactor( void *mgr_vdata, HYPRE_Real *conv_factor )
{
   hypre_ParMGRData  *mgr_data = (hypre_ParMGRData*) mgr_vdata;

   if (!mgr_data)
   {
      hypre_error_in_arg(1);
      return hypre_error_flag;
   }
   *conv_factor = (mgr_data -> cg_convergence_factor);

   return hypre_error_flag;
}


/* Build A_FF matrix from A given a CF_marker array */
HYPRE_Int
hypre_MGRGetSubBlock( hypre_ParCSRMatrix   *A,
                      HYPRE_Int            *row_cf_marker,
                      HYPRE_Int            *col_cf_marker,
                      HYPRE_Int             debug_flag,
                      hypre_ParCSRMatrix  **A_block_ptr )
{
   MPI_Comm        comm = hypre_ParCSRMatrixComm(A);
   hypre_ParCSRCommPkg     *comm_pkg = hypre_ParCSRMatrixCommPkg(A);
   hypre_ParCSRCommHandle  *comm_handle;
   HYPRE_MemoryLocation memory_location = hypre_ParCSRMatrixMemoryLocation(A);

   hypre_CSRMatrix *A_diag = hypre_ParCSRMatrixDiag(A);
   HYPRE_Real      *A_diag_data = hypre_CSRMatrixData(A_diag);
   HYPRE_Int             *A_diag_i = hypre_CSRMatrixI(A_diag);
   HYPRE_Int             *A_diag_j = hypre_CSRMatrixJ(A_diag);

   hypre_CSRMatrix *A_offd         = hypre_ParCSRMatrixOffd(A);
   HYPRE_Real      *A_offd_data    = hypre_CSRMatrixData(A_offd);
   HYPRE_Int             *A_offd_i = hypre_CSRMatrixI(A_offd);
   HYPRE_Int             *A_offd_j = hypre_CSRMatrixJ(A_offd);
   HYPRE_Int              num_cols_A_offd = hypre_CSRMatrixNumCols(A_offd);
   //HYPRE_Int             *col_map_offd = hypre_ParCSRMatrixColMapOffd(A);

   hypre_IntArray          *coarse_dof_func_ptr = NULL;
<<<<<<< HEAD
   HYPRE_BigInt            *num_row_cpts_global = NULL;
   HYPRE_BigInt            *num_col_cpts_global = NULL;
=======
   HYPRE_BigInt             num_row_cpts_global[2];
   HYPRE_BigInt             num_col_cpts_global[2];
>>>>>>> 805ee77b

   hypre_ParCSRMatrix    *Ablock;
   HYPRE_BigInt         *col_map_offd_Ablock;
   HYPRE_Int       *tmp_map_offd = NULL;

   HYPRE_Int             *CF_marker_offd = NULL;

   hypre_CSRMatrix    *Ablock_diag;
   hypre_CSRMatrix    *Ablock_offd;

   HYPRE_Real      *Ablock_diag_data;
   HYPRE_Int             *Ablock_diag_i;
   HYPRE_Int             *Ablock_diag_j;
   HYPRE_Real      *Ablock_offd_data;
   HYPRE_Int             *Ablock_offd_i;
   HYPRE_Int             *Ablock_offd_j;

   HYPRE_Int              Ablock_diag_size, Ablock_offd_size;

   HYPRE_Int             *Ablock_marker;

   HYPRE_Int              ii_counter;
   HYPRE_Int              jj_counter, jj_counter_offd;
   HYPRE_Int             *jj_count, *jj_count_offd;

   HYPRE_Int              start_indexing = 0; /* start indexing for Aff_data at 0 */

   HYPRE_Int              n_fine = hypre_CSRMatrixNumRows(A_diag);

   HYPRE_Int             *fine_to_coarse;
   HYPRE_Int             *coarse_counter;
   HYPRE_Int             *col_coarse_counter;
   HYPRE_Int              coarse_shift;
   HYPRE_BigInt              total_global_row_cpts;
   HYPRE_BigInt              total_global_col_cpts;
   HYPRE_Int              num_cols_Ablock_offd;
   //  HYPRE_BigInt              my_first_row_cpt, my_first_col_cpt;

   HYPRE_Int              i, i1;
   HYPRE_Int              j, jl, jj;
   HYPRE_Int              start;

   HYPRE_Int              my_id;
   HYPRE_Int              num_procs;
   HYPRE_Int              num_threads;
   HYPRE_Int              num_sends;
   HYPRE_Int              index;
   HYPRE_Int              ns, ne, size, rest;
   HYPRE_Int             *int_buf_data;
   HYPRE_Int              local_numrows = hypre_CSRMatrixNumRows(A_diag);

   hypre_IntArray        *wrap_cf;

   //  HYPRE_Real       wall_time;  /* for debugging instrumentation  */

   hypre_MPI_Comm_size(comm, &num_procs);
   hypre_MPI_Comm_rank(comm, &my_id);
   //num_threads = hypre_NumThreads();
   // Temporary fix, disable threading
   // TODO: enable threading
   num_threads = 1;

   /* get the number of coarse rows */
   wrap_cf = hypre_IntArrayCreate(local_numrows);
   hypre_IntArrayMemoryLocation(wrap_cf) = HYPRE_MEMORY_HOST;
   hypre_IntArrayData(wrap_cf) = row_cf_marker;
   hypre_BoomerAMGCoarseParms(comm, local_numrows, 1, NULL, wrap_cf, &coarse_dof_func_ptr,
<<<<<<< HEAD
                              &num_row_cpts_global);
=======
                              num_row_cpts_global);
>>>>>>> 805ee77b
   hypre_IntArrayDestroy(coarse_dof_func_ptr);
   coarse_dof_func_ptr = NULL;

   //hypre_printf("my_id = %d, cpts_this = %d, cpts_next = %d\n", my_id, num_row_cpts_global[0], num_row_cpts_global[1]);

   //  my_first_row_cpt = num_row_cpts_global[0];
   if (my_id == (num_procs - 1)) { total_global_row_cpts = num_row_cpts_global[1]; }
   hypre_MPI_Bcast(&total_global_row_cpts, 1, HYPRE_MPI_BIG_INT, num_procs - 1, comm);

   /* get the number of coarse rows */
   hypre_IntArrayData(wrap_cf) = col_cf_marker;
   hypre_BoomerAMGCoarseParms(comm, local_numrows, 1, NULL, wrap_cf, &coarse_dof_func_ptr,
<<<<<<< HEAD
                              &num_col_cpts_global);
=======
                              num_col_cpts_global);
>>>>>>> 805ee77b
   hypre_IntArrayDestroy(coarse_dof_func_ptr);
   coarse_dof_func_ptr = NULL;

   //hypre_printf("my_id = %d, cpts_this = %d, cpts_next = %d\n", my_id, num_col_cpts_global[0], num_col_cpts_global[1]);

   //  my_first_col_cpt = num_col_cpts_global[0];
   if (my_id == (num_procs - 1)) { total_global_col_cpts = num_col_cpts_global[1]; }
   hypre_MPI_Bcast(&total_global_col_cpts, 1, HYPRE_MPI_BIG_INT, num_procs - 1, comm);

   /*-------------------------------------------------------------------
    * Get the CF_marker data for the off-processor columns
    *-------------------------------------------------------------------*/
   if (debug_flag < 0)
   {
      debug_flag = -debug_flag;
   }

   //  if (debug_flag==4) wall_time = time_getWallclockSeconds();

   if (num_cols_A_offd) { CF_marker_offd = hypre_CTAlloc(HYPRE_Int, num_cols_A_offd, HYPRE_MEMORY_HOST); }

   if (!comm_pkg)
   {
      hypre_MatvecCommPkgCreate(A);
      comm_pkg = hypre_ParCSRMatrixCommPkg(A);
   }

   num_sends = hypre_ParCSRCommPkgNumSends(comm_pkg);
   int_buf_data = hypre_CTAlloc(HYPRE_Int, hypre_ParCSRCommPkgSendMapStart(comm_pkg,
                                                                           num_sends), HYPRE_MEMORY_HOST);

   index = 0;
   for (i = 0; i < num_sends; i++)
   {
      start = hypre_ParCSRCommPkgSendMapStart(comm_pkg, i);
      for (j = start; j < hypre_ParCSRCommPkgSendMapStart(comm_pkg, i + 1); j++)
         int_buf_data[index++]
            = col_cf_marker[hypre_ParCSRCommPkgSendMapElmt(comm_pkg, j)];
   }

   comm_handle = hypre_ParCSRCommHandleCreate( 11, comm_pkg, int_buf_data,
                                               CF_marker_offd);
   hypre_ParCSRCommHandleDestroy(comm_handle);

   /*-----------------------------------------------------------------------
    *  First Pass: Determine size of Ablock and fill in fine_to_coarse mapping.
    *-----------------------------------------------------------------------*/

   /*-----------------------------------------------------------------------
    *  Intialize counters and allocate mapping vector.
    *-----------------------------------------------------------------------*/

   coarse_counter = hypre_CTAlloc(HYPRE_Int, num_threads, HYPRE_MEMORY_HOST);
   col_coarse_counter = hypre_CTAlloc(HYPRE_Int, num_threads, HYPRE_MEMORY_HOST);
   jj_count = hypre_CTAlloc(HYPRE_Int, num_threads, HYPRE_MEMORY_HOST);
   jj_count_offd = hypre_CTAlloc(HYPRE_Int, num_threads, HYPRE_MEMORY_HOST);

   fine_to_coarse = hypre_CTAlloc(HYPRE_Int, n_fine, HYPRE_MEMORY_HOST);
#if 0
#ifdef HYPRE_USING_OPENMP
   #pragma omp parallel for private(i) HYPRE_SMP_SCHEDULE
#endif
#endif
   for (i = 0; i < n_fine; i++) { fine_to_coarse[i] = -1; }

   jj_counter = start_indexing;
   jj_counter_offd = start_indexing;

   /*-----------------------------------------------------------------------
    *  Loop over fine grid.
    *-----------------------------------------------------------------------*/

   /* RDF: this looks a little tricky, but doable */
#if 0
#ifdef HYPRE_USING_OPENMP
   #pragma omp parallel for private(i,j,i1,jj,ns,ne,size,rest) HYPRE_SMP_SCHEDULE
#endif
#endif
   for (j = 0; j < num_threads; j++)
   {
      size = n_fine / num_threads;
      rest = n_fine - size * num_threads;

      if (j < rest)
      {
         ns = j * size + j;
         ne = (j + 1) * size + j + 1;
      }
      else
      {
         ns = j * size + rest;
         ne = (j + 1) * size + rest;
      }
      for (i = ns; i < ne; i++)
      {
         /*--------------------------------------------------------------------
          *  If i is a F-point, we loop through the columns and select
          *  the F-columns. Also set up mapping vector.
          *--------------------------------------------------------------------*/

         if (col_cf_marker[i] > 0)
         {
            fine_to_coarse[i] = col_coarse_counter[j];
            col_coarse_counter[j]++;
         }

         if (row_cf_marker[i] > 0)
         {
            //fine_to_coarse[i] = coarse_counter[j];
            coarse_counter[j]++;
            for (jj = A_diag_i[i]; jj < A_diag_i[i + 1]; jj++)
            {
               i1 = A_diag_j[jj];
               if (col_cf_marker[i1] > 0)
               {
                  jj_count[j]++;
               }
            }

            if (num_procs > 1)
            {
               for (jj = A_offd_i[i]; jj < A_offd_i[i + 1]; jj++)
               {
                  i1 = A_offd_j[jj];
                  if (CF_marker_offd[i1] > 0)
                  {
                     jj_count_offd[j]++;
                  }
               }
            }
         }
      }
   }

   /*-----------------------------------------------------------------------
    *  Allocate  arrays.
    *-----------------------------------------------------------------------*/
   for (i = 0; i < num_threads - 1; i++)
   {
      jj_count[i + 1] += jj_count[i];
      jj_count_offd[i + 1] += jj_count_offd[i];
      coarse_counter[i + 1] += coarse_counter[i];
      col_coarse_counter[i + 1] += col_coarse_counter[i];
   }
   i = num_threads - 1;
   jj_counter = jj_count[i];
   jj_counter_offd = jj_count_offd[i];
   ii_counter = coarse_counter[i];

   Ablock_diag_size = jj_counter;

   Ablock_diag_i    = hypre_CTAlloc(HYPRE_Int, ii_counter + 1, memory_location);
   Ablock_diag_j    = hypre_CTAlloc(HYPRE_Int, Ablock_diag_size, memory_location);
   Ablock_diag_data = hypre_CTAlloc(HYPRE_Real, Ablock_diag_size, memory_location);

   Ablock_diag_i[ii_counter] = jj_counter;


   Ablock_offd_size = jj_counter_offd;

   Ablock_offd_i    = hypre_CTAlloc(HYPRE_Int, ii_counter + 1, memory_location);
   Ablock_offd_j    = hypre_CTAlloc(HYPRE_Int, Ablock_offd_size, memory_location);
   Ablock_offd_data = hypre_CTAlloc(HYPRE_Real, Ablock_offd_size, memory_location);

   /*-----------------------------------------------------------------------
    *  Intialize some stuff.
    *-----------------------------------------------------------------------*/

   jj_counter = start_indexing;
   jj_counter_offd = start_indexing;

   //-----------------------------------------------------------------------
   //  Send and receive fine_to_coarse info.
   //-----------------------------------------------------------------------

   //  if (debug_flag==4) wall_time = time_getWallclockSeconds();
#if 0
#ifdef HYPRE_USING_OPENMP
   #pragma omp parallel for private(i,j,ns,ne,size,rest,coarse_shift) HYPRE_SMP_SCHEDULE
#endif
#endif
   for (j = 0; j < num_threads; j++)
   {
      coarse_shift = 0;
      if (j > 0) { coarse_shift = col_coarse_counter[j - 1]; }
      size = n_fine / num_threads;
      rest = n_fine - size * num_threads;
      if (j < rest)
      {
         ns = j * size + j;
         ne = (j + 1) * size + j + 1;
      }
      else
      {
         ns = j * size + rest;
         ne = (j + 1) * size + rest;
      }
      for (i = ns; i < ne; i++)
      {
         fine_to_coarse[i] += coarse_shift;
      }
   }

   //  if (debug_flag==4) wall_time = time_getWallclockSeconds();
#if 0
#ifdef HYPRE_USING_OPENMP
   #pragma omp parallel for private(i) HYPRE_SMP_SCHEDULE
#endif
#endif
   //  for (i = 0; i < n_fine; i++) fine_to_coarse[i] -= my_first_col_cpt;

#if 0
#ifdef HYPRE_USING_OPENMP
   #pragma omp parallel for private(i,jl,i1,jj,ns,ne,size,rest,jj_counter,jj_counter_offd,ii_counter) HYPRE_SMP_SCHEDULE
#endif
#endif
   for (jl = 0; jl < num_threads; jl++)
   {
      size = n_fine / num_threads;
      rest = n_fine - size * num_threads;
      if (jl < rest)
      {
         ns = jl * size + jl;
         ne = (jl + 1) * size + jl + 1;
      }
      else
      {
         ns = jl * size + rest;
         ne = (jl + 1) * size + rest;
      }
      jj_counter = 0;
      if (jl > 0) { jj_counter = jj_count[jl - 1]; }
      jj_counter_offd = 0;
      if (jl > 0) { jj_counter_offd = jj_count_offd[jl - 1]; }
      ii_counter = 0;
      for (i = ns; i < ne; i++)
      {
         /*--------------------------------------------------------------------
          *  If i is a F-point, we loop through the columns and select
          *  the F-columns. Also set up mapping vector.
          *--------------------------------------------------------------------*/
         if (row_cf_marker[i] > 0)
         {
            // Diagonal part of Ablock //
            Ablock_diag_i[ii_counter] = jj_counter;
            for (jj = A_diag_i[i]; jj < A_diag_i[i + 1]; jj++)
            {
               i1 = A_diag_j[jj];
               if (col_cf_marker[i1] > 0)
               {
                  Ablock_diag_j[jj_counter]    = fine_to_coarse[i1];
                  Ablock_diag_data[jj_counter] = A_diag_data[jj];
                  jj_counter++;
               }
            }

            // Off-Diagonal part of Ablock //
            Ablock_offd_i[ii_counter] = jj_counter_offd;
            if (num_procs > 1)
            {
               for (jj = A_offd_i[i]; jj < A_offd_i[i + 1]; jj++)
               {
                  i1 = A_offd_j[jj];
                  if (CF_marker_offd[i1] > 0)
                  {
                     Ablock_offd_j[jj_counter_offd]  = i1;
                     Ablock_offd_data[jj_counter_offd] = A_offd_data[jj];
                     jj_counter_offd++;
                  }
               }
            }
            ii_counter++;
         }
      }
      Ablock_offd_i[ii_counter] = jj_counter_offd;
      Ablock_diag_i[ii_counter] = jj_counter;
   }
   Ablock = hypre_ParCSRMatrixCreate(comm,
                                     total_global_row_cpts,
                                     total_global_col_cpts,
                                     num_row_cpts_global,
                                     num_col_cpts_global,
                                     0,
                                     Ablock_diag_i[ii_counter],
                                     Ablock_offd_i[ii_counter]);

   Ablock_diag = hypre_ParCSRMatrixDiag(Ablock);
   hypre_CSRMatrixData(Ablock_diag) = Ablock_diag_data;
   hypre_CSRMatrixI(Ablock_diag) = Ablock_diag_i;
   hypre_CSRMatrixJ(Ablock_diag) = Ablock_diag_j;
   Ablock_offd = hypre_ParCSRMatrixOffd(Ablock);
   hypre_CSRMatrixData(Ablock_offd) = Ablock_offd_data;
   hypre_CSRMatrixI(Ablock_offd) = Ablock_offd_i;
   hypre_CSRMatrixJ(Ablock_offd) = Ablock_offd_j;

   num_cols_Ablock_offd = 0;

   if (Ablock_offd_size)
   {
      Ablock_marker = hypre_CTAlloc(HYPRE_Int, num_cols_A_offd, HYPRE_MEMORY_HOST);
#if 0
#ifdef HYPRE_USING_OPENMP
      #pragma omp parallel for private(i) HYPRE_SMP_SCHEDULE
#endif
#endif
      for (i = 0; i < num_cols_A_offd; i++)
      {
         Ablock_marker[i] = 0;
      }
      num_cols_Ablock_offd = 0;
      for (i = 0; i < Ablock_offd_size; i++)
      {
         index = Ablock_offd_j[i];
         if (!Ablock_marker[index])
         {
            num_cols_Ablock_offd++;
            Ablock_marker[index] = 1;
         }
      }

      col_map_offd_Ablock = hypre_CTAlloc(HYPRE_BigInt, num_cols_Ablock_offd, memory_location);
      tmp_map_offd = hypre_CTAlloc(HYPRE_Int, num_cols_Ablock_offd, HYPRE_MEMORY_HOST);
      index = 0;
      for (i = 0; i < num_cols_Ablock_offd; i++)
      {
         while (Ablock_marker[index] == 0) { index++; }
         tmp_map_offd[i] = index++;
      }
#if 0
#ifdef HYPRE_USING_OPENMP
      #pragma omp parallel for private(i) HYPRE_SMP_SCHEDULE
#endif
#endif
      for (i = 0; i < Ablock_offd_size; i++)
         Ablock_offd_j[i] = hypre_BinarySearch(tmp_map_offd,
                                               Ablock_offd_j[i],
                                               num_cols_Ablock_offd);
      hypre_TFree(Ablock_marker, HYPRE_MEMORY_HOST);
   }

   if (num_cols_Ablock_offd)
   {
      hypre_ParCSRMatrixColMapOffd(Ablock) = col_map_offd_Ablock;
      hypre_CSRMatrixNumCols(Ablock_offd) = num_cols_Ablock_offd;
   }

   hypre_GetCommPkgRTFromCommPkgA(Ablock, A, fine_to_coarse, tmp_map_offd);

   /* Create the assumed partition */
   if (hypre_ParCSRMatrixAssumedPartition(Ablock) == NULL)
   {
      hypre_ParCSRMatrixCreateAssumedPartition(Ablock);
   }

   *A_block_ptr = Ablock;

   hypre_TFree(tmp_map_offd, HYPRE_MEMORY_HOST);
   hypre_TFree(CF_marker_offd, HYPRE_MEMORY_HOST);
   hypre_TFree(int_buf_data, HYPRE_MEMORY_HOST);
   hypre_TFree(fine_to_coarse, HYPRE_MEMORY_HOST);
   hypre_TFree(coarse_counter, HYPRE_MEMORY_HOST);
   hypre_TFree(col_coarse_counter, HYPRE_MEMORY_HOST);
   hypre_TFree(jj_count, HYPRE_MEMORY_HOST);
   hypre_TFree(jj_count_offd, HYPRE_MEMORY_HOST);

   return (0);
}


/* Build A_FF matrix from A given a CF_marker array */
HYPRE_Int
hypre_MGRBuildAff( hypre_ParCSRMatrix   *A,
                   HYPRE_Int            *CF_marker,
                   HYPRE_Int             debug_flag,
                   hypre_ParCSRMatrix  **A_ff_ptr )
{
   HYPRE_Int i;
   HYPRE_Int local_numrows = hypre_CSRMatrixNumRows(hypre_ParCSRMatrixDiag(A));
   /* create a copy of the CF_marker array and switch C-points to F-points */
   HYPRE_Int *CF_marker_copy = hypre_CTAlloc(HYPRE_Int, local_numrows, HYPRE_MEMORY_HOST);

#if 0
#ifdef HYPRE_USING_OPENMP
   #pragma omp parallel for private(i) HYPRE_SMP_SCHEDULE
#endif
#endif
   for (i = 0; i < local_numrows; i++)
   {
      CF_marker_copy[i] = -CF_marker[i];
   }

   hypre_MGRGetSubBlock(A, CF_marker_copy, CF_marker_copy, debug_flag, A_ff_ptr);

   /* Free copy of CF marker */
   hypre_TFree(CF_marker_copy, HYPRE_MEMORY_HOST);
   return (0);
}

/*********************************************************************************
 * This routine assumes that the 'toVector' is larger than the 'fromVector' and
 * the CF_marker is of the same length as the toVector. There must be n 'point_type'
 * values in the CF_marker, where n is the length of the 'fromVector'.
 * It adds the values of the 'fromVector' to the 'toVector' where the marker is the
 * same as the 'point_type'
 *********************************************************************************/
HYPRE_Int
hypre_MGRAddVectorP ( HYPRE_Int  *CF_marker,
                      HYPRE_Int        point_type,
                      HYPRE_Real       a,
                      hypre_ParVector  *fromVector,
                      HYPRE_Real       b,
                      hypre_ParVector  **toVector )
{
   hypre_Vector    *fromVectorLocal = hypre_ParVectorLocalVector(fromVector);
   HYPRE_Real      *fromVectorData  = hypre_VectorData(fromVectorLocal);
   hypre_Vector    *toVectorLocal   = hypre_ParVectorLocalVector(*toVector);
   HYPRE_Real      *toVectorData    = hypre_VectorData(toVectorLocal);

   HYPRE_Int       n = hypre_ParVectorActualLocalSize(*toVector);
   HYPRE_Int       i, j;

   j = 0;
   for (i = 0; i < n; i++)
   {
      if (CF_marker[i] == point_type)
      {
         toVectorData[i] = b * toVectorData[i] + a * fromVectorData[j];
         j++;
      }
   }
   return 0;
}

/*************************************************************************************
 * This routine assumes that the 'fromVector' is larger than the 'toVector' and
 * the CF_marker is of the same length as the fromVector. There must be n 'point_type'
 * values in the CF_marker, where n is the length of the 'toVector'.
 * It adds the values of the 'fromVector' where the marker is the
 * same as the 'point_type' to the 'toVector'
 *************************************************************************************/
HYPRE_Int
hypre_MGRAddVectorR ( HYPRE_Int  *CF_marker,
                      HYPRE_Int        point_type,
                      HYPRE_Real       a,
                      hypre_ParVector  *fromVector,
                      HYPRE_Real       b,
                      hypre_ParVector  **toVector )
{
   hypre_Vector    *fromVectorLocal = hypre_ParVectorLocalVector(fromVector);
   HYPRE_Real      *fromVectorData  = hypre_VectorData(fromVectorLocal);
   hypre_Vector    *toVectorLocal   = hypre_ParVectorLocalVector(*toVector);
   HYPRE_Real      *toVectorData    = hypre_VectorData(toVectorLocal);

   HYPRE_Int       n = hypre_ParVectorActualLocalSize(fromVector);
   HYPRE_Int       i, j;

   j = 0;
   for (i = 0; i < n; i++)
   {
      if (CF_marker[i] == point_type)
      {
         toVectorData[j] = b * toVectorData[j] + a * fromVectorData[i];
         j++;
      }
   }
   return 0;
}

/*
HYPRE_Int
hypre_MGRBuildAffRAP( MPI_Comm comm, HYPRE_Int local_num_variables, HYPRE_Int num_functions,
  HYPRE_Int *dof_func, HYPRE_Int *CF_marker, HYPRE_Int **coarse_dof_func_ptr, HYPRE_BigInt **coarse_pnts_global_ptr,
  hypre_ParCSRMatrix *A, HYPRE_Int debug_flag, hypre_ParCSRMatrix **P_f_ptr, hypre_ParCSRMatrix **A_ff_ptr )
{
  HYPRE_Int *CF_marker_copy = hypre_CTAlloc(HYPRE_Int,  local_num_variables, HYPRE_MEMORY_HOST);
  HYPRE_Int i;
  for (i = 0; i < local_num_variables; i++) {
    CF_marker_copy[i] = -CF_marker[i];
  }

  hypre_BoomerAMGCoarseParms(comm, local_num_variables, 1, NULL, CF_marker_copy, coarse_dof_func_ptr, coarse_pnts_global_ptr);
  hypre_MGRBuildP(A, CF_marker_copy, (*coarse_pnts_global_ptr), 0, debug_flag, P_f_ptr);
  hypre_BoomerAMGBuildCoarseOperator(*P_f_ptr, A, *P_f_ptr, A_ff_ptr);

  hypre_TFree(CF_marker_copy, HYPRE_MEMORY_HOST);
  return 0;
}
*/

/* Get pointer to coarse grid matrix for MGR solver */
HYPRE_Int
hypre_MGRGetCoarseGridMatrix( void *mgr_vdata, hypre_ParCSRMatrix **RAP )
{
   hypre_ParMGRData  *mgr_data = (hypre_ParMGRData*) mgr_vdata;

   if (!mgr_data)
   {
      hypre_error_in_arg(1);
      return hypre_error_flag;
   }
   if (mgr_data -> RAP == NULL)
   {
      hypre_error_w_msg(HYPRE_ERROR_GENERIC,
                        " Coarse grid matrix is NULL. Please make sure MGRSetup() is called \n");
      return hypre_error_flag;
   }
   *RAP = mgr_data->RAP;

   return hypre_error_flag;
}

/* Get pointer to coarse grid solution for MGR solver */
HYPRE_Int
hypre_MGRGetCoarseGridSolution( void *mgr_vdata, hypre_ParVector **sol )
{
   hypre_ParMGRData  *mgr_data = (hypre_ParMGRData*) mgr_vdata;

   if (!mgr_data)
   {
      hypre_error_in_arg(1);
      return hypre_error_flag;
   }
   if (mgr_data -> U_array == NULL)
   {
      hypre_error_w_msg(HYPRE_ERROR_GENERIC,
                        " MGR solution array is NULL. Please make sure MGRSetup() and MGRSolve() are called \n");
      return hypre_error_flag;
   }
   *sol = mgr_data->U_array[mgr_data->num_coarse_levels];

   return hypre_error_flag;
}

/* Get pointer to coarse grid solution for MGR solver */
HYPRE_Int
hypre_MGRGetCoarseGridRHS( void *mgr_vdata, hypre_ParVector **rhs )
{
   hypre_ParMGRData  *mgr_data = (hypre_ParMGRData*) mgr_vdata;

   if (!mgr_data)
   {
      hypre_error_in_arg(1);
      return hypre_error_flag;
   }
   if (mgr_data -> F_array == NULL)
   {
      hypre_error_w_msg(HYPRE_ERROR_GENERIC,
                        " MGR RHS array is NULL. Please make sure MGRSetup() and MGRSolve() are called \n");
      return hypre_error_flag;
   }
   *rhs = mgr_data->F_array[mgr_data->num_coarse_levels];

   return hypre_error_flag;
}

/* Print coarse grid linear system (for debugging)*/
HYPRE_Int
hypre_MGRPrintCoarseSystem( void *mgr_vdata, HYPRE_Int print_flag)
{
   hypre_ParMGRData  *mgr_data = (hypre_ParMGRData*) mgr_vdata;
   mgr_data->print_coarse_system = print_flag;

   return hypre_error_flag;
}

/* Print solver params */
HYPRE_Int
hypre_MGRWriteSolverParams(void *mgr_vdata)
{
   hypre_ParMGRData  *mgr_data = (hypre_ParMGRData*) mgr_vdata;
   HYPRE_Int i, j;
   HYPRE_Int max_num_coarse_levels = (mgr_data -> max_num_coarse_levels);
   hypre_printf("MGR Setup parameters: \n");
   hypre_printf("Block size: %d\n", (mgr_data -> block_size));
   hypre_printf("Max number of coarse levels: %d\n", (mgr_data -> max_num_coarse_levels));
   hypre_printf("Relax type: %d\n", (mgr_data -> relax_type));
   hypre_printf("Set non-Cpoints to F-points: %d\n", (mgr_data -> set_non_Cpoints_to_F));
   hypre_printf("Set Cpoints method: %d\n", (mgr_data -> set_c_points_method));
   for (i = 0; i < max_num_coarse_levels; i++)
   {
      hypre_printf("Lev = %d, Interpolation type: %d\n", i, (mgr_data -> interp_type)[i]);
      hypre_printf("Lev = %d, Restriction type: %d\n", i, (mgr_data -> restrict_type)[i]);
      hypre_printf("Lev = %d, F-relaxation method: %d\n", i, (mgr_data -> Frelax_method)[i]);
      hypre_printf("Lev = %d, Use non-Galerkin coarse grid: %d\n", i,
                   (mgr_data -> use_non_galerkin_cg)[i]);
      HYPRE_Int lvl_num_coarse_points = (mgr_data -> block_num_coarse_indexes)[i];
      hypre_printf("Lev = %d, Number of Cpoints: %d\n", i, lvl_num_coarse_points);
      hypre_printf("Cpoints indices: ");
      for (j = 0; j < lvl_num_coarse_points; j++)
      {
         if ((mgr_data -> block_cf_marker)[i][j] == 1)
         {
            hypre_printf("%d ", j);
         }
      }
      hypre_printf("\n");
   }
   hypre_printf("Number of Reserved Cpoints: %d\n", (mgr_data -> reserved_coarse_size));
   hypre_printf("Keep reserved Cpoints to level: %d\n", (mgr_data -> lvl_to_keep_cpoints));

   hypre_printf("\n MGR Solver Parameters: \n");
   hypre_printf("Number of relax sweeps: %d\n", (mgr_data -> num_relax_sweeps));
   hypre_printf("Number of interpolation sweeps: %d\n", (mgr_data -> num_interp_sweeps));
   hypre_printf("Number of restriction sweeps: %d\n", (mgr_data -> num_restrict_sweeps));
   hypre_printf("Global smoother type: %d\n", (mgr_data ->global_smooth_type));
   hypre_printf("Number of global smoother sweeps: %d\n", (mgr_data ->global_smooth_iters));
   hypre_printf("Max number of iterations: %d\n", (mgr_data -> max_iter));
   hypre_printf("Stopping tolerance: %e\n", (mgr_data -> tol));
   hypre_printf("Use default coarse grid solver: %d\n", (mgr_data -> use_default_cgrid_solver));
   if ((mgr_data -> use_default_fsolver) >= 0)
   {
      hypre_printf("Use default AMG solver for full AMG F-relaxation: %d\n",
                   (mgr_data -> use_default_fsolver));
   }
   return hypre_error_flag;
}

#ifdef HYPRE_USING_DSUPERLU
void *
hypre_MGRDirectSolverCreate()
{
   hypre_DSLUData *dslu_data = hypre_CTAlloc(hypre_DSLUData, 1, HYPRE_MEMORY_HOST);
   return (void *) dslu_data;
}

HYPRE_Int
hypre_MGRDirectSolverSetup( void                *solver,
                            hypre_ParCSRMatrix  *A,
                            hypre_ParVector     *f,
                            hypre_ParVector     *u )
{
   /* Par Data Structure variables */
   HYPRE_BigInt global_num_rows = hypre_ParCSRMatrixGlobalNumRows(A);
   MPI_Comm           comm = hypre_ParCSRMatrixComm(A);
   hypre_CSRMatrix *A_local;
   HYPRE_Int num_rows;
   HYPRE_Int num_procs, my_id;
   HYPRE_Int pcols = 1, prows = 1;
   HYPRE_BigInt *big_rowptr = NULL;
   hypre_DSLUData *dslu_data = (hypre_DSLUData *) solver;

   HYPRE_Int info = 0;
   HYPRE_Int nrhs = 0;

   hypre_MPI_Comm_size(comm, &num_procs);
   hypre_MPI_Comm_rank(comm, &my_id);

   /* Merge diag and offd into one matrix (global ids) */
   A_local = hypre_MergeDiagAndOffd(A);

   num_rows = hypre_CSRMatrixNumRows(A_local);
   /* Now convert hypre matrix to a SuperMatrix */
#ifdef HYPRE_MIXEDINT
   {
      HYPRE_Int *rowptr = NULL;
      HYPRE_Int  i;
      rowptr = hypre_CSRMatrixI(A_local);
      big_rowptr = hypre_CTAlloc(HYPRE_BigInt, (num_rows + 1), HYPRE_MEMORY_HOST);
      for (i = 0; i < (num_rows + 1); i++)
      {
         big_rowptr[i] = (HYPRE_BigInt)rowptr[i];
      }
   }
#else
   big_rowptr = hypre_CSRMatrixI(A_local);
#endif
   dCreate_CompRowLoc_Matrix_dist(
      &(dslu_data->A_dslu), global_num_rows, global_num_rows,
      hypre_CSRMatrixNumNonzeros(A_local),
      num_rows,
      hypre_ParCSRMatrixFirstRowIndex(A),
      hypre_CSRMatrixData(A_local),
      hypre_CSRMatrixBigJ(A_local), big_rowptr,
      SLU_NR_loc, SLU_D, SLU_GE);

   /* DOK: SuperLU frees assigned data, so set them to null before
    * calling hypre_CSRMatrixdestroy on A_local to avoid memory errors.
   */
#ifndef HYPRE_MIXEDINT
   hypre_CSRMatrixI(A_local) = NULL;
#endif
   hypre_CSRMatrixData(A_local) = NULL;
   hypre_CSRMatrixBigJ(A_local) = NULL;
   hypre_CSRMatrixDestroy(A_local);

   /*Create process grid */
   while (prows * pcols <= num_procs) { ++prows; }
   --prows;
   pcols = num_procs / prows;
   while (prows * pcols != num_procs)
   {
      prows -= 1;
      pcols = num_procs / prows;
   }
   //hypre_printf(" prows %d pcols %d\n", prows, pcols);

   superlu_gridinit(comm, prows, pcols, &(dslu_data->dslu_data_grid));

   set_default_options_dist(&(dslu_data->dslu_options));

   dslu_data->dslu_options.Fact = DOFACT;
   dslu_data->dslu_options.PrintStat = NO;
   /*dslu_data->dslu_options.IterRefine = SLU_DOUBLE;
   dslu_data->dslu_options.ColPerm = MMD_AT_PLUS_A;
   dslu_data->dslu_options.DiagPivotThresh = 1.0;
   dslu_data->dslu_options.ReplaceTinyPivot = NO; */

   dScalePermstructInit(global_num_rows, global_num_rows, &(dslu_data->dslu_ScalePermstruct));

   dLUstructInit(global_num_rows, &(dslu_data->dslu_data_LU));

   PStatInit(&(dslu_data->dslu_data_stat));

   dslu_data->global_num_rows = global_num_rows;

   dslu_data->berr = hypre_CTAlloc(HYPRE_Real, 1, HYPRE_MEMORY_HOST);
   dslu_data->berr[0] = 0.0;

   pdgssvx(&(dslu_data->dslu_options), &(dslu_data->A_dslu),
           &(dslu_data->dslu_ScalePermstruct), NULL, num_rows, nrhs,
           &(dslu_data->dslu_data_grid), &(dslu_data->dslu_data_LU),
           &(dslu_data->dslu_solve), dslu_data->berr, &(dslu_data->dslu_data_stat), &info);

   dslu_data->dslu_options.Fact = FACTORED;

   return hypre_error_flag;
}

HYPRE_Int
hypre_MGRDirectSolverSolve( void                *solver,
                            hypre_ParCSRMatrix  *A,
                            hypre_ParVector     *f,
                            hypre_ParVector     *u )
{
   hypre_SLUDistSolve(solver, f, u);

   return hypre_error_flag;
}

HYPRE_Int
hypre_MGRDirectSolverDestroy( void *solver )
{
   hypre_SLUDistDestroy(solver);

   return hypre_error_flag;
}
#endif<|MERGE_RESOLUTION|>--- conflicted
+++ resolved
@@ -4730,13 +4730,8 @@
    //HYPRE_Int             *col_map_offd = hypre_ParCSRMatrixColMapOffd(A);
 
    hypre_IntArray          *coarse_dof_func_ptr = NULL;
-<<<<<<< HEAD
-   HYPRE_BigInt            *num_row_cpts_global = NULL;
-   HYPRE_BigInt            *num_col_cpts_global = NULL;
-=======
    HYPRE_BigInt             num_row_cpts_global[2];
    HYPRE_BigInt             num_col_cpts_global[2];
->>>>>>> 805ee77b
 
    hypre_ParCSRMatrix    *Ablock;
    HYPRE_BigInt         *col_map_offd_Ablock;
@@ -4804,11 +4799,7 @@
    hypre_IntArrayMemoryLocation(wrap_cf) = HYPRE_MEMORY_HOST;
    hypre_IntArrayData(wrap_cf) = row_cf_marker;
    hypre_BoomerAMGCoarseParms(comm, local_numrows, 1, NULL, wrap_cf, &coarse_dof_func_ptr,
-<<<<<<< HEAD
-                              &num_row_cpts_global);
-=======
                               num_row_cpts_global);
->>>>>>> 805ee77b
    hypre_IntArrayDestroy(coarse_dof_func_ptr);
    coarse_dof_func_ptr = NULL;
 
@@ -4821,11 +4812,7 @@
    /* get the number of coarse rows */
    hypre_IntArrayData(wrap_cf) = col_cf_marker;
    hypre_BoomerAMGCoarseParms(comm, local_numrows, 1, NULL, wrap_cf, &coarse_dof_func_ptr,
-<<<<<<< HEAD
-                              &num_col_cpts_global);
-=======
                               num_col_cpts_global);
->>>>>>> 805ee77b
    hypre_IntArrayDestroy(coarse_dof_func_ptr);
    coarse_dof_func_ptr = NULL;
 
