--- conflicted
+++ resolved
@@ -233,14 +233,9 @@
    /* compute local column nnz of the offd part */
    hypre_CSRMatrixColNNzRealDevice(S_offd, measure_offd);
 
-<<<<<<< HEAD
-#ifdef HYPRE_WITH_GPU_AWARE_MPI
-   hypre_ForceSyncCudaComputeStream(hypre_handle());
-=======
 #if defined(HYPRE_WITH_GPU_AWARE_MPI)
    /* RL: make sure measure_offd is ready before issuing GPU-GPU MPI */
    hypre_ForceSyncComputeStream(hypre_handle());
->>>>>>> d079a90f
 #endif
 
    /* send local column nnz of the offd part to neighbors */
