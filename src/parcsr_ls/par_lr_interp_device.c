--- conflicted
+++ resolved
@@ -31,129 +31,7 @@
                                            HYPRE_Real    *rs,
                                            HYPRE_Int      flag)
 {
-<<<<<<< HEAD
-   HYPRE_Int           A_nr_of_rows = hypre_ParCSRMatrixNumRows(A);
-   hypre_CSRMatrix    *A_diag       = hypre_ParCSRMatrixDiag(A);
-   HYPRE_Complex      *A_diag_data  = hypre_CSRMatrixData(A_diag);
-   HYPRE_Int          *A_diag_i     = hypre_CSRMatrixI(A_diag);
-   hypre_CSRMatrix    *A_offd       = hypre_ParCSRMatrixOffd(A);
-   HYPRE_Complex      *A_offd_data  = hypre_CSRMatrixData(A_offd);
-   HYPRE_Int          *A_offd_i     = hypre_CSRMatrixI(A_offd);
-   HYPRE_Int           A_offd_nnz   = hypre_CSRMatrixNumNonzeros(A_offd);
-
-   hypre_ParCSRMatrix *AFF, *AFC;
-   hypre_ParCSRMatrix *W, *P;
-   HYPRE_Int           W_nr_of_rows, P_diag_nnz;
-   HYPRE_Complex      *rsFC, *rsWA, *rsW;
-   HYPRE_Int          *P_diag_i, *P_diag_j, *P_offd_i;
-   HYPRE_Complex      *P_diag_data;
-
-   hypre_BoomerAMGMakeSocFromSDevice(A, S);
-
-   HYPRE_Int          *Soc_diag_j   = hypre_ParCSRMatrixSocDiagJ(S);
-   HYPRE_Int          *Soc_offd_j   = hypre_ParCSRMatrixSocOffdJ(S);
-
-   /* 0. Find row sums of weak elements */
-   /* row sum of A-weak + Diag(A), i.e., (D_gamma + D_alpha) in the notes, only for F-pts */
-   rsWA = hypre_TAlloc(HYPRE_Complex, A_nr_of_rows, HYPRE_MEMORY_DEVICE);
-
-   dim3 bDim = hypre_GetDefaultDeviceBlockDimension();
-   dim3 gDim = hypre_GetDefaultDeviceGridDimension(A_nr_of_rows, "warp", bDim);
-
-   HYPRE_GPU_LAUNCH( hypreCUDAKernel_compute_weak_rowsums,
-                     gDim, bDim,
-                     A_nr_of_rows,
-                     A_offd_nnz > 0,
-                     CF_marker,
-                     A_diag_i,
-                     A_diag_data,
-                     Soc_diag_j,
-                     A_offd_i,
-                     A_offd_data,
-                     Soc_offd_j,
-                     rsWA,
-                     0 );
-
-   // AFF AFC
-   hypre_GpuProfilingPushRange("Extract Submatrix");
-   hypre_ParCSRMatrixGenerateFFFCDevice(A, CF_marker, num_cpts_global, S, &AFC, &AFF);
-   hypre_GpuProfilingPopRange();
-
-   W_nr_of_rows = hypre_ParCSRMatrixNumRows(AFF);
-   hypre_assert(A_nr_of_rows == W_nr_of_rows + hypre_ParCSRMatrixNumCols(AFC));
-
-   rsW = hypre_TAlloc(HYPRE_Complex, W_nr_of_rows, HYPRE_MEMORY_DEVICE);
-   HYPRE_Complex *new_end = HYPRE_THRUST_CALL( copy_if,
-                                               rsWA,
-                                               rsWA + A_nr_of_rows,
-                                               CF_marker,
-                                               rsW,
-                                               is_negative<HYPRE_Int>() );
-   hypre_assert(new_end - rsW == W_nr_of_rows);
-   hypre_TFree(rsWA, HYPRE_MEMORY_DEVICE);
-
-   /* row sum of AFC, i.e., D_beta */
-   rsFC = hypre_TAlloc(HYPRE_Complex, W_nr_of_rows, HYPRE_MEMORY_DEVICE);
-   hypre_CSRMatrixComputeRowSumDevice(hypre_ParCSRMatrixDiag(AFC), NULL, NULL, rsFC, 0, 1.0, "set");
-   hypre_CSRMatrixComputeRowSumDevice(hypre_ParCSRMatrixOffd(AFC), NULL, NULL, rsFC, 0, 1.0, "add");
-
-   /* 5. Form matrix ~{A_FF}, (return twAFF in AFF data structure ) */
-   /* 6. Form matrix ~{A_FC}, (return twAFC in AFC data structure) */
-   hypre_GpuProfilingPushRange("Compute interp matrix");
-   gDim = hypre_GetDefaultDeviceGridDimension(W_nr_of_rows, "warp", bDim);
-   HYPRE_GPU_LAUNCH( hypreCUDAKernel_compute_aff_afc,
-                     gDim, bDim,
-                     W_nr_of_rows,
-                     hypre_CSRMatrixI(hypre_ParCSRMatrixDiag(AFF)),
-                     hypre_CSRMatrixJ(hypre_ParCSRMatrixDiag(AFF)),
-                     hypre_CSRMatrixData(hypre_ParCSRMatrixDiag(AFF)),
-                     hypre_CSRMatrixI(hypre_ParCSRMatrixOffd(AFF)),
-                     hypre_CSRMatrixData(hypre_ParCSRMatrixOffd(AFF)),
-                     hypre_CSRMatrixI(hypre_ParCSRMatrixDiag(AFC)),
-                     hypre_CSRMatrixData(hypre_ParCSRMatrixDiag(AFC)),
-                     hypre_CSRMatrixI(hypre_ParCSRMatrixOffd(AFC)),
-                     hypre_CSRMatrixData(hypre_ParCSRMatrixOffd(AFC)),
-                     rsW,
-                     rsFC );
-   hypre_TFree(rsW,  HYPRE_MEMORY_DEVICE);
-   hypre_TFree(rsFC, HYPRE_MEMORY_DEVICE);
-   hypre_GpuProfilingPopRange();
-
-   /* 7. Perform matrix-matrix multiplication */
-   hypre_GpuProfilingPushRange("Matrix-matrix mult");
-   W = hypre_ParCSRMatMatDevice(AFF, AFC);
-   hypre_GpuProfilingPopRange();
-
-   hypre_ParCSRMatrixDestroy(AFF);
-   hypre_ParCSRMatrixDestroy(AFC);
-
-   /* 8. Construct P from matrix product W */
-   P_diag_nnz = hypre_CSRMatrixNumNonzeros(hypre_ParCSRMatrixDiag(W)) +
-                hypre_ParCSRMatrixNumCols(W);
-
-   P_diag_i    = hypre_TAlloc(HYPRE_Int,     A_nr_of_rows + 1, HYPRE_MEMORY_DEVICE);
-   P_diag_j    = hypre_TAlloc(HYPRE_Int,     P_diag_nnz,     HYPRE_MEMORY_DEVICE);
-   P_diag_data = hypre_TAlloc(HYPRE_Complex, P_diag_nnz,     HYPRE_MEMORY_DEVICE);
-   P_offd_i    = hypre_TAlloc(HYPRE_Int,     A_nr_of_rows + 1, HYPRE_MEMORY_DEVICE);
-
-   hypre_GpuProfilingPushRange("Extend matrix");
-   hypreDevice_extendWtoP( A_nr_of_rows,
-                           W_nr_of_rows,
-                           hypre_ParCSRMatrixNumCols(W),
-                           CF_marker,
-                           hypre_CSRMatrixNumNonzeros(hypre_ParCSRMatrixDiag(W)),
-                           hypre_CSRMatrixI(hypre_ParCSRMatrixDiag(W)),
-                           hypre_CSRMatrixJ(hypre_ParCSRMatrixDiag(W)),
-                           hypre_CSRMatrixData(hypre_ParCSRMatrixDiag(W)),
-                           P_diag_i,
-                           P_diag_j,
-                           P_diag_data,
-                           hypre_CSRMatrixI(hypre_ParCSRMatrixOffd(W)),
-                           P_offd_i );
-   hypre_GpuProfilingPopRange();
-=======
    HYPRE_Int row = hypre_cuda_get_grid_warp_id<1, 1>();
->>>>>>> 5fe37b22
 
    if (row >= nr_of_rows)
    {
@@ -234,26 +112,10 @@
 {
    HYPRE_Int row = hypre_cuda_get_grid_warp_id<1, 1>();
 
-<<<<<<< HEAD
-   HYPRE_GPU_LAUNCH( hypreCUDAKernel_compute_weak_rowsums,
-                     gDim, bDim,
-                     A_nr_of_rows,
-                     A_offd_nnz > 0,
-                     CF_marker,
-                     A_diag_i,
-                     A_diag_data,
-                     Soc_diag_j,
-                     A_offd_i,
-                     A_offd_data,
-                     Soc_offd_j,
-                     rsWA,
-                     0 );
-=======
    if (row >= nr_of_rows)
    {
       return;
    }
->>>>>>> 5fe37b22
 
    HYPRE_Int lane = hypre_cuda_get_lane_id<1>();
    HYPRE_Int p, q;
@@ -309,38 +171,10 @@
       }
    }
 
-<<<<<<< HEAD
-   hypre_GpuProfilingPushRange("Compute interp matrix");
-   gDim = hypre_GetDefaultDeviceGridDimension(W_nr_of_rows, "warp", bDim);
-   HYPRE_GPU_LAUNCH( hypreCUDAKernel_compute_twiaff_w,
-                     gDim, bDim,
-                     W_nr_of_rows,
-                     hypre_ParCSRMatrixFirstRowIndex(AFF),
-                     hypre_CSRMatrixI(hypre_ParCSRMatrixDiag(AFF)),
-                     hypre_CSRMatrixJ(hypre_ParCSRMatrixDiag(AFF)),
-                     hypre_CSRMatrixData(hypre_ParCSRMatrixDiag(AFF)),
-                     AFF_diag_data_old,
-                     hypre_CSRMatrixI(hypre_ParCSRMatrixOffd(AFF)),
-                     hypre_CSRMatrixJ(hypre_ParCSRMatrixOffd(AFF)),
-                     hypre_CSRMatrixData(hypre_ParCSRMatrixOffd(AFF)),
-                     AFF_ext ? hypre_CSRMatrixI(AFF_ext)    : NULL,
-                     AFF_ext ? hypre_CSRMatrixBigJ(AFF_ext) : NULL,
-                     AFF_ext ? hypre_CSRMatrixData(AFF_ext) : NULL,
-                     rsW,
-                     rsFC,
-                     rsFC_offd );
-   hypre_TFree(rsW,               HYPRE_MEMORY_DEVICE);
-   hypre_TFree(rsFC,              HYPRE_MEMORY_DEVICE);
-   hypre_TFree(rsFC_offd,         HYPRE_MEMORY_DEVICE);
-   hypre_TFree(AFF_diag_data_old, HYPRE_MEMORY_DEVICE);
-   hypre_CSRMatrixDestroy(AFF_ext);
-   hypre_GpuProfilingPopRange();
-=======
    if (beta != 0.0)
    {
       beta = 1.0 / beta;
    }
->>>>>>> 5fe37b22
 
    // AFC
    if (lane < 2)
@@ -492,23 +326,7 @@
                                 PC_i,
                                 is_nonnegative<HYPRE_Int>() );
 
-<<<<<<< HEAD
-   HYPRE_GPU_LAUNCH( hypreCUDAKernel_compute_weak_rowsums,
-                     gDim, bDim,
-                     A_nr_of_rows,
-                     A_offd_nnz > 0,
-                     CF_marker,
-                     A_diag_i,
-                     A_diag_data,
-                     Soc_diag_j,
-                     A_offd_i,
-                     A_offd_data,
-                     Soc_offd_j,
-                     rsWA,
-                     0 );
-=======
    hypre_assert(new_end - PC_i == W_nr_of_cols);
->>>>>>> 5fe37b22
 
    HYPRE_THRUST_CALL( scatter,
                       thrust::counting_iterator<HYPRE_Int>(0),
@@ -522,25 +340,6 @@
 }
 
 
-<<<<<<< HEAD
-   /* Generate D_lambda in the paper: D_beta + (row sum of AFF without diagonal elements / row_nnz) */
-   /* Generate D_tmp, i.e., D_mu / D_lambda */
-   dlam = hypre_TAlloc(HYPRE_Complex, W_nr_of_rows, HYPRE_MEMORY_DEVICE);
-   dtmp = hypre_TAlloc(HYPRE_Complex, W_nr_of_rows, HYPRE_MEMORY_DEVICE);
-   hypre_GpuProfilingPushRange("Compute D_tmp");
-   gDim = hypre_GetDefaultDeviceGridDimension(W_nr_of_rows, "warp", bDim);
-   HYPRE_GPU_LAUNCH( hypreCUDAKernel_compute_dlam_dtmp,
-                     gDim, bDim,
-                     W_nr_of_rows,
-                     hypre_CSRMatrixI(hypre_ParCSRMatrixDiag(AFF)),
-                     hypre_CSRMatrixJ(hypre_ParCSRMatrixDiag(AFF)),
-                     hypre_CSRMatrixData(hypre_ParCSRMatrixDiag(AFF)),
-                     hypre_CSRMatrixI(hypre_ParCSRMatrixOffd(AFF)),
-                     hypre_CSRMatrixData(hypre_ParCSRMatrixOffd(AFF)),
-                     rsFC,
-                     dlam,
-                     dtmp );
-=======
 //-----------------------------------------------------------------------
 // For Ext+i Interp, scale AFF from the left and the right
 __global__
@@ -561,47 +360,15 @@
                                        HYPRE_Complex *rsFC_offd )
 {
    HYPRE_Int row = hypre_cuda_get_grid_warp_id<1, 1>();
->>>>>>> 5fe37b22
 
    if (row >= nr_of_rows)
    {
       return;
    }
 
-<<<<<<< HEAD
-   /* 4. Form D_tau */
-   /* 5. Form matrix ~{A_FF}, (return twAFF in AFF data structure ) */
-   /* 6. Form matrix ~{A_FC}, (return twAFC in AFC data structure) */
-   hypre_GpuProfilingPushRange("Compute interp matrix");
-   gDim = hypre_GetDefaultDeviceGridDimension(W_nr_of_rows, "warp", bDim);
-   HYPRE_GPU_LAUNCH( hypreCUDAKernel_compute_aff_afc_epe,
-                     gDim, bDim,
-                     W_nr_of_rows,
-                     hypre_CSRMatrixI(hypre_ParCSRMatrixDiag(AFF)),
-                     hypre_CSRMatrixJ(hypre_ParCSRMatrixDiag(AFF)),
-                     hypre_CSRMatrixData(hypre_ParCSRMatrixDiag(AFF)),
-                     hypre_CSRMatrixI(hypre_ParCSRMatrixOffd(AFF)),
-                     hypre_CSRMatrixJ(hypre_ParCSRMatrixOffd(AFF)),
-                     hypre_CSRMatrixData(hypre_ParCSRMatrixOffd(AFF)),
-                     hypre_CSRMatrixI(hypre_ParCSRMatrixDiag(AFC)),
-                     hypre_CSRMatrixData(hypre_ParCSRMatrixDiag(AFC)),
-                     hypre_CSRMatrixI(hypre_ParCSRMatrixOffd(AFC)),
-                     hypre_CSRMatrixData(hypre_ParCSRMatrixOffd(AFC)),
-                     rsW,
-                     dlam,
-                     dtmp,
-                     dtmp_offd );
-   hypre_TFree(rsW,  HYPRE_MEMORY_DEVICE);
-   hypre_TFree(rsFC, HYPRE_MEMORY_DEVICE);
-   hypre_TFree(dlam, HYPRE_MEMORY_DEVICE);
-   hypre_TFree(dtmp, HYPRE_MEMORY_DEVICE);
-   hypre_TFree(dtmp_offd, HYPRE_MEMORY_DEVICE);
-   hypre_GpuProfilingPopRange();
-=======
    HYPRE_Int lane = hypre_cuda_get_lane_id<1>();
 
    HYPRE_Int ib_diag, ie_diag, ib_offd, ie_offd;
->>>>>>> 5fe37b22
 
    // diag
    if (lane < 2)
@@ -1022,19 +789,19 @@
    dim3 bDim = hypre_GetDefaultDeviceBlockDimension();
    dim3 gDim = hypre_GetDefaultDeviceGridDimension(A_nr_of_rows, "warp", bDim);
 
-   HYPRE_CUDA_LAUNCH( hypreCUDAKernel_compute_weak_rowsums,
-                      gDim, bDim,
-                      A_nr_of_rows,
-                      A_offd_nnz > 0,
-                      CF_marker,
-                      A_diag_i,
-                      A_diag_data,
-                      Soc_diag_j,
-                      A_offd_i,
-                      A_offd_data,
-                      Soc_offd_j,
-                      rsWA,
-                      0 );
+   HYPRE_GPU_LAUNCH( hypreCUDAKernel_compute_weak_rowsums,
+                     gDim, bDim,
+                     A_nr_of_rows,
+                     A_offd_nnz > 0,
+                     CF_marker,
+                     A_diag_i,
+                     A_diag_data,
+                     Soc_diag_j,
+                     A_offd_i,
+                     A_offd_data,
+                     Soc_offd_j,
+                     rsWA,
+                     0 );
 
    // AFF AFC
    hypre_GpuProfilingPushRange("Extract Submatrix");
@@ -1063,20 +830,20 @@
    /* 6. Form matrix ~{A_FC}, (return twAFC in AFC data structure) */
    hypre_GpuProfilingPushRange("Compute interp matrix");
    gDim = hypre_GetDefaultDeviceGridDimension(W_nr_of_rows, "warp", bDim);
-   HYPRE_CUDA_LAUNCH( hypreCUDAKernel_compute_aff_afc,
-                      gDim, bDim,
-                      W_nr_of_rows,
-                      hypre_CSRMatrixI(hypre_ParCSRMatrixDiag(AFF)),
-                      hypre_CSRMatrixJ(hypre_ParCSRMatrixDiag(AFF)),
-                      hypre_CSRMatrixData(hypre_ParCSRMatrixDiag(AFF)),
-                      hypre_CSRMatrixI(hypre_ParCSRMatrixOffd(AFF)),
-                      hypre_CSRMatrixData(hypre_ParCSRMatrixOffd(AFF)),
-                      hypre_CSRMatrixI(hypre_ParCSRMatrixDiag(AFC)),
-                      hypre_CSRMatrixData(hypre_ParCSRMatrixDiag(AFC)),
-                      hypre_CSRMatrixI(hypre_ParCSRMatrixOffd(AFC)),
-                      hypre_CSRMatrixData(hypre_ParCSRMatrixOffd(AFC)),
-                      rsW,
-                      rsFC );
+   HYPRE_GPU_LAUNCH( hypreCUDAKernel_compute_aff_afc,
+                     gDim, bDim,
+                     W_nr_of_rows,
+                     hypre_CSRMatrixI(hypre_ParCSRMatrixDiag(AFF)),
+                     hypre_CSRMatrixJ(hypre_ParCSRMatrixDiag(AFF)),
+                     hypre_CSRMatrixData(hypre_ParCSRMatrixDiag(AFF)),
+                     hypre_CSRMatrixI(hypre_ParCSRMatrixOffd(AFF)),
+                     hypre_CSRMatrixData(hypre_ParCSRMatrixOffd(AFF)),
+                     hypre_CSRMatrixI(hypre_ParCSRMatrixDiag(AFC)),
+                     hypre_CSRMatrixData(hypre_ParCSRMatrixDiag(AFC)),
+                     hypre_CSRMatrixI(hypre_ParCSRMatrixOffd(AFC)),
+                     hypre_CSRMatrixData(hypre_ParCSRMatrixOffd(AFC)),
+                     rsW,
+                     rsFC );
    hypre_TFree(rsW,  HYPRE_MEMORY_DEVICE);
    hypre_TFree(rsFC, HYPRE_MEMORY_DEVICE);
    hypre_GpuProfilingPopRange();
@@ -1208,19 +975,19 @@
    dim3 bDim = hypre_GetDefaultDeviceBlockDimension();
    dim3 gDim = hypre_GetDefaultDeviceGridDimension(A_nr_of_rows, "warp",   bDim);
 
-   HYPRE_CUDA_LAUNCH( hypreCUDAKernel_compute_weak_rowsums,
-                      gDim, bDim,
-                      A_nr_of_rows,
-                      A_offd_nnz > 0,
-                      CF_marker,
-                      A_diag_i,
-                      A_diag_data,
-                      Soc_diag_j,
-                      A_offd_i,
-                      A_offd_data,
-                      Soc_offd_j,
-                      rsWA,
-                      0 );
+   HYPRE_GPU_LAUNCH( hypreCUDAKernel_compute_weak_rowsums,
+                     gDim, bDim,
+                     A_nr_of_rows,
+                     A_offd_nnz > 0,
+                     CF_marker,
+                     A_diag_i,
+                     A_diag_data,
+                     Soc_diag_j,
+                     A_offd_i,
+                     A_offd_data,
+                     Soc_offd_j,
+                     rsWA,
+                     0 );
 
    // AFF AFC
    hypre_GpuProfilingPushRange("Extract Submatrix");
@@ -1287,23 +1054,23 @@
 
    hypre_GpuProfilingPushRange("Compute interp matrix");
    gDim = hypre_GetDefaultDeviceGridDimension(W_nr_of_rows, "warp", bDim);
-   HYPRE_CUDA_LAUNCH( hypreCUDAKernel_compute_twiaff_w,
-                      gDim, bDim,
-                      W_nr_of_rows,
-                      hypre_ParCSRMatrixFirstRowIndex(AFF),
-                      hypre_CSRMatrixI(hypre_ParCSRMatrixDiag(AFF)),
-                      hypre_CSRMatrixJ(hypre_ParCSRMatrixDiag(AFF)),
-                      hypre_CSRMatrixData(hypre_ParCSRMatrixDiag(AFF)),
-                      AFF_diag_data_old,
-                      hypre_CSRMatrixI(hypre_ParCSRMatrixOffd(AFF)),
-                      hypre_CSRMatrixJ(hypre_ParCSRMatrixOffd(AFF)),
-                      hypre_CSRMatrixData(hypre_ParCSRMatrixOffd(AFF)),
-                      AFF_ext ? hypre_CSRMatrixI(AFF_ext)    : NULL,
-                      AFF_ext ? hypre_CSRMatrixBigJ(AFF_ext) : NULL,
-                      AFF_ext ? hypre_CSRMatrixData(AFF_ext) : NULL,
-                      rsW,
-                      rsFC,
-                      rsFC_offd );
+   HYPRE_GPU_LAUNCH( hypreCUDAKernel_compute_twiaff_w,
+                     gDim, bDim,
+                     W_nr_of_rows,
+                     hypre_ParCSRMatrixFirstRowIndex(AFF),
+                     hypre_CSRMatrixI(hypre_ParCSRMatrixDiag(AFF)),
+                     hypre_CSRMatrixJ(hypre_ParCSRMatrixDiag(AFF)),
+                     hypre_CSRMatrixData(hypre_ParCSRMatrixDiag(AFF)),
+                     AFF_diag_data_old,
+                     hypre_CSRMatrixI(hypre_ParCSRMatrixOffd(AFF)),
+                     hypre_CSRMatrixJ(hypre_ParCSRMatrixOffd(AFF)),
+                     hypre_CSRMatrixData(hypre_ParCSRMatrixOffd(AFF)),
+                     AFF_ext ? hypre_CSRMatrixI(AFF_ext)    : NULL,
+                     AFF_ext ? hypre_CSRMatrixBigJ(AFF_ext) : NULL,
+                     AFF_ext ? hypre_CSRMatrixData(AFF_ext) : NULL,
+                     rsW,
+                     rsFC,
+                     rsFC_offd );
    hypre_TFree(rsW,               HYPRE_MEMORY_DEVICE);
    hypre_TFree(rsFC,              HYPRE_MEMORY_DEVICE);
    hypre_TFree(rsFC_offd,         HYPRE_MEMORY_DEVICE);
@@ -1437,19 +1204,19 @@
    dim3 bDim = hypre_GetDefaultDeviceBlockDimension();
    dim3 gDim = hypre_GetDefaultDeviceGridDimension(A_nr_of_rows, "warp", bDim);
 
-   HYPRE_CUDA_LAUNCH( hypreCUDAKernel_compute_weak_rowsums,
-                      gDim, bDim,
-                      A_nr_of_rows,
-                      A_offd_nnz > 0,
-                      CF_marker,
-                      A_diag_i,
-                      A_diag_data,
-                      Soc_diag_j,
-                      A_offd_i,
-                      A_offd_data,
-                      Soc_offd_j,
-                      rsWA,
-                      0 );
+   HYPRE_GPU_LAUNCH( hypreCUDAKernel_compute_weak_rowsums,
+                     gDim, bDim,
+                     A_nr_of_rows,
+                     A_offd_nnz > 0,
+                     CF_marker,
+                     A_diag_i,
+                     A_diag_data,
+                     Soc_diag_j,
+                     A_offd_i,
+                     A_offd_data,
+                     Soc_offd_j,
+                     rsWA,
+                     0 );
 
    // AFF AFC
    hypre_GpuProfilingPushRange("Extract Submatrix");
@@ -1480,17 +1247,17 @@
    dtmp = hypre_TAlloc(HYPRE_Complex, W_nr_of_rows, HYPRE_MEMORY_DEVICE);
    hypre_GpuProfilingPushRange("Compute D_tmp");
    gDim = hypre_GetDefaultDeviceGridDimension(W_nr_of_rows, "warp", bDim);
-   HYPRE_CUDA_LAUNCH( hypreCUDAKernel_compute_dlam_dtmp,
-                      gDim, bDim,
-                      W_nr_of_rows,
-                      hypre_CSRMatrixI(hypre_ParCSRMatrixDiag(AFF)),
-                      hypre_CSRMatrixJ(hypre_ParCSRMatrixDiag(AFF)),
-                      hypre_CSRMatrixData(hypre_ParCSRMatrixDiag(AFF)),
-                      hypre_CSRMatrixI(hypre_ParCSRMatrixOffd(AFF)),
-                      hypre_CSRMatrixData(hypre_ParCSRMatrixOffd(AFF)),
-                      rsFC,
-                      dlam,
-                      dtmp );
+   HYPRE_GPU_LAUNCH( hypreCUDAKernel_compute_dlam_dtmp,
+                     gDim, bDim,
+                     W_nr_of_rows,
+                     hypre_CSRMatrixI(hypre_ParCSRMatrixDiag(AFF)),
+                     hypre_CSRMatrixJ(hypre_ParCSRMatrixDiag(AFF)),
+                     hypre_CSRMatrixData(hypre_ParCSRMatrixDiag(AFF)),
+                     hypre_CSRMatrixI(hypre_ParCSRMatrixOffd(AFF)),
+                     hypre_CSRMatrixData(hypre_ParCSRMatrixOffd(AFF)),
+                     rsFC,
+                     dlam,
+                     dtmp );
 
    /* collect off-processor dtmp */
    hypre_ParCSRCommPkg    *comm_pkg = hypre_ParCSRMatrixCommPkg(AFF);
@@ -1522,23 +1289,23 @@
    /* 6. Form matrix ~{A_FC}, (return twAFC in AFC data structure) */
    hypre_GpuProfilingPushRange("Compute interp matrix");
    gDim = hypre_GetDefaultDeviceGridDimension(W_nr_of_rows, "warp", bDim);
-   HYPRE_CUDA_LAUNCH( hypreCUDAKernel_compute_aff_afc_epe,
-                      gDim, bDim,
-                      W_nr_of_rows,
-                      hypre_CSRMatrixI(hypre_ParCSRMatrixDiag(AFF)),
-                      hypre_CSRMatrixJ(hypre_ParCSRMatrixDiag(AFF)),
-                      hypre_CSRMatrixData(hypre_ParCSRMatrixDiag(AFF)),
-                      hypre_CSRMatrixI(hypre_ParCSRMatrixOffd(AFF)),
-                      hypre_CSRMatrixJ(hypre_ParCSRMatrixOffd(AFF)),
-                      hypre_CSRMatrixData(hypre_ParCSRMatrixOffd(AFF)),
-                      hypre_CSRMatrixI(hypre_ParCSRMatrixDiag(AFC)),
-                      hypre_CSRMatrixData(hypre_ParCSRMatrixDiag(AFC)),
-                      hypre_CSRMatrixI(hypre_ParCSRMatrixOffd(AFC)),
-                      hypre_CSRMatrixData(hypre_ParCSRMatrixOffd(AFC)),
-                      rsW,
-                      dlam,
-                      dtmp,
-                      dtmp_offd );
+   HYPRE_GPU_LAUNCH( hypreCUDAKernel_compute_aff_afc_epe,
+                     gDim, bDim,
+                     W_nr_of_rows,
+                     hypre_CSRMatrixI(hypre_ParCSRMatrixDiag(AFF)),
+                     hypre_CSRMatrixJ(hypre_ParCSRMatrixDiag(AFF)),
+                     hypre_CSRMatrixData(hypre_ParCSRMatrixDiag(AFF)),
+                     hypre_CSRMatrixI(hypre_ParCSRMatrixOffd(AFF)),
+                     hypre_CSRMatrixJ(hypre_ParCSRMatrixOffd(AFF)),
+                     hypre_CSRMatrixData(hypre_ParCSRMatrixOffd(AFF)),
+                     hypre_CSRMatrixI(hypre_ParCSRMatrixDiag(AFC)),
+                     hypre_CSRMatrixData(hypre_ParCSRMatrixDiag(AFC)),
+                     hypre_CSRMatrixI(hypre_ParCSRMatrixOffd(AFC)),
+                     hypre_CSRMatrixData(hypre_ParCSRMatrixOffd(AFC)),
+                     rsW,
+                     dlam,
+                     dtmp,
+                     dtmp_offd );
    hypre_TFree(rsW,  HYPRE_MEMORY_DEVICE);
    hypre_TFree(rsFC, HYPRE_MEMORY_DEVICE);
    hypre_TFree(dlam, HYPRE_MEMORY_DEVICE);
