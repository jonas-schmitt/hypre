--- conflicted
+++ resolved
@@ -154,30 +154,6 @@
          }
       }
    }
-<<<<<<< HEAD
-   rsFC_offd = hypre_TAlloc(HYPRE_Complex, hypre_CSRMatrixNumCols(hypre_ParCSRMatrixOffd(AFF)),
-                            HYPRE_MEMORY_DEVICE);
-   HYPRE_Int num_sends = hypre_ParCSRCommPkgNumSends(comm_pkg);
-   HYPRE_Int num_elmts_send = hypre_ParCSRCommPkgSendMapStart(comm_pkg, num_sends);
-   HYPRE_Complex *send_buf = hypre_TAlloc(HYPRE_Complex, num_elmts_send, HYPRE_MEMORY_DEVICE);
-   hypre_ParCSRCommPkgCopySendMapElmtsToDevice(comm_pkg);
-   HYPRE_THRUST_CALL( gather,
-                      hypre_ParCSRCommPkgDeviceSendMapElmts(comm_pkg),
-                      hypre_ParCSRCommPkgDeviceSendMapElmts(comm_pkg) + num_elmts_send,
-                      rsFC,
-                      send_buf );
-
-#if defined(HYPRE_WITH_GPU_AWARE_MPI) && THRUST_CALL_BLOCKING == 0
-   /* RL: make sure send_buf is ready before issuing GPU-GPU MPI */
-   hypre_ForceSyncComputeStream(hypre_handle());
-#endif
-
-   comm_handle = hypre_ParCSRCommHandleCreate_v2(1, comm_pkg, HYPRE_MEMORY_DEVICE, send_buf,
-                                                 HYPRE_MEMORY_DEVICE, rsFC_offd);
-   hypre_ParCSRCommHandleDestroy(comm_handle);
-   hypre_TFree(send_buf, HYPRE_MEMORY_DEVICE);
-=======
->>>>>>> f7787ab0
 
    /* offd part */
    if (lane < 2)
@@ -282,12 +258,7 @@
                       W_diag_i,
                       P_diag_i );
 
-   HYPRE_THRUST_CALL( transform,
-                      P_diag_i,
-                      P_diag_i + P_nr_of_rows + 1,
-                      PWoffset,
-                      P_diag_i,
-                      thrust::plus<HYPRE_Int>() );
+   hypreDevice_IntAxpyn( P_diag_i, P_nr_of_rows + 1, PWoffset, P_diag_i, 1 );
 
    // P_offd_i
    if (W_offd_i && P_offd_i)
@@ -385,43 +356,10 @@
 {
    HYPRE_Int row = hypre_cuda_get_grid_warp_id<1, 1>();
 
-<<<<<<< HEAD
-   /* collect off-processor dtmp */
-   hypre_ParCSRCommPkg    *comm_pkg = hypre_ParCSRMatrixCommPkg(AFF);
-   hypre_ParCSRCommHandle *comm_handle;
-   if (!comm_pkg)
-   {
-      hypre_MatvecCommPkgCreate(AFF);
-      comm_pkg = hypre_ParCSRMatrixCommPkg(AFF);
-   }
-   dtmp_offd = hypre_TAlloc(HYPRE_Complex, hypre_CSRMatrixNumCols(hypre_ParCSRMatrixOffd(AFF)),
-                            HYPRE_MEMORY_DEVICE);
-   HYPRE_Int num_sends = hypre_ParCSRCommPkgNumSends(comm_pkg);
-   HYPRE_Int num_elmts_send = hypre_ParCSRCommPkgSendMapStart(comm_pkg, num_sends);
-   HYPRE_Complex *send_buf = hypre_TAlloc(HYPRE_Complex, num_elmts_send, HYPRE_MEMORY_DEVICE);
-   hypre_ParCSRCommPkgCopySendMapElmtsToDevice(comm_pkg);
-   HYPRE_THRUST_CALL( gather,
-                      hypre_ParCSRCommPkgDeviceSendMapElmts(comm_pkg),
-                      hypre_ParCSRCommPkgDeviceSendMapElmts(comm_pkg) + num_elmts_send,
-                      dtmp,
-                      send_buf );
-
-#if defined(HYPRE_WITH_GPU_AWARE_MPI) && THRUST_CALL_BLOCKING == 0
-   /* RL: make sure send_buf is ready before issuing GPU-GPU MPI */
-   hypre_ForceSyncComputeStream(hypre_handle());
-#endif
-
-   comm_handle = hypre_ParCSRCommHandleCreate_v2(1, comm_pkg, HYPRE_MEMORY_DEVICE, send_buf,
-                                                 HYPRE_MEMORY_DEVICE, dtmp_offd);
-   hypre_ParCSRCommHandleDestroy(comm_handle);
-   hypre_TFree(send_buf, HYPRE_MEMORY_DEVICE);
-   hypre_GpuProfilingPopRange();
-=======
    if (row >= nr_of_rows)
    {
       return;
    }
->>>>>>> f7787ab0
 
    HYPRE_Int lane = hypre_cuda_get_lane_id<1>();
 
@@ -961,14 +899,10 @@
    hypre_CSRMatrixMemoryLocation(hypre_ParCSRMatrixDiag(P)) = HYPRE_MEMORY_DEVICE;
    hypre_CSRMatrixMemoryLocation(hypre_ParCSRMatrixOffd(P)) = HYPRE_MEMORY_DEVICE;
 
-<<<<<<< HEAD
-   hypreDevice_IntAxpyn( P_diag_i, P_nr_of_rows + 1, PWoffset, P_diag_i, 1 );
-=======
    hypre_ParCSRMatrixDeviceColMapOffd(P) = hypre_ParCSRMatrixDeviceColMapOffd(W);
    hypre_ParCSRMatrixColMapOffd(P)       = hypre_ParCSRMatrixColMapOffd(W);
    hypre_ParCSRMatrixDeviceColMapOffd(W) = NULL;
    hypre_ParCSRMatrixColMapOffd(W)       = NULL;
->>>>>>> f7787ab0
 
    hypre_ParCSRMatrixNumNonzeros(P)  = hypre_ParCSRMatrixNumNonzeros(W) +
                                        hypre_ParCSRMatrixGlobalNumCols(W);
@@ -1092,6 +1026,12 @@
                       hypre_ParCSRCommPkgDeviceSendMapElmts(comm_pkg) + num_elmts_send,
                       rsFC,
                       send_buf );
+
+#if defined(HYPRE_WITH_GPU_AWARE_MPI) && THRUST_CALL_BLOCKING == 0
+   /* RL: make sure send_buf is ready before issuing GPU-GPU MPI */
+   hypre_ForceSyncComputeStream(hypre_handle());
+#endif
+
    comm_handle = hypre_ParCSRCommHandleCreate_v2(1, comm_pkg, HYPRE_MEMORY_DEVICE, send_buf,
                                                  HYPRE_MEMORY_DEVICE, rsFC_offd);
    hypre_ParCSRCommHandleDestroy(comm_handle);
@@ -1339,6 +1279,12 @@
                       hypre_ParCSRCommPkgDeviceSendMapElmts(comm_pkg) + num_elmts_send,
                       dtmp,
                       send_buf );
+
+#if defined(HYPRE_WITH_GPU_AWARE_MPI) && THRUST_CALL_BLOCKING == 0
+   /* RL: make sure send_buf is ready before issuing GPU-GPU MPI */
+   hypre_ForceSyncComputeStream(hypre_handle());
+#endif
+
    comm_handle = hypre_ParCSRCommHandleCreate_v2(1, comm_pkg, HYPRE_MEMORY_DEVICE, send_buf,
                                                  HYPRE_MEMORY_DEVICE, dtmp_offd);
    hypre_ParCSRCommHandleDestroy(comm_handle);
