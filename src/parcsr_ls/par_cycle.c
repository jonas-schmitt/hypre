/******************************************************************************
 * Copyright 1998-2019 Lawrence Livermore National Security, LLC and other
 * HYPRE Project Developers. See the top-level COPYRIGHT file for details.
 *
 * SPDX-License-Identifier: (Apache-2.0 OR MIT)
 ******************************************************************************/

/******************************************************************************
 *
 * ParAMG cycling routine
 *
 *****************************************************************************/

#include "_hypre_parcsr_ls.h"
#include "par_amg.h"
#include "../parcsr_block_mv/par_csr_block_matrix.h"

/*--------------------------------------------------------------------------
 * hypre_BoomerAMGCycle
 *--------------------------------------------------------------------------*/

HYPRE_Int
hypre_BoomerAMGCycle( void              *amg_vdata,
                      hypre_ParVector  **F_array,
                      hypre_ParVector  **U_array   )
{
   hypre_ParAMGData *amg_data = (hypre_ParAMGData*) amg_vdata;

   HYPRE_Solver *smoother;

   /* Data Structure variables */
   hypre_ParCSRMatrix      **A_array;
   hypre_ParCSRMatrix      **P_array;
   hypre_ParCSRMatrix      **R_array;
   hypre_ParVector          *Utemp;
   hypre_ParVector          *Vtemp;
   hypre_ParVector          *Rtemp;
   hypre_ParVector          *Ptemp;
   hypre_ParVector          *Ztemp;
   hypre_ParVector          *Aux_U;
   hypre_ParVector          *Aux_F;
   hypre_ParCSRBlockMatrix **A_block_array;
   hypre_ParCSRBlockMatrix **P_block_array;
   hypre_ParCSRBlockMatrix **R_block_array;

   HYPRE_Real      *Ztemp_data;
   HYPRE_Real      *Ptemp_data;
   hypre_IntArray **CF_marker_array;
   HYPRE_Int       *CF_marker;
   /*
   HYPRE_Int     **unknown_map_array;
   HYPRE_Int     **point_map_array;
   HYPRE_Int     **v_at_point_array;
   */
   HYPRE_Real      cycle_op_count;
   HYPRE_Int       cycle_type;
   HYPRE_Int       fcycle, fcycle_lev;
   HYPRE_Int       num_levels;
   HYPRE_Int       max_levels;
   HYPRE_Real     *num_coeffs;
   HYPRE_Int      *num_grid_sweeps;
   HYPRE_Int      *grid_relax_type;
   HYPRE_Int     **grid_relax_points;
   HYPRE_Int       block_mode;
   HYPRE_Int       cheby_order;

   /* Local variables  */
   HYPRE_Int      *lev_counter;
   HYPRE_Int       Solve_err_flag;
   HYPRE_Int       k;
   HYPRE_Int       i, j, jj;
   HYPRE_Int       level;
   HYPRE_Int       cycle_param;
   HYPRE_Int       coarse_grid;
   HYPRE_Int       fine_grid;
   HYPRE_Int       Not_Finished;
   HYPRE_Int       num_sweep;
   HYPRE_Int       cg_num_sweep = 1;
   HYPRE_Int       relax_type;
   HYPRE_Int       relax_points;
   HYPRE_Int       relax_order;
   HYPRE_Int       relax_local;
   HYPRE_Int       old_version = 0;
   HYPRE_Real     *relax_weight;
   HYPRE_Real     *omega;
   HYPRE_Real      alfa, beta, gammaold;
   HYPRE_Real      gamma = 1.0;
   HYPRE_Int       local_size;
   /*   HYPRE_Int      *smooth_option; */
   HYPRE_Int       smooth_type;
   HYPRE_Int       smooth_num_levels;
   HYPRE_Int       my_id;
   HYPRE_Int       restri_type;
   HYPRE_Real      alpha;
   hypre_Vector  **l1_norms = NULL;
   hypre_Vector   *l1_norms_level;
   hypre_Vector  **ds = hypre_ParAMGDataChebyDS(amg_data);
   HYPRE_Real    **coefs = hypre_ParAMGDataChebyCoefs(amg_data);
   HYPRE_Int       seq_cg = 0;
   HYPRE_Int       partial_cycle_coarsest_level;
   HYPRE_Int       partial_cycle_control;
   MPI_Comm        comm;

#if defined(HYPRE_USING_NVTX)
   char            nvtx_name[1024];
#endif

#if 0
   HYPRE_Real   *D_mat;
   HYPRE_Real   *S_vec;
#endif

   HYPRE_ANNOTATE_FUNC_BEGIN;
#if defined(HYPRE_USING_CUDA) || defined(HYPRE_USING_HIP)
   hypre_GpuProfilingPushRange("AMGCycle");
#endif

   /* Acquire data and allocate storage */
   A_array           = hypre_ParAMGDataAArray(amg_data);
   P_array           = hypre_ParAMGDataPArray(amg_data);
   R_array           = hypre_ParAMGDataRArray(amg_data);
   CF_marker_array   = hypre_ParAMGDataCFMarkerArray(amg_data);
   Vtemp             = hypre_ParAMGDataVtemp(amg_data);
   Rtemp             = hypre_ParAMGDataRtemp(amg_data);
   Ptemp             = hypre_ParAMGDataPtemp(amg_data);
   Ztemp             = hypre_ParAMGDataZtemp(amg_data);
   num_levels        = hypre_ParAMGDataNumLevels(amg_data);
   max_levels        = hypre_ParAMGDataMaxLevels(amg_data);
   cycle_type        = hypre_ParAMGDataCycleType(amg_data);
   fcycle            = hypre_ParAMGDataFCycle(amg_data);

   A_block_array     = hypre_ParAMGDataABlockArray(amg_data);
   P_block_array     = hypre_ParAMGDataPBlockArray(amg_data);
   R_block_array     = hypre_ParAMGDataRBlockArray(amg_data);
   block_mode        = hypre_ParAMGDataBlockMode(amg_data);

   num_grid_sweeps     = hypre_ParAMGDataNumGridSweeps(amg_data);
   grid_relax_type     = hypre_ParAMGDataGridRelaxType(amg_data);
   grid_relax_points   = hypre_ParAMGDataGridRelaxPoints(amg_data);
   relax_order         = hypre_ParAMGDataRelaxOrder(amg_data);
   relax_weight        = hypre_ParAMGDataRelaxWeight(amg_data);
   omega               = hypre_ParAMGDataOmega(amg_data);
   smooth_type         = hypre_ParAMGDataSmoothType(amg_data);
   smooth_num_levels   = hypre_ParAMGDataSmoothNumLevels(amg_data);
   l1_norms            = hypre_ParAMGDataL1Norms(amg_data);
   /* smooth_option       = hypre_ParAMGDataSmoothOption(amg_data); */
   /* RL */
   restri_type = hypre_ParAMGDataRestriction(amg_data);

   partial_cycle_coarsest_level = hypre_ParAMGDataPartialCycleCoarsestLevel(amg_data);
   partial_cycle_control = hypre_ParAMGDataPartialCycleControl(amg_data);

   /*max_eig_est = hypre_ParAMGDataMaxEigEst(amg_data);
   min_eig_est = hypre_ParAMGDataMinEigEst(amg_data);
   cheby_fraction = hypre_ParAMGDataChebyFraction(amg_data);*/
   cheby_order = hypre_ParAMGDataChebyOrder(amg_data);

   cycle_op_count = hypre_ParAMGDataCycleOpCount(amg_data);

   lev_counter = hypre_CTAlloc(HYPRE_Int, num_levels, HYPRE_MEMORY_HOST);

   if (hypre_ParAMGDataParticipate(amg_data))
   {
      seq_cg = 1;
   }

   /* Initialize */
   Solve_err_flag = 0;

   if (grid_relax_points)
   {
      old_version = 1;
   }

   num_coeffs = hypre_CTAlloc(HYPRE_Real,  num_levels, HYPRE_MEMORY_HOST);
   num_coeffs[0]    = hypre_ParCSRMatrixDNumNonzeros(A_array[0]);
   comm = hypre_ParCSRMatrixComm(A_array[0]);
   hypre_MPI_Comm_rank(comm, &my_id);

   if (block_mode)
   {
      for (j = 1; j < num_levels; j++)
      {
         num_coeffs[j] = hypre_ParCSRBlockMatrixNumNonzeros(A_block_array[j]);
      }
   }
   else
   {
      for (j = 1; j < num_levels; j++)
      {
         num_coeffs[j] = hypre_ParCSRMatrixDNumNonzeros(A_array[j]);
      }
   }

   /*---------------------------------------------------------------------
    *    Initialize cycling control counter
    *
    *     Cycling is controlled using a level counter: lev_counter[k]
    *
    *     Each time relaxation is performed on level k, the
    *     counter is decremented by 1. If the counter is then
    *     negative, we go to the next finer level. If non-
    *     negative, we go to the next coarser level. The
    *     following actions control cycling:
    *
    *     a. lev_counter[0] is initialized to 1.
    *     b. lev_counter[k] is initialized to cycle_type for k>0.
    *
    *     c. During cycling, when going down to level k, lev_counter[k]
    *        is set to the max of (lev_counter[k],cycle_type)
    *---------------------------------------------------------------------*/

   Not_Finished = 1;

   lev_counter[0] = 1;
   for (k = 1; k < num_levels; ++k)
   {
      if (fcycle)
      {
         lev_counter[k] = 1;
      }
      else
      {
         lev_counter[k] = cycle_type;
      }
   }
   fcycle_lev = num_levels - 2;

   level = 0;
   cycle_param = 1;

   smoother = hypre_ParAMGDataSmoother(amg_data);

   if (smooth_num_levels > 0)
   {
      if (smooth_type == 7 || smooth_type == 8
          || smooth_type == 17 || smooth_type == 18
          || smooth_type == 9 || smooth_type == 19)
      {
         HYPRE_Int actual_local_size = hypre_ParVectorActualLocalSize(Vtemp);
         Utemp = hypre_ParVectorCreate(comm, hypre_ParVectorGlobalSize(Vtemp),
                                       hypre_ParVectorPartitioning(Vtemp));
         local_size
            = hypre_VectorSize(hypre_ParVectorLocalVector(Vtemp));
         if (local_size < actual_local_size)
         {
            hypre_VectorData(hypre_ParVectorLocalVector(Utemp)) =
               hypre_CTAlloc(HYPRE_Complex,  actual_local_size, HYPRE_MEMORY_HOST);
            hypre_ParVectorActualLocalSize(Utemp) = actual_local_size;
         }
         else
         {
            hypre_ParVectorInitialize(Utemp);
         }
      }
   }

   /* Override level control and cycle param in the case of a partial cycle */
   if (partial_cycle_coarsest_level >= 0)
   {
      if (partial_cycle_control == 0)
      {
         level = 0;
         cycle_param = 1;
      }
      else
      {
         level = partial_cycle_coarsest_level;
         if (level == num_levels - 1)
         {
            cycle_param = 3;
         }
         else
         {
            cycle_param = 2;
         }
         for (k = 0; k < num_levels; ++k)
         {
            lev_counter[k] = 0;
         }
      }
   }

   /*---------------------------------------------------------------------
    * Main loop of cycling
    *--------------------------------------------------------------------*/

   HYPRE_ANNOTATE_MGLEVEL_BEGIN(level);
#if defined(HYPRE_USING_NVTX)
   hypre_sprintf(nvtx_name, "%s-%d", "AMG Level", level);
   hypre_GpuProfilingPushRange(nvtx_name);
#endif
   while (Not_Finished)
   {
      if (num_levels > 1)
      {
         local_size = hypre_VectorSize(hypre_ParVectorLocalVector(F_array[level]));
         hypre_VectorSize(hypre_ParVectorLocalVector(Vtemp)) = local_size;

         if (smooth_num_levels <= level)
         {
            cg_num_sweep = 1;
            num_sweep = num_grid_sweeps[cycle_param];
            Aux_U = U_array[level];
            Aux_F = F_array[level];
         }
         else if (smooth_type > 9)
         {
            hypre_VectorSize(hypre_ParVectorLocalVector(Ztemp)) = local_size;
            hypre_VectorSize(hypre_ParVectorLocalVector(Rtemp)) = local_size;
            hypre_VectorSize(hypre_ParVectorLocalVector(Ptemp)) = local_size;
            Ztemp_data = hypre_VectorData(hypre_ParVectorLocalVector(Ztemp));
            Ptemp_data = hypre_VectorData(hypre_ParVectorLocalVector(Ptemp));
            hypre_ParVectorSetConstantValues(Ztemp, 0);
            alpha = -1.0;
            beta = 1.0;

            hypre_ParCSRMatrixMatvecOutOfPlace(alpha, A_array[level],
                                               U_array[level], beta, F_array[level], Rtemp);

            cg_num_sweep = hypre_ParAMGDataSmoothNumSweeps(amg_data);
            num_sweep = num_grid_sweeps[cycle_param];
            Aux_U = Ztemp;
            Aux_F = Rtemp;
         }
         else
         {
            cg_num_sweep = 1;
            num_sweep = hypre_ParAMGDataSmoothNumSweeps(amg_data);
            Aux_U = U_array[level];
            Aux_F = F_array[level];
         }
         relax_type = grid_relax_type[cycle_param];
      }
      else /* AB: 4/08: removed the max_levels > 1 check - should do this when max-levels = 1 also */
      {
         /* If no coarsening occurred, apply a simple smoother once */
         Aux_U = U_array[level];
         Aux_F = F_array[level];
         num_sweep = num_grid_sweeps[0];
         /* TK: Use the user relax type (instead of 0) to allow for setting a
           convergent smoother (e.g. in the solution of singular problems). */
         relax_type = hypre_ParAMGDataUserRelaxType(amg_data);
         if (relax_type == -1)
         {
            relax_type = 6;
         }
      }

      if (CF_marker_array[level] != NULL)
      {
         CF_marker = hypre_IntArrayData(CF_marker_array[level]);
      }
      else
      {
         CF_marker = NULL;
      }

      if (l1_norms != NULL)
      {
         l1_norms_level = l1_norms[level];
      }
      else
      {
         l1_norms_level = NULL;
      }

      if (cycle_param == 3 && seq_cg)
      {
         HYPRE_ANNOTATE_REGION_BEGIN("%s", "Coarse solve");
#if defined(HYPRE_USING_NVTX)
         hypre_GpuProfilingPushRange("Coarse solve");
#endif
         hypre_seqAMGCycle(amg_data, level, F_array, U_array);
         HYPRE_ANNOTATE_REGION_END("%s", "Coarse solve");
#if defined(HYPRE_USING_NVTX)
         hypre_GpuProfilingPopRange();
#endif
      }
#ifdef HYPRE_USING_DSUPERLU
      else if (cycle_param == 3 && hypre_ParAMGDataDSLUSolver(amg_data) != NULL)
      {
         HYPRE_ANNOTATE_REGION_BEGIN("%s", "Coarse solve");
#if defined(HYPRE_USING_NVTX)
         hypre_GpuProfilingPushRange("Coarse solve");
#endif
         hypre_SLUDistSolve(hypre_ParAMGDataDSLUSolver(amg_data), Aux_F, Aux_U);
         HYPRE_ANNOTATE_REGION_END("%s", "Coarse solve");
#if defined(HYPRE_USING_NVTX)
         hypre_GpuProfilingPopRange();
#endif
      }
#endif
      else
      {
         /*------------------------------------------------------------------
         * Do the relaxation num_sweep times
         *-----------------------------------------------------------------*/
         HYPRE_ANNOTATE_REGION_BEGIN("%s", "Relaxation");
#if defined(HYPRE_USING_NVTX)
         hypre_GpuProfilingPushRange("Relaxation");
#endif
         for (jj = 0; jj < cg_num_sweep; jj++)
         {
            if (smooth_num_levels > level && smooth_type > 9)
            {
               hypre_ParVectorSetConstantValues(Aux_U, 0);
            }

            for (j = 0; j < num_sweep; j++)
            {
               if (num_levels == 1 && max_levels > 1)
               {
                  relax_points = 0;
                  relax_local = 0;
               }
               else
               {
                  if (old_version)
                  {
                     relax_points = grid_relax_points[cycle_param][j];
                  }
                  relax_local = relax_order;
               }

               /*-----------------------------------------------
                * VERY sloppy approximation to cycle complexity
                *-----------------------------------------------*/
               if (old_version && level < num_levels - 1)
               {
                  switch (relax_points)
                  {
                     case 1:
                        cycle_op_count += num_coeffs[level + 1];
                        break;

                     case -1:
                        cycle_op_count += (num_coeffs[level] - num_coeffs[level + 1]);
                        break;
                  }
               }
               else
               {
                  cycle_op_count += num_coeffs[level];
               }

               /*-----------------------------------------------
                  Choose Smoother
                -----------------------------------------------*/
               if ( smooth_num_levels > level && (smooth_type ==  7 || smooth_type ==  8 ||
                                                  smooth_type ==  9 || smooth_type == 19 ||
                                                  smooth_type == 17 || smooth_type == 18) )
               {
                  hypre_VectorSize(hypre_ParVectorLocalVector(Utemp)) = local_size;
                  alpha = -1.0;
                  beta = 1.0;
                  hypre_ParCSRMatrixMatvecOutOfPlace(alpha, A_array[level],
                                                     U_array[level], beta, Aux_F, Vtemp);
                  if (smooth_type == 8 || smooth_type == 18)
                  {
                     HYPRE_ParCSRParaSailsSolve(smoother[level],
                                                (HYPRE_ParCSRMatrix) A_array[level],
                                                (HYPRE_ParVector) Vtemp,
                                                (HYPRE_ParVector) Utemp);
                  }
                  else if (smooth_type == 7 || smooth_type == 17)
                  {
                     HYPRE_ParCSRPilutSolve(smoother[level],
                                            (HYPRE_ParCSRMatrix) A_array[level],
                                            (HYPRE_ParVector) Vtemp,
                                            (HYPRE_ParVector) Utemp);
                  }
                  else if (smooth_type == 9 || smooth_type == 19)
                  {
                     HYPRE_EuclidSolve(smoother[level],
                                       (HYPRE_ParCSRMatrix) A_array[level],
                                       (HYPRE_ParVector) Vtemp,
                                       (HYPRE_ParVector) Utemp);
                  }
                  hypre_ParVectorAxpy(relax_weight[level], Utemp, Aux_U);
               }
               else if ( smooth_num_levels > level && (smooth_type == 5 || smooth_type == 15) )
               {
                  HYPRE_ILUSolve(smoother[level],
                                 (HYPRE_ParCSRMatrix) A_array[level],
                                 (HYPRE_ParVector) Aux_F,
                                 (HYPRE_ParVector) Aux_U);
               }
               else if ( smooth_num_levels > level && (smooth_type == 6 || smooth_type == 16) )
               {
                  HYPRE_SchwarzSolve(smoother[level],
                                     (HYPRE_ParCSRMatrix) A_array[level],
                                     (HYPRE_ParVector) Aux_F,
                                     (HYPRE_ParVector) Aux_U);
               }
               else if (relax_type == 9 || relax_type == 99 || relax_type == 199)
               {
                  /* Gaussian elimination */
                  hypre_GaussElimSolve(amg_data, level, relax_type);
               }
               else if (relax_type == 18)
               {
                  /* L1 - Jacobi*/
                  Solve_err_flag = hypre_BoomerAMGRelaxIF(A_array[level],
                                                          Aux_F,
                                                          CF_marker,
                                                          relax_type,
                                                          relax_order,
                                                          cycle_param,
                                                          relax_weight[level],
                                                          omega[level],
                                                          l1_norms_level ? hypre_VectorData(l1_norms_level) : NULL,
                                                          Aux_U,
                                                          Vtemp,
                                                          Ztemp);
               }
               else if (relax_type == 15)
               {
                  /* CG */
                  if (j == 0) /* do num sweep iterations of CG */
                  {
                     hypre_ParCSRRelax_CG( smoother[level],
                                           A_array[level],
                                           Aux_F,
                                           Aux_U,
                                           num_sweep);
                  }
               }
               else if (relax_type == 16)
               {
                  /* scaled Chebyshev */
                  HYPRE_Int scale = hypre_ParAMGDataChebyScale(amg_data);
                  HYPRE_Int variant = hypre_ParAMGDataChebyVariant(amg_data);
                  hypre_ParCSRRelax_Cheby_Solve(A_array[level], Aux_F,
                                                hypre_VectorData(ds[level]), coefs[level],
                                                cheby_order, scale,
                                                variant, Aux_U, Vtemp, Ztemp, Ptemp, Rtemp );
               }
               else if (relax_type == 17)
               {
                  if (level == num_levels - 1)
                  {
                     /* if we are on the coarsest level, the cf_marker will be null
                        and we just do one sweep regular jacobi */
                     hypre_assert(cycle_param == 3);
                     hypre_BoomerAMGRelax(A_array[level], Aux_F, CF_marker, 0, 0, relax_weight[level],
                                          0.0, NULL, Aux_U, Vtemp, NULL);
                  }
                  else
                  {
                     hypre_BoomerAMGRelax_FCFJacobi(A_array[level], Aux_F, CF_marker, relax_weight[level],
                                                    Aux_U, Vtemp);
                  }
               }
               else if (old_version)
               {
                  Solve_err_flag = hypre_BoomerAMGRelax(A_array[level],
                                                        Aux_F,
                                                        CF_marker,
                                                        relax_type,
                                                        relax_points,
                                                        relax_weight[level],
                                                        omega[level],
                                                        l1_norms_level ? hypre_VectorData(l1_norms_level) : NULL,
                                                        Aux_U,
                                                        Vtemp,
                                                        Ztemp);
               }
               else
               {
                  /* smoother than can have CF ordering */
                  if (block_mode)
                  {
                     Solve_err_flag = hypre_BoomerAMGBlockRelaxIF(A_block_array[level],
                                                                  Aux_F,
                                                                  CF_marker,
                                                                  relax_type,
                                                                  relax_local,
                                                                  cycle_param,
                                                                  relax_weight[level],
                                                                  omega[level],
                                                                  Aux_U,
                                                                  Vtemp);
                  }
                  else
                  {
                     Solve_err_flag = hypre_BoomerAMGRelaxIF(A_array[level],
                                                             Aux_F,
                                                             CF_marker,
                                                             relax_type,
                                                             relax_local,
                                                             cycle_param,
                                                             relax_weight[level],
                                                             omega[level],
                                                             l1_norms_level ? hypre_VectorData(l1_norms_level) : NULL,
                                                             Aux_U,
                                                             Vtemp,
                                                             Ztemp);
                  }
               }

               if (Solve_err_flag != 0)
               {
                  HYPRE_ANNOTATE_REGION_END("%s", "Relaxation");
                  HYPRE_ANNOTATE_MGLEVEL_END(level);
                  HYPRE_ANNOTATE_FUNC_END;
<<<<<<< HEAD
#if defined(HYPRE_USING_CUDA) || defined(HYPRE_USING_HIP)
                  hypre_GpuProfilingPopRange();
                  hypre_GpuProfilingPopRange();
                  hypre_GpuProfilingPopRange();
#endif
                  return(Solve_err_flag);
=======

                  return (Solve_err_flag);
>>>>>>> 66e1f2df
               }
            }
            if  (smooth_num_levels > level && smooth_type > 9)
            {
               gammaold = gamma;
               gamma = hypre_ParVectorInnerProd(Rtemp, Ztemp);
               if (jj == 0)
               {
                  hypre_ParVectorCopy(Ztemp, Ptemp);
               }
               else
               {
                  beta = gamma / gammaold;
                  for (i = 0; i < local_size; i++)
                  {
                     Ptemp_data[i] = Ztemp_data[i] + beta * Ptemp_data[i];
                  }
               }

               hypre_ParCSRMatrixMatvec(1.0, A_array[level], Ptemp, 0.0, Vtemp);
               alfa = gamma / hypre_ParVectorInnerProd(Ptemp, Vtemp);
               hypre_ParVectorAxpy(alfa, Ptemp, U_array[level]);
               hypre_ParVectorAxpy(-alfa, Vtemp, Rtemp);
            }
         }
         HYPRE_ANNOTATE_REGION_END("%s", "Relaxation");
#if defined(HYPRE_USING_NVTX)
         hypre_GpuProfilingPopRange();
#endif
      }

      /*------------------------------------------------------------------
       * Decrement the control counter and determine which grid to visit next
       *-----------------------------------------------------------------*/

      --lev_counter[level];

      //if ( level != num_levels-1 && lev_counter[level] >= 0 )
      if (lev_counter[level] >= 0 && level != num_levels - 1)
      {
         /*---------------------------------------------------------------
          * Visit coarser level next.
          * Compute residual using hypre_ParCSRMatrixMatvec.
          * Perform restriction using hypre_ParCSRMatrixMatvecT.
          * Reset counters and cycling parameters for coarse level
          *--------------------------------------------------------------*/

         fine_grid = level;
         coarse_grid = level + 1;

         hypre_ParVectorSetConstantValues(U_array[coarse_grid], 0.0);

         alpha = -1.0;
         beta = 1.0;

         HYPRE_ANNOTATE_REGION_BEGIN("%s", "Residual");
#if defined(HYPRE_USING_NVTX)
         hypre_GpuProfilingPushRange("Residual");
#endif
         if (block_mode)
         {
            hypre_ParVectorCopy(F_array[fine_grid], Vtemp);
            hypre_ParCSRBlockMatrixMatvec(alpha, A_block_array[fine_grid], U_array[fine_grid],
                                          beta, Vtemp);
         }
         else
         {
            // JSP: avoid unnecessary copy using out-of-place version of SpMV
            hypre_ParCSRMatrixMatvecOutOfPlace(alpha, A_array[fine_grid], U_array[fine_grid],
                                               beta, F_array[fine_grid], Vtemp);
         }
         HYPRE_ANNOTATE_REGION_END("%s", "Residual");
#if defined(HYPRE_USING_NVTX)
         hypre_GpuProfilingPopRange();
#endif

         alpha = 1.0;
         beta = 0.0;

         HYPRE_ANNOTATE_REGION_BEGIN("%s", "Restriction");
#if defined(HYPRE_USING_NVTX)
         hypre_GpuProfilingPushRange("Restriction");
#endif
         if (block_mode)
         {
            hypre_ParCSRBlockMatrixMatvecT(alpha, R_block_array[fine_grid], Vtemp,
                                           beta, F_array[coarse_grid]);
         }
         else
         {
            if (restri_type)
            {
               /* RL: no transpose for R */
               hypre_ParCSRMatrixMatvec(alpha, R_array[fine_grid], Vtemp,
                                        beta, F_array[coarse_grid]);
            }
            else
            {
               hypre_ParCSRMatrixMatvecT(alpha, R_array[fine_grid], Vtemp,
                                         beta, F_array[coarse_grid]);
            }
         }
         HYPRE_ANNOTATE_REGION_END("%s", "Restriction");
         HYPRE_ANNOTATE_MGLEVEL_END(level);
#if defined(HYPRE_USING_NVTX)
         hypre_GpuProfilingPopRange();
         hypre_GpuProfilingPopRange();
#endif

         ++level;
         lev_counter[level] = hypre_max(lev_counter[level], cycle_type);
         cycle_param = 1;
         if (level == num_levels - 1)
         {
            cycle_param = 3;
         }
         if (partial_cycle_coarsest_level >= 0 && level == partial_cycle_coarsest_level + 1)
         {
            Not_Finished = 0;
         }
         HYPRE_ANNOTATE_MGLEVEL_BEGIN(level);
#if defined(HYPRE_USING_NVTX)
         hypre_sprintf(nvtx_name, "%s-%d", "AMG Level", level);
         hypre_GpuProfilingPushRange(nvtx_name);
#endif
      }
      else if (level != 0)
      {
         /*---------------------------------------------------------------
          * Visit finer level next.
          * Interpolate and add correction using hypre_ParCSRMatrixMatvec.
          * Reset counters and cycling parameters for finer level.
          *--------------------------------------------------------------*/
         fine_grid = level - 1;
         coarse_grid = level;
         alpha = 1.0;
         beta = 1.0;

         HYPRE_ANNOTATE_REGION_BEGIN("%s", "Interpolation");
#if defined(HYPRE_USING_NVTX)
         hypre_GpuProfilingPushRange("Interpolation");
#endif
         if (block_mode)
         {
            hypre_ParCSRBlockMatrixMatvec(alpha, P_block_array[fine_grid],
                                          U_array[coarse_grid],
                                          beta, U_array[fine_grid]);
         }
         else
         {
            /* printf("Proc %d: level %d, n %d, Interpolation\n", my_id, level, local_size); */
            hypre_ParCSRMatrixMatvec(alpha, P_array[fine_grid],
                                     U_array[coarse_grid],
                                     beta, U_array[fine_grid]);
            /* printf("Proc %d: level %d, n %d, Interpolation done\n", my_id, level, local_size); */
         }
         HYPRE_ANNOTATE_REGION_END("%s", "Interpolation");
         HYPRE_ANNOTATE_MGLEVEL_END(level);
#if defined(HYPRE_USING_NVTX)
         hypre_GpuProfilingPopRange();
         hypre_GpuProfilingPopRange();
#endif

         --level;
         cycle_param = 2;
         if (fcycle && fcycle_lev == level)
         {
            lev_counter[level] = hypre_max(lev_counter[level], 1);
            fcycle_lev --;
         }

         HYPRE_ANNOTATE_MGLEVEL_BEGIN(level);
#if defined(HYPRE_USING_NVTX)
         hypre_sprintf(nvtx_name, "%s-%d", "AMG Level", level);
         hypre_GpuProfilingPushRange(nvtx_name);
#endif
      }
      else
      {
         Not_Finished = 0;
      }
   } /* main loop: while (Not_Finished) */

   HYPRE_ANNOTATE_MGLEVEL_END(level);
#if defined(HYPRE_USING_NVTX)
   hypre_GpuProfilingPopRange();
#endif

   hypre_ParAMGDataCycleOpCount(amg_data) = cycle_op_count;

   hypre_TFree(lev_counter, HYPRE_MEMORY_HOST);
   hypre_TFree(num_coeffs, HYPRE_MEMORY_HOST);

   if (smooth_num_levels > 0)
   {
      if (smooth_type ==  7 || smooth_type ==  8 || smooth_type ==  9 ||
          smooth_type == 17 || smooth_type == 18 || smooth_type == 19 )
      {
         hypre_ParVectorDestroy(Utemp);
      }
   }

   HYPRE_ANNOTATE_FUNC_END;
#if defined(HYPRE_USING_CUDA) || defined(HYPRE_USING_HIP)
   hypre_GpuProfilingPopRange();
#endif

   return (Solve_err_flag);
}<|MERGE_RESOLUTION|>--- conflicted
+++ resolved
@@ -604,17 +604,12 @@
                   HYPRE_ANNOTATE_REGION_END("%s", "Relaxation");
                   HYPRE_ANNOTATE_MGLEVEL_END(level);
                   HYPRE_ANNOTATE_FUNC_END;
-<<<<<<< HEAD
 #if defined(HYPRE_USING_CUDA) || defined(HYPRE_USING_HIP)
                   hypre_GpuProfilingPopRange();
                   hypre_GpuProfilingPopRange();
                   hypre_GpuProfilingPopRange();
 #endif
-                  return(Solve_err_flag);
-=======
-
                   return (Solve_err_flag);
->>>>>>> 66e1f2df
                }
             }
             if  (smooth_num_levels > level && smooth_type > 9)
