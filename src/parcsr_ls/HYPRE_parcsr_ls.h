--- conflicted
+++ resolved
@@ -1083,6 +1083,12 @@
 HYPRE_Int
 HYPRE_BoomerAMGSetADropTol( HYPRE_Solver  solver, 
                             HYPRE_Real    A_drop_tol  );
+
+/* drop the entries that are not on the diagonal and smaller than
+ * its row norm: type 1: 1-norm, 2: 2-norm, -1: infinity norm */
+HYPRE_Int
+HYPRE_BoomerAMGSetADropType( HYPRE_Solver  solver,
+                             HYPRE_Int     A_drop_type  );
 
 /*
  * (Optional) Name of file to which BoomerAMG will print;
@@ -3643,22 +3649,6 @@
                                        HYPRE_Real   CR_strong_th);
 
 /*
-<<<<<<< HEAD
- * (Optional) Defines drop tolerance for A-matrices from the 2nd level of AMG
- * The default is 0.0.
- **/
-HYPRE_Int
-HYPRE_BoomerAMGSetADropTol( HYPRE_Solver  solver, 
-                            HYPRE_Real    A_drop_tol  );
-
-/* drop the entries that are not on the diagonal and smaller than
- * its row norm: type 1: 1-norm, 2: 2-norm, -1: infinity norm */
-HYPRE_Int
-HYPRE_BoomerAMGSetADropType( HYPRE_Solver  solver,
-                             HYPRE_Int     A_drop_type  );
-/*
-=======
->>>>>>> 0f897b29
  * (Optional) Defines whether to use CG 
  **/
 HYPRE_Int HYPRE_BoomerAMGSetCRUseCG(HYPRE_Solver solver,
