--- conflicted
+++ resolved
@@ -70,7 +70,7 @@
 #pragma omp parallel for HYPRE_SMP_SCHEDULE
 #endif
   for (i = begin; i < end; ++i) {
-     int_buf_data[i - begin] = 
+     int_buf_data[i - begin] =
            IN_marker[hypre_ParCSRCommPkgSendMapElmt(comm_pkg, i)];
   }
 
@@ -221,19 +221,11 @@
 
   return answer;
 }
-<<<<<<< HEAD
-
-void hypre_swap_int(HYPRE_Int *data, HYPRE_Int a, HYPRE_Int b)
-{
-  HYPRE_Int temp;
-
-=======
-                                                                               
+
 void hypre_swap_int(HYPRE_BigInt *data, HYPRE_Int a, HYPRE_Int b)
 {
   HYPRE_BigInt temp;
-                                                                               
->>>>>>> 4b94dac5
+
   temp = data[a];
   data[a] = data[b];
   data[b] = temp;
@@ -242,11 +234,7 @@
 }
 
 /* Initialize CF_marker_offd, CF_marker, P_marker, P_marker_offd, tmp */
-<<<<<<< HEAD
-void hypre_initialize_vecs(HYPRE_Int diag_n, HYPRE_Int offd_n, HYPRE_Int *diag_ftc, HYPRE_Int *offd_ftc,
-=======
 void hypre_initialize_vecs(HYPRE_Int diag_n, HYPRE_Int offd_n, HYPRE_Int *diag_ftc, HYPRE_BigInt *offd_ftc, 
->>>>>>> 4b94dac5
                            HYPRE_Int *diag_pm, HYPRE_Int *offd_pm, HYPRE_Int *tmp_CF)
 {
   HYPRE_Int i;
@@ -308,17 +296,10 @@
 
 /* Find nodes that are offd and are not contained in original offd
  * (neighbors of neighbors) */
-<<<<<<< HEAD
-static HYPRE_Int hypre_new_offd_nodes(HYPRE_Int **found, HYPRE_Int num_cols_A_offd,
-       HYPRE_Int *A_ext_i, HYPRE_Int *A_ext_j,
-       HYPRE_Int num_cols_S_offd, HYPRE_Int *col_map_offd, HYPRE_Int col_1,
-       HYPRE_Int col_n, HYPRE_Int *Sop_i, HYPRE_Int *Sop_j,
-=======
 static HYPRE_Int hypre_new_offd_nodes(HYPRE_BigInt **found, HYPRE_Int num_cols_A_offd, 
        HYPRE_Int *A_ext_i, HYPRE_BigInt *A_ext_j, 
        HYPRE_Int num_cols_S_offd, HYPRE_BigInt *col_map_offd, HYPRE_BigInt col_1, 
        HYPRE_BigInt col_n, HYPRE_Int *Sop_i, HYPRE_BigInt *Sop_j,
->>>>>>> 4b94dac5
        HYPRE_Int *CF_marker_offd)
 {
 #ifdef HYPRE_PROFILE
@@ -416,17 +397,10 @@
    {
      for(kk = Sop_i[i]; kk < Sop_i[i+1]; kk++)
      {
-<<<<<<< HEAD
-       k1 = Sop_j[kk];
-       if(k1 > -1 && (k1 < col_1 || k1 >= col_n))
-       {
-         got_loc = hypre_UnorderedIntMapGet(&tmp_found_inverse, k1);
-=======
        big_k1 = Sop_j[kk];
        if(big_k1 > -1 && (big_k1 < col_1 || big_k1 >= col_n))
-       { 
+       {
          got_loc = hypre_UnorderedBigIntMapGet(&tmp_found_inverse, big_k1);
->>>>>>> 4b94dac5
          loc_col = got_loc + num_cols_A_offd;
          Sop_j[kk] = (HYPRE_BigInt)(-loc_col - 1);
        }
@@ -523,17 +497,10 @@
    {
      for(kk = Sop_i[i]; kk < Sop_i[i+1]; kk++)
      {
-<<<<<<< HEAD
-       k1 = Sop_j[kk];
-       if(k1 > -1 && (k1 < col_1 || k1 >= col_n))
-       {
-          got_loc = hypre_BinarySearch(tmp_found,k1,newoff);
-=======
        big_k1 = Sop_j[kk];
        if(big_k1 > -1 && (big_k1 < col_1 || big_k1 >= col_n))
-       { 
+       {
           got_loc = hypre_BigBinarySearch(tmp_found,big_k1,newoff);
->>>>>>> 4b94dac5
           if(got_loc > -1)
              loc_col = got_loc + num_cols_A_offd;
           Sop_j[kk] = (HYPRE_BigInt)(-loc_col - 1);
@@ -796,13 +763,6 @@
      }
 
      if (num_cols_P_offd)
-<<<<<<< HEAD
-        col_map_offd_P = hypre_CTAlloc(HYPRE_Int, num_cols_P_offd, HYPRE_MEMORY_HOST);
-
-     index = 0;
-     for(i = 0; i < num_cols_P_offd; i++)
-=======
->>>>>>> 4b94dac5
      {
         HYPRE_Int *tmp_map_offd = hypre_CTAlloc(HYPRE_Int, num_cols_P_offd, HYPRE_MEMORY_HOST);
         HYPRE_BigInt *tmp_marker = hypre_CTAlloc(HYPRE_BigInt, num_cols_P_offd, HYPRE_MEMORY_HOST);
@@ -819,16 +779,6 @@
                                         P_offd_j[i],
                                         num_cols_P_offd);
 
-<<<<<<< HEAD
-     index = 0;
-     for(i = 0; i < num_cols_P_offd; i++)
-     {
-       while (P_marker[index] == 0) index++;
-
-       col_map_offd_P[i] = fine_to_coarse_offd[index];
-       index++;
-     }
-=======
         index = 0;
         for(i = 0; i < num_cols_P_offd; i++)
         {
@@ -836,7 +786,6 @@
            col_map_offd_P[i] = fine_to_coarse_offd[index];
            index++;
         }
->>>>>>> 4b94dac5
 
      /* Sort the col_map_offd_P and P_offd_j correctly */
         for(i = 0; i < num_cols_P_offd; i++)
