/******************************************************************************
 * Copyright 1998-2019 Lawrence Livermore National Security, LLC and other
 * HYPRE Project Developers. See the top-level COPYRIGHT file for details.
 *
 * SPDX-License-Identifier: (Apache-2.0 OR MIT)
 ******************************************************************************/

#include "_hypre_parcsr_ls.h"

/*--------------------------------------------------------------------------
 * HYPRE_MGRCreate
 *--------------------------------------------------------------------------*/

HYPRE_Int
HYPRE_MGRCreate( HYPRE_Solver *solver )
{
   if (!solver)
   {
      hypre_error_in_arg(2);
      return hypre_error_flag;
   }
   *solver = ( (HYPRE_Solver) hypre_MGRCreate( ) );
   return hypre_error_flag;
}

/*--------------------------------------------------------------------------
 * HYPRE_MGRDestroy
 *--------------------------------------------------------------------------*/

HYPRE_Int
HYPRE_MGRDestroy( HYPRE_Solver solver )
{
   return( hypre_MGRDestroy( (void *) solver ) );
}

/*--------------------------------------------------------------------------
 * HYPRE_MGRSetup
 *--------------------------------------------------------------------------*/

HYPRE_Int
HYPRE_MGRSetup( HYPRE_Solver solver,
                         HYPRE_ParCSRMatrix A,
                         HYPRE_ParVector b,
                         HYPRE_ParVector x      )
{
   return( hypre_MGRSetup( (void *) solver,
                                 (hypre_ParCSRMatrix *) A,
                                 (hypre_ParVector *) b,
                                 (hypre_ParVector *) x ) );
}

/*--------------------------------------------------------------------------
 * HYPRE_MGRSolve
 *--------------------------------------------------------------------------*/

HYPRE_Int
HYPRE_MGRSolve( HYPRE_Solver solver,
                         HYPRE_ParCSRMatrix A,
                         HYPRE_ParVector b,
                         HYPRE_ParVector x      )
{
   return( hypre_MGRSolve( (void *) solver,
                                 (hypre_ParCSRMatrix *) A,
                                 (hypre_ParVector *) b,
                                 (hypre_ParVector *) x ) );
}

/*--------------------------------------------------------------------------
 * HYPRE_MGRSetCpointsByContiguousBlock
 *--------------------------------------------------------------------------*/

HYPRE_Int 
HYPRE_MGRSetCpointsByContiguousBlock( HYPRE_Solver solver, 
      HYPRE_Int  block_size, 
      HYPRE_Int  max_num_levels, 
      HYPRE_BigInt  *idx_array,
      HYPRE_Int  *block_num_coarse_points, 
      HYPRE_Int  **block_coarse_indexes)
{
   return( hypre_MGRSetCpointsByContiguousBlock( (void *) solver, block_size, max_num_levels, idx_array, block_num_coarse_points, block_coarse_indexes));
}

/*--------------------------------------------------------------------------
 * HYPRE_MGRSetCpointsByBlock
 *--------------------------------------------------------------------------*/

<<<<<<< HEAD
HYPRE_Int 
HYPRE_MGRSetCpointsByBlock( HYPRE_Solver solver, 
			HYPRE_Int  block_size, 
			HYPRE_Int  max_num_levels, 
			HYPRE_Int  *block_num_coarse_points, 
=======
HYPRE_Int
HYPRE_MGRSetCpointsByBlock( HYPRE_Solver solver,
			HYPRE_Int  block_size,
			HYPRE_Int  max_num_levels,
			HYPRE_Int *block_num_coarse_points,
>>>>>>> 794a1fc1
			HYPRE_Int  **block_coarse_indexes)
{
   return( hypre_MGRSetCpointsByBlock( (void *) solver, block_size, max_num_levels, block_num_coarse_points, block_coarse_indexes));
}

/*--------------------------------------------------------------------------
 * HYPRE_MGRSetNonCpointsToFpoints
 *--------------------------------------------------------------------------*/

HYPRE_Int
HYPRE_MGRSetNonCpointsToFpoints( HYPRE_Solver solver, HYPRE_Int nonCptToFptFlag)
{
   return hypre_MGRSetNonCpointsToFpoints((void *) solver, nonCptToFptFlag);
}

/*--------------------------------------------------------------------------
 * HYPRE_MGRSetFSolver
 *--------------------------------------------------------------------------*/

HYPRE_Int
HYPRE_MGRSetFSolver(HYPRE_Solver          solver,
                    HYPRE_PtrToParSolverFcn  fine_grid_solver_solve,
                    HYPRE_PtrToParSolverFcn  fine_grid_solver_setup,
                    HYPRE_Solver          fsolver )
{
   return( hypre_MGRSetFSolver( (void *) solver,
                     (HYPRE_Int (*)(void*, void*, void*, void*)) fine_grid_solver_solve,
                     (HYPRE_Int (*)(void*, void*, void*, void*)) fine_grid_solver_setup,
                     (void *) fsolver ) );
}

HYPRE_Int HYPRE_MGRBuildAffNew(HYPRE_ParCSRMatrix A,
                               HYPRE_Int *CF_marker,
                               HYPRE_Int debug_flag,
                               HYPRE_ParCSRMatrix *A_ff)
{
   return (hypre_MGRBuildAffNew(A, CF_marker, debug_flag, A_ff));
}

/*--------------------------------------------------------------------------
 * HYPRE_MGRSetCoarseSolver
 *--------------------------------------------------------------------------*/

HYPRE_Int
HYPRE_MGRSetCoarseSolver(HYPRE_Solver          solver,
                             HYPRE_PtrToParSolverFcn  coarse_grid_solver_solve,
                             HYPRE_PtrToParSolverFcn  coarse_grid_solver_setup,
                             HYPRE_Solver          coarse_grid_solver )
{
   return( hypre_MGRSetCoarseSolver( (void *) solver,
									   (HYPRE_Int (*)(void*, void*, void*, void*)) coarse_grid_solver_solve,
									   (HYPRE_Int (*)(void*, void*, void*, void*)) coarse_grid_solver_setup,
									   (void *) coarse_grid_solver ) );
}

/*--------------------------------------------------------------------------
 * HYPRE_MGRSetMaxLevels
 *--------------------------------------------------------------------------*/
HYPRE_Int
HYPRE_MGRSetMaxCoarseLevels( HYPRE_Solver solver, HYPRE_Int maxlev )
{
   return hypre_MGRSetMaxCoarseLevels(solver, maxlev);
}
/*--------------------------------------------------------------------------
 * HYPRE_MGRSetBlockSize
 *--------------------------------------------------------------------------*/
HYPRE_Int
HYPRE_MGRSetBlockSize( HYPRE_Solver solver, HYPRE_Int bsize )
{
   return hypre_MGRSetBlockSize(solver, bsize );
}
/*--------------------------------------------------------------------------
 * HYPRE_MGRSetReservedCoarseNodes
 *--------------------------------------------------------------------------*/
HYPRE_Int
HYPRE_MGRSetReservedCoarseNodes( HYPRE_Solver solver, HYPRE_Int reserved_coarse_size, HYPRE_BigInt *reserved_coarse_indexes )
{
   return hypre_MGRSetReservedCoarseNodes(solver, reserved_coarse_size, reserved_coarse_indexes );
}

/*--------------------------------------------------------------------------
 * HYPRE_MGRSetReservedCpointsLevelToKeep
 *--------------------------------------------------------------------------*/
HYPRE_Int
HYPRE_MGRSetReservedCpointsLevelToKeep( HYPRE_Solver solver, HYPRE_Int level)
{
   return hypre_MGRSetReservedCpointsLevelToKeep((void *) solver, level);
}

/*--------------------------------------------------------------------------
 * HYPRE_MGRSetRestrictType
 *--------------------------------------------------------------------------*/
HYPRE_Int
HYPRE_MGRSetRestrictType( HYPRE_Solver solver, HYPRE_Int restrict_type )
{
   return hypre_MGRSetRestrictType( solver, restrict_type );
}

HYPRE_Int
HYPRE_MGRSetLevelRestrictType( HYPRE_Solver solver, HYPRE_Int *restrict_type )
{
   return hypre_MGRSetLevelRestrictType( solver, restrict_type );
}

/*--------------------------------------------------------------------------
 * HYPRE_MGRSetRelaxMethod
 *--------------------------------------------------------------------------*/
HYPRE_Int
HYPRE_MGRSetFRelaxMethod( HYPRE_Solver solver, HYPRE_Int relax_method )
{
   return hypre_MGRSetFRelaxMethod( solver, relax_method );
}

HYPRE_Int
HYPRE_MGRSetLevelFRelaxMethod( HYPRE_Solver solver, HYPRE_Int *relax_method )
{
   return hypre_MGRSetLevelFRelaxMethod( solver, relax_method );
}

/*--------------------------------------------------------------------------
 * HYPRE_MGRSetCoarseGridMethod
 *--------------------------------------------------------------------------*/
HYPRE_Int
HYPRE_MGRSetCoarseGridMethod( HYPRE_Solver solver, HYPRE_Int *cg_method )
{
   return hypre_MGRSetCoarseGridMethod( solver, cg_method );
}

/*--------------------------------------------------------------------------
 * HYPRE_MGRSetRelaxNumFunctions
 *--------------------------------------------------------------------------*/
HYPRE_Int
HYPRE_MGRSetLevelFRelaxNumFunctions( HYPRE_Solver solver, HYPRE_Int *num_functions )
{
   return hypre_MGRSetLevelFRelaxNumFunctions( solver, num_functions );
}

/*--------------------------------------------------------------------------
 * HYPRE_MGRSetRelaxType
 *--------------------------------------------------------------------------*/
HYPRE_Int
HYPRE_MGRSetRelaxType( HYPRE_Solver solver, HYPRE_Int relax_type )
{
   return hypre_MGRSetRelaxType( solver, relax_type );
}
/*--------------------------------------------------------------------------
 * HYPRE_MGRSetNumRelaxSweeps
 *--------------------------------------------------------------------------*/
HYPRE_Int
HYPRE_MGRSetNumRelaxSweeps( HYPRE_Solver solver, HYPRE_Int nsweeps )
{
   return hypre_MGRSetNumRelaxSweeps(solver, nsweeps);
}
/*--------------------------------------------------------------------------
 * HYPRE_MGRSetInterpType
 *--------------------------------------------------------------------------*/
HYPRE_Int
HYPRE_MGRSetInterpType( HYPRE_Solver solver, HYPRE_Int interpType )
{
   return hypre_MGRSetInterpType(solver, interpType);
}

HYPRE_Int
HYPRE_MGRSetLevelInterpType( HYPRE_Solver solver, HYPRE_Int *interpType )
{
   return hypre_MGRSetLevelInterpType(solver, interpType);
}

/*--------------------------------------------------------------------------
 * HYPRE_MGRSetNumInterpSweeps
 *--------------------------------------------------------------------------*/
HYPRE_Int
HYPRE_MGRSetNumInterpSweeps( HYPRE_Solver solver, HYPRE_Int nsweeps )
{
   return hypre_MGRSetNumInterpSweeps(solver, nsweeps);
}

/*--------------------------------------------------------------------------
 * HYPRE_MGRSetNumRestrictSweeps
 *--------------------------------------------------------------------------*/
HYPRE_Int
HYPRE_MGRSetNumRestrictSweeps( HYPRE_Solver solver, HYPRE_Int nsweeps )
{
   return hypre_MGRSetNumRestrictSweeps(solver, nsweeps);
}

/*--------------------------------------------------------------------------
 * HYPRE_MGRSetPrintLevel
 *--------------------------------------------------------------------------*/
HYPRE_Int
HYPRE_MGRSetPrintLevel( HYPRE_Solver solver, HYPRE_Int print_level )
{
   return hypre_MGRSetPrintLevel( solver, print_level );
}
/*--------------------------------------------------------------------------
 * HYPRE_MGRSetLogging
 *--------------------------------------------------------------------------*/
HYPRE_Int
HYPRE_MGRSetLogging( HYPRE_Solver solver, HYPRE_Int logging )
{
   return hypre_MGRSetLogging(solver, logging );
}
/*--------------------------------------------------------------------------
 * HYPRE_MGRSetMaxIter
 *--------------------------------------------------------------------------*/
HYPRE_Int
HYPRE_MGRSetMaxIter( HYPRE_Solver solver, HYPRE_Int max_iter )
{
   return hypre_MGRSetMaxIter( solver, max_iter );
}
/*--------------------------------------------------------------------------
 * HYPRE_MGRSetTol
 *--------------------------------------------------------------------------*/
HYPRE_Int
HYPRE_MGRSetTol( HYPRE_Solver solver, HYPRE_Real tol )
{
   return hypre_MGRSetTol( solver, tol );
}
/*--------------------------------------------------------------------------
 * HYPRE_MGRSetMaxGlobalsmoothIters
 *--------------------------------------------------------------------------*/
HYPRE_Int
HYPRE_MGRSetMaxGlobalsmoothIters( HYPRE_Solver solver, HYPRE_Int max_iter )
{
	return hypre_MGRSetMaxGlobalsmoothIters(solver, max_iter);
}
/*--------------------------------------------------------------------------
 * HYPRE_MGRSetGlobalsmoothType
 *--------------------------------------------------------------------------*/

HYPRE_Int
HYPRE_MGRSetGlobalsmoothType( HYPRE_Solver solver, HYPRE_Int iter_type )
{
	return hypre_MGRSetGlobalsmoothType(solver, iter_type);
}

/*--------------------------------------------------------------------------
 * HYPRE_MGRSetMaxPElmts
 *--------------------------------------------------------------------------*/
HYPRE_Int
HYPRE_MGRSetPMaxElmts( HYPRE_Solver solver, HYPRE_Int P_max_elmts )
{
  return hypre_MGRSetPMaxElmts(solver, P_max_elmts);
}

/*--------------------------------------------------------------------------
 * HYPRE_MGRGetCoarseGridConvergenceFactor
 *--------------------------------------------------------------------------*/
HYPRE_Int
HYPRE_MGRGetCoarseGridConvergenceFactor( HYPRE_Solver solver, HYPRE_Real *conv_factor )
{
   return hypre_MGRGetCoarseGridConvergenceFactor( solver, conv_factor );
}


/*--------------------------------------------------------------------------
 * HYPRE_MGRGetNumIterations
 *--------------------------------------------------------------------------*/
HYPRE_Int
HYPRE_MGRGetNumIterations( HYPRE_Solver solver, HYPRE_Int *num_iterations )
{
   return hypre_MGRGetNumIterations( solver, num_iterations );
}
/*--------------------------------------------------------------------------
 * HYPRE_MGRGetFinalRelativeResidualNorm
 *--------------------------------------------------------------------------*/
HYPRE_Int
HYPRE_MGRGetFinalRelativeResidualNorm(  HYPRE_Solver solver, HYPRE_Real *res_norm )
{
   return hypre_MGRGetFinalRelativeResidualNorm(solver, res_norm);
}<|MERGE_RESOLUTION|>--- conflicted
+++ resolved
@@ -27,7 +27,7 @@
  * HYPRE_MGRDestroy
  *--------------------------------------------------------------------------*/
 
-HYPRE_Int
+HYPRE_Int 
 HYPRE_MGRDestroy( HYPRE_Solver solver )
 {
    return( hypre_MGRDestroy( (void *) solver ) );
@@ -37,7 +37,7 @@
  * HYPRE_MGRSetup
  *--------------------------------------------------------------------------*/
 
-HYPRE_Int
+HYPRE_Int 
 HYPRE_MGRSetup( HYPRE_Solver solver,
                          HYPRE_ParCSRMatrix A,
                          HYPRE_ParVector b,
@@ -53,7 +53,7 @@
  * HYPRE_MGRSolve
  *--------------------------------------------------------------------------*/
 
-HYPRE_Int
+HYPRE_Int 
 HYPRE_MGRSolve( HYPRE_Solver solver,
                          HYPRE_ParCSRMatrix A,
                          HYPRE_ParVector b,
@@ -84,19 +84,11 @@
  * HYPRE_MGRSetCpointsByBlock
  *--------------------------------------------------------------------------*/
 
-<<<<<<< HEAD
 HYPRE_Int 
 HYPRE_MGRSetCpointsByBlock( HYPRE_Solver solver, 
 			HYPRE_Int  block_size, 
 			HYPRE_Int  max_num_levels, 
-			HYPRE_Int  *block_num_coarse_points, 
-=======
-HYPRE_Int
-HYPRE_MGRSetCpointsByBlock( HYPRE_Solver solver,
-			HYPRE_Int  block_size,
-			HYPRE_Int  max_num_levels,
-			HYPRE_Int *block_num_coarse_points,
->>>>>>> 794a1fc1
+			HYPRE_Int *block_num_coarse_points, 
 			HYPRE_Int  **block_coarse_indexes)
 {
    return( hypre_MGRSetCpointsByBlock( (void *) solver, block_size, max_num_levels, block_num_coarse_points, block_coarse_indexes));
@@ -108,7 +100,7 @@
 
 HYPRE_Int
 HYPRE_MGRSetNonCpointsToFpoints( HYPRE_Solver solver, HYPRE_Int nonCptToFptFlag)
-{
+{   
    return hypre_MGRSetNonCpointsToFpoints((void *) solver, nonCptToFptFlag);
 }
 
@@ -190,9 +182,9 @@
  * HYPRE_MGRSetRestrictType
  *--------------------------------------------------------------------------*/
 HYPRE_Int
-HYPRE_MGRSetRestrictType( HYPRE_Solver solver, HYPRE_Int restrict_type )
-{
-   return hypre_MGRSetRestrictType( solver, restrict_type );
+HYPRE_MGRSetRestrictType(HYPRE_Solver solver, HYPRE_Int restrict_type )
+{
+   return hypre_MGRSetRestrictType(solver, restrict_type );
 }
 
 HYPRE_Int
@@ -205,9 +197,9 @@
  * HYPRE_MGRSetRelaxMethod
  *--------------------------------------------------------------------------*/
 HYPRE_Int
-HYPRE_MGRSetFRelaxMethod( HYPRE_Solver solver, HYPRE_Int relax_method )
-{
-   return hypre_MGRSetFRelaxMethod( solver, relax_method );
+HYPRE_MGRSetFRelaxMethod(HYPRE_Solver solver, HYPRE_Int relax_method )
+{
+   return hypre_MGRSetFRelaxMethod(solver, relax_method );
 }
 
 HYPRE_Int
@@ -238,9 +230,9 @@
  * HYPRE_MGRSetRelaxType
  *--------------------------------------------------------------------------*/
 HYPRE_Int
-HYPRE_MGRSetRelaxType( HYPRE_Solver solver, HYPRE_Int relax_type )
-{
-   return hypre_MGRSetRelaxType( solver, relax_type );
+HYPRE_MGRSetRelaxType(HYPRE_Solver solver, HYPRE_Int relax_type )
+{
+   return hypre_MGRSetRelaxType(solver, relax_type );
 }
 /*--------------------------------------------------------------------------
  * HYPRE_MGRSetNumRelaxSweeps
