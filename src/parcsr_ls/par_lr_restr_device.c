/******************************************************************************
 * Copyright (c) 1998 Lawrence Livermore National Security, LLC and other
 * HYPRE Project Developers. See the top-level COPYRIGHT file for details.
 *
 * SPDX-License-Identifier: (Apache-2.0 OR MIT)
 ******************************************************************************/

#include "_hypre_parcsr_ls.h"
#include "_hypre_utilities.hpp"

#if defined(HYPRE_USING_CUDA) || defined(HYPRE_USING_HIP)

__global__ void hypre_BoomerAMGBuildRestrNeumannAIR_assembleRdiag( hypre_DeviceItem &item,
                                                                   HYPRE_Int nr_of_rows,
                                                                   HYPRE_Int *Fmap, HYPRE_Int *Cmap, HYPRE_Int *Z_diag_i, HYPRE_Int *Z_diag_j, HYPRE_Complex *Z_diag_a,
                                                                   HYPRE_Int *R_diag_i, HYPRE_Int *R_diag_j, HYPRE_Complex *R_diag_a);

/*---------------------------------------------------------------------------
 * hypre_BoomerAMGBuildRestrNeumannAIR
 *--------------------------------------------------------------------------*/

HYPRE_Int
hypre_BoomerAMGBuildRestrNeumannAIRDevice( hypre_ParCSRMatrix   *A,
                                           HYPRE_Int            *CF_marker,
                                           HYPRE_BigInt         *num_cpts_global,
                                           HYPRE_Int             num_functions,
                                           HYPRE_Int            *dof_func,
                                           HYPRE_Int             NeumannDeg,
                                           HYPRE_Real            strong_thresholdR,
                                           HYPRE_Real            filter_thresholdR,
                                           HYPRE_Int             debug_flag,
                                           hypre_ParCSRMatrix  **R_ptr)
{
   MPI_Comm                 comm     = hypre_ParCSRMatrixComm(A);
   hypre_ParCSRCommHandle  *comm_handle;

   /* diag part of A */
   hypre_CSRMatrix *A_diag   = hypre_ParCSRMatrixDiag(A);

   /* Restriction matrix R and CSR's */
   hypre_ParCSRMatrix *R;
   hypre_CSRMatrix *R_diag;

   /* arrays */
   HYPRE_Complex      *R_diag_a;
   HYPRE_Int          *R_diag_i;
   HYPRE_Int          *R_diag_j;
   HYPRE_BigInt       *col_map_offd_R;
   HYPRE_Int           num_cols_offd_R;
   HYPRE_Int           my_id, num_procs;
   HYPRE_BigInt        total_global_cpts;
   HYPRE_Int           nnz_diag, nnz_offd;
   HYPRE_BigInt       *send_buf_i;
   HYPRE_Int           i;

   /* local size */
   HYPRE_Int n_fine = hypre_CSRMatrixNumRows(A_diag);
   HYPRE_BigInt col_start = hypre_ParCSRMatrixFirstRowIndex(A);

   /* MPI size and rank*/
   hypre_MPI_Comm_size(comm, &num_procs);
   hypre_MPI_Comm_rank(comm, &my_id);

   /* global number of C points and my start position */
   if (my_id == (num_procs - 1))
   {
      total_global_cpts = num_cpts_global[1];
   }
   hypre_MPI_Bcast(&total_global_cpts, 1, HYPRE_MPI_BIG_INT, num_procs - 1, comm);

   /* get AFF and ACF */
   hypre_ParCSRMatrix *AFF, *ACF, *Dinv, *N, *X, *X2, *Z, *Z2;
   if (strong_thresholdR > 0)
   {
      hypre_ParCSRMatrix *S;
      hypre_BoomerAMGCreateSabs(A,
                                strong_thresholdR,
                                0.9,
                                num_functions,
                                dof_func,
                                &S);
      hypre_ParCSRMatrixGenerateFFCFDevice(A, CF_marker, num_cpts_global, S, &ACF, &AFF);
      hypre_ParCSRMatrixDestroy(S);
   }
   else
   {
      hypre_ParCSRMatrixGenerateFFCFDevice(A, CF_marker, num_cpts_global, NULL, &ACF, &AFF);
   }

   HYPRE_Int        n_fpts = hypre_CSRMatrixNumRows(hypre_ParCSRMatrixDiag(AFF));
   HYPRE_Int        n_cpts = n_fine - n_fpts;
   hypre_assert(n_cpts == hypre_CSRMatrixNumRows(hypre_ParCSRMatrixDiag(ACF)));

   /* maps from F-pts and C-pts to all points */
   HYPRE_Int       *Fmap = hypre_TAlloc(HYPRE_Int, n_fpts, HYPRE_MEMORY_DEVICE);
   HYPRE_Int       *Cmap = hypre_TAlloc(HYPRE_Int, n_cpts, HYPRE_MEMORY_DEVICE);
   HYPRE_THRUST_CALL( copy_if,
                      thrust::make_counting_iterator(0),
                      thrust::make_counting_iterator(n_fine),
                      CF_marker,
                      Fmap,
                      is_negative<HYPRE_Int>());
   HYPRE_THRUST_CALL( copy_if,
                      thrust::make_counting_iterator(0),
                      thrust::make_counting_iterator(n_fine),
                      CF_marker,
                      Cmap,
                      is_positive<HYPRE_Int>());

   /* setup Dinv = 1/(diagonal of AFF) */
   Dinv = hypre_ParCSRMatrixCreate(comm,
                                   hypre_ParCSRMatrixGlobalNumRows(AFF),
                                   hypre_ParCSRMatrixGlobalNumCols(AFF),
                                   hypre_ParCSRMatrixRowStarts(AFF),
                                   hypre_ParCSRMatrixColStarts(AFF),
                                   0,
                                   hypre_ParCSRMatrixNumRows(AFF),
                                   0);
   hypre_ParCSRMatrixAssumedPartition(Dinv) = hypre_ParCSRMatrixAssumedPartition(AFF);
   hypre_ParCSRMatrixOwnsAssumedPartition(Dinv) = 0;
   hypre_ParCSRMatrixInitialize(Dinv);
   hypre_CSRMatrix *Dinv_diag = hypre_ParCSRMatrixDiag(Dinv);
   HYPRE_THRUST_CALL( copy,
                      thrust::make_counting_iterator(0),
                      thrust::make_counting_iterator(hypre_CSRMatrixNumRows(Dinv_diag) + 1),
                      hypre_CSRMatrixI(Dinv_diag) );
   HYPRE_THRUST_CALL( copy,
                      thrust::make_counting_iterator(0),
                      thrust::make_counting_iterator(hypre_CSRMatrixNumRows(Dinv_diag)),
                      hypre_CSRMatrixJ(Dinv_diag) );
   hypre_CSRMatrixExtractDiagonalDevice(hypre_ParCSRMatrixDiag(AFF), hypre_CSRMatrixData(Dinv_diag),
                                        2);

   /* N = I - D^{-1}*A_FF */
   if (NeumannDeg >= 1)
   {
      N = hypre_ParCSRMatMat(Dinv, AFF);

      hypre_CSRMatrixRemoveDiagonalDevice(hypre_ParCSRMatrixDiag(N));

      HYPRE_THRUST_CALL( transform,
                         hypre_CSRMatrixData(hypre_ParCSRMatrixDiag(N)),
                         hypre_CSRMatrixData(hypre_ParCSRMatrixDiag(N)) + hypre_CSRMatrixNumNonzeros(hypre_ParCSRMatrixDiag(
                                                                                                        N)),
                         hypre_CSRMatrixData(hypre_ParCSRMatrixDiag(N)),
                         thrust::negate<HYPRE_Complex>() );
      HYPRE_THRUST_CALL( transform,
                         hypre_CSRMatrixData(hypre_ParCSRMatrixOffd(N)),
                         hypre_CSRMatrixData(hypre_ParCSRMatrixOffd(N)) + hypre_CSRMatrixNumNonzeros(hypre_ParCSRMatrixOffd(
                                                                                                        N)),
                         hypre_CSRMatrixData(hypre_ParCSRMatrixOffd(N)),
                         thrust::negate<HYPRE_Complex>() );
   }

   /* Z = Acf * (I + N + N^2 + ... + N^k) * D^{-1} */
   if (NeumannDeg < 1)
   {
      Z = ACF;
   }
   else if (NeumannDeg == 1)
   {
      X = hypre_ParCSRMatMat(ACF, N);
      hypre_ParCSRMatrixAdd(1.0, ACF, 1.0, X, &Z);
      hypre_ParCSRMatrixDestroy(X);
   }
   else
   {
      X = hypre_ParCSRMatMat(N, N);
      hypre_ParCSRMatrixAdd(1.0, N, 1.0, X, &Z);
      for (i = 2; i < NeumannDeg; i++)
      {
         X2 = hypre_ParCSRMatMat(X, N);
         hypre_ParCSRMatrixAdd(1.0, Z, 1.0, X2, &Z2);
         hypre_ParCSRMatrixDestroy(X);
         hypre_ParCSRMatrixDestroy(Z);
         Z = Z2;
         X = X2;
      }
      hypre_ParCSRMatrixDestroy(X);
      X = hypre_ParCSRMatMat(ACF, Z);
      hypre_ParCSRMatrixDestroy(Z);
      hypre_ParCSRMatrixAdd(1.0, ACF, 1.0, X, &Z);
      hypre_ParCSRMatrixDestroy(X);
   }

   X = Z;
   Z = hypre_ParCSRMatMat(X, Dinv);

   hypre_ParCSRMatrixDestroy(X);
   hypre_ParCSRMatrixDestroy(Dinv);
   hypre_ParCSRMatrixDestroy(AFF);
   if (NeumannDeg >= 1)
   {
      hypre_ParCSRMatrixDestroy(ACF);
      hypre_ParCSRMatrixDestroy(N);
   }

   hypre_CSRMatrix *Z_diag = hypre_ParCSRMatrixDiag(Z);
   hypre_CSRMatrix *Z_offd = hypre_ParCSRMatrixOffd(Z);
   HYPRE_Complex   *Z_diag_a = hypre_CSRMatrixData(Z_diag);
   HYPRE_Int       *Z_diag_i = hypre_CSRMatrixI(Z_diag);
   HYPRE_Int       *Z_diag_j = hypre_CSRMatrixJ(Z_diag);
   HYPRE_Int        num_cols_offd_Z = hypre_CSRMatrixNumCols(Z_offd);
   HYPRE_Int        nnz_diag_Z = hypre_CSRMatrixNumNonzeros(Z_diag);
   HYPRE_BigInt    *Fmap_offd_global = hypre_TAlloc(HYPRE_BigInt, num_cols_offd_Z,
                                                    HYPRE_MEMORY_DEVICE);

   /* send and recv Fmap (wrt Z): global */
   if (num_procs > 1)
   {
      hypre_MatvecCommPkgCreate(Z);

      hypre_ParCSRCommPkg *comm_pkg_Z = hypre_ParCSRMatrixCommPkg(Z);
      HYPRE_Int num_sends_Z = hypre_ParCSRCommPkgNumSends(comm_pkg_Z);
      HYPRE_Int num_elems_send_Z = hypre_ParCSRCommPkgSendMapStart(comm_pkg_Z, num_sends_Z);
      send_buf_i = hypre_TAlloc(HYPRE_BigInt, num_elems_send_Z, HYPRE_MEMORY_DEVICE);

      hypre_ParCSRCommPkgCopySendMapElmtsToDevice(comm_pkg_Z);
      HYPRE_THRUST_CALL( gather,
                         hypre_ParCSRCommPkgDeviceSendMapElmts(comm_pkg_Z),
                         hypre_ParCSRCommPkgDeviceSendMapElmts(comm_pkg_Z) +
                         hypre_ParCSRCommPkgSendMapStart(comm_pkg_Z, num_sends_Z),
                         Fmap,
                         send_buf_i );
      HYPRE_THRUST_CALL( transform,
                         send_buf_i,
                         send_buf_i + num_elems_send_Z,
                         thrust::make_constant_iterator(col_start),
                         send_buf_i,
                         thrust::plus<HYPRE_BigInt>() );

#if defined(HYPRE_WITH_GPU_AWARE_MPI) && THRUST_CALL_BLOCKING == 0
      /* RL: make sure send_buf_i is ready before issuing GPU-GPU MPI */
      hypre_ForceSyncComputeStream(hypre_handle());
#endif

      comm_handle = hypre_ParCSRCommHandleCreate_v2(21, comm_pkg_Z, HYPRE_MEMORY_DEVICE, send_buf_i,
                                                    HYPRE_MEMORY_DEVICE, Fmap_offd_global);
      hypre_ParCSRCommHandleDestroy(comm_handle);
      hypre_TFree(send_buf_i, HYPRE_MEMORY_DEVICE);
   }

   /* Assemble R = [-Z I] */
   nnz_diag = nnz_diag_Z + n_cpts;
   nnz_offd = hypre_CSRMatrixNumNonzeros(Z_offd);

   /* allocate arrays for R diag */
   R_diag_i = hypre_CTAlloc(HYPRE_Int,  n_cpts + 1, HYPRE_MEMORY_DEVICE);
   R_diag_j = hypre_CTAlloc(HYPRE_Int,  nnz_diag, HYPRE_MEMORY_DEVICE);
   R_diag_a = hypre_CTAlloc(HYPRE_Complex, nnz_diag, HYPRE_MEMORY_DEVICE);

   /* setup R row indices (just Z row indices plus one extra entry for each C-pt)*/
   HYPRE_THRUST_CALL( transform,
                      Z_diag_i,
                      Z_diag_i + n_cpts + 1,
                      thrust::make_counting_iterator(0),
                      R_diag_i,
                      thrust::plus<HYPRE_Int>() );

   /* assemble the diagonal part of R from Z */
   dim3 bDim = hypre_GetDefaultDeviceBlockDimension();
   dim3 gDim = hypre_GetDefaultDeviceGridDimension(n_fine, "warp", bDim);
   HYPRE_GPU_LAUNCH( hypre_BoomerAMGBuildRestrNeumannAIR_assembleRdiag, gDim, bDim,
                     n_cpts, Fmap, Cmap, Z_diag_i, Z_diag_j, Z_diag_a, R_diag_i, R_diag_j, R_diag_a);

   num_cols_offd_R = num_cols_offd_Z;
   col_map_offd_R = hypre_TAlloc(HYPRE_BigInt, num_cols_offd_Z, HYPRE_MEMORY_HOST);
   hypre_TMemcpy(col_map_offd_R, Fmap_offd_global, HYPRE_BigInt, num_cols_offd_Z, HYPRE_MEMORY_HOST,
                 HYPRE_MEMORY_DEVICE);

   /* Now, we should have everything of Parcsr matrix R */
   R = hypre_ParCSRMatrixCreate(comm,
                                total_global_cpts, /* global num of rows */
                                hypre_ParCSRMatrixGlobalNumRows(A), /* global num of cols */
                                num_cpts_global, /* row_starts */
                                hypre_ParCSRMatrixRowStarts(A), /* col_starts */
                                num_cols_offd_R, /* num cols offd */
                                nnz_diag,
                                nnz_offd);

   R_diag = hypre_ParCSRMatrixDiag(R);
   hypre_CSRMatrixData(R_diag) = R_diag_a;
   hypre_CSRMatrixI(R_diag)    = R_diag_i;
   hypre_CSRMatrixJ(R_diag)    = R_diag_j;

   /* R_offd is simply a clone of -Z_offd */
   hypre_CSRMatrixDestroy(hypre_ParCSRMatrixOffd(R));
   hypre_ParCSRMatrixOffd(R) = hypre_CSRMatrixClone(Z_offd, 1);
   HYPRE_THRUST_CALL( transform,
                      hypre_CSRMatrixData(hypre_ParCSRMatrixOffd(R)),
                      hypre_CSRMatrixData(hypre_ParCSRMatrixOffd(R)) + hypre_CSRMatrixNumNonzeros(hypre_ParCSRMatrixOffd(
                                                                                                     R)),
                      hypre_CSRMatrixData(hypre_ParCSRMatrixOffd(R)),
                      thrust::negate<HYPRE_Complex>() );

   hypre_ParCSRMatrixColMapOffd(R) = col_map_offd_R;

   /* create CommPkg of R */
   hypre_ParCSRMatrixAssumedPartition(R) = hypre_ParCSRMatrixAssumedPartition(A);
   hypre_ParCSRMatrixOwnsAssumedPartition(R) = 0;
   hypre_MatvecCommPkgCreate(R);

   /* Filter small entries from R */
   if (filter_thresholdR > 0)
   {
      hypre_ParCSRMatrixDropSmallEntries(R, filter_thresholdR, -1);
   }

   *R_ptr = R;

   hypre_ParCSRMatrixDestroy(Z);
   hypre_TFree(Fmap, HYPRE_MEMORY_DEVICE);
   hypre_TFree(Cmap, HYPRE_MEMORY_DEVICE);

   return 0;
}

/*-----------------------------------------------------------------------*/
__global__ void
hypre_BoomerAMGBuildRestrNeumannAIR_assembleRdiag( hypre_DeviceItem    &item,
                                                   HYPRE_Int      nr_of_rows,
                                                   HYPRE_Int     *Fmap,
                                                   HYPRE_Int     *Cmap,
                                                   HYPRE_Int     *Z_diag_i,
                                                   HYPRE_Int     *Z_diag_j,
                                                   HYPRE_Complex *Z_diag_a,
                                                   HYPRE_Int     *R_diag_i,
                                                   HYPRE_Int     *R_diag_j,
                                                   HYPRE_Complex *R_diag_a)
{
   /*-----------------------------------------------------------------------*/
   /* Assemble diag part of R = [-Z I]

      Input: nr_of_rows - Number of rows in matrix (local in processor)
             CSR represetnation of Z diag, assuming column indices of Z are
             already mapped appropriately

      Output: CSR representation of R diag
    */
   /*-----------------------------------------------------------------------*/

   HYPRE_Int i = hypre_gpu_get_grid_warp_id<1, 1>(item);

   if (i >= nr_of_rows)
   {
      return;
   }

   HYPRE_Int p = 0, q, pZ = 0;
<<<<<<< HEAD
   HYPRE_Int lane = hypre_cuda_get_lane_id<1>();
=======
   HYPRE_Int lane = hypre_gpu_get_lane_id<1>(item);
>>>>>>> 4411530e

   /* diag part */
   if (lane < 2)
   {
      p = read_only_load(R_diag_i + i + lane);
   }
   q = warp_shuffle_sync(item, HYPRE_WARP_FULL_MASK, p, 1);
   p = warp_shuffle_sync(item, HYPRE_WARP_FULL_MASK, p, 0);
   if (lane < 1)
   {
      pZ = read_only_load(Z_diag_i + i + lane);
   }
   pZ = warp_shuffle_sync(item, HYPRE_WARP_FULL_MASK, pZ, 0);

   for (HYPRE_Int j = p + lane; j < q; j += HYPRE_WARP_SIZE)
   {
      if (j == q - 1)
      {
         R_diag_j[j] = Cmap[i];
         R_diag_a[j] = 1.0;
      }
      else
      {
         HYPRE_Int jZ = pZ + (j - p);
         R_diag_j[j] = Fmap[ Z_diag_j[jZ] ];
         R_diag_a[j] = -Z_diag_a[jZ];
      }
   }
}


struct setTo1minus1 : public thrust::unary_function<HYPRE_Int, HYPRE_Int>
{
   __host__ __device__ HYPRE_Int operator()(const HYPRE_Int &x) const
   {
      return x > 0 ? 1 : -1;
   }
};

HYPRE_Int
hypre_BoomerAMGCFMarkerTo1minus1Device( HYPRE_Int *CF_marker,
                                        HYPRE_Int size )
{
   HYPRE_THRUST_CALL( transform,
                      CF_marker,
                      CF_marker + size,
                      CF_marker,
                      setTo1minus1() );

   return hypre_error_flag;
}

#endif // defined(HYPRE_USING_CUDA) || defined(HYPRE_USING_HIP)<|MERGE_RESOLUTION|>--- conflicted
+++ resolved
@@ -347,11 +347,7 @@
    }
 
    HYPRE_Int p = 0, q, pZ = 0;
-<<<<<<< HEAD
-   HYPRE_Int lane = hypre_cuda_get_lane_id<1>();
-=======
    HYPRE_Int lane = hypre_gpu_get_lane_id<1>(item);
->>>>>>> 4411530e
 
    /* diag part */
    if (lane < 2)
