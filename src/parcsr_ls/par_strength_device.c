/*BHEADER**********************************************************************
 * Copyright (c) 2008,  Lawrence Livermore National Security, LLC.
 * Produced at the Lawrence Livermore National Laboratory.
 * This file is part of HYPRE.  See file COPYRIGHT for details.
 *
 * HYPRE is free software; you can redistribute it and/or modify it under the
 * terms of the GNU Lesser General Public License (as published by the Free
 * Software Foundation) version 2.1 dated February 1999.
 *
 * $Revision$
 ***********************************************************************EHEADER*/

#include "_hypre_parcsr_ls.h"

#if defined(HYPRE_USING_CUDA)

__global__ void hypre_BoomerAMGCreateS_rowcount( HYPRE_Int nr_of_rows,
                                                 HYPRE_Real max_row_sum, HYPRE_Real strength_threshold,
                                                 HYPRE_Real* A_diag_data, HYPRE_Int* A_diag_i, HYPRE_Int* A_diag_j,
                                                 HYPRE_Real* A_offd_data, HYPRE_Int* A_offd_i, HYPRE_Int* A_offd_j,
                                                 HYPRE_Int* S_temp_diag_j, HYPRE_Int* S_temp_offd_j,
                                                 HYPRE_Int num_functions, HYPRE_Int* dof_func, HYPRE_Int* dof_func_offd,
                                                 HYPRE_Int* jS_diag, HYPRE_Int* jS_offd );

struct is_nonnegative
{
   __host__ __device__ bool operator()(const HYPRE_Int &x)
   {
      return (x >= 0);
   }
};

/*- - - - - - - - - - - - - - - - - - - - - - - - - - - - - - - - - - - - - -*/
HYPRE_Int
hypre_BoomerAMGCreateSDevice(hypre_ParCSRMatrix    *A,
                             HYPRE_Real             strength_threshold,
                             HYPRE_Real             max_row_sum,
                             HYPRE_Int              num_functions,
                             HYPRE_Int             *dof_func,
                             hypre_ParCSRMatrix   **S_ptr)
{
#ifdef HYPRE_PROFILE
   hypre_profile_times[HYPRE_TIMER_ID_CREATES] -= hypre_MPI_Wtime();
#endif

   MPI_Comm                 comm            = hypre_ParCSRMatrixComm(A);
   hypre_ParCSRCommPkg     *comm_pkg        = hypre_ParCSRMatrixCommPkg(A);
   hypre_ParCSRCommHandle  *comm_handle;
   hypre_CSRMatrix         *A_diag          = hypre_ParCSRMatrixDiag(A);
   HYPRE_Int               *A_diag_i        = hypre_CSRMatrixI(A_diag);
   HYPRE_Real              *A_diag_data     = hypre_CSRMatrixData(A_diag);
   hypre_CSRMatrix         *A_offd          = hypre_ParCSRMatrixOffd(A);
   HYPRE_Int               *A_offd_i        = hypre_CSRMatrixI(A_offd);
   HYPRE_Real              *A_offd_data     = hypre_CSRMatrixData(A_offd);
   HYPRE_Int               *A_diag_j        = hypre_CSRMatrixJ(A_diag);
   HYPRE_Int               *A_offd_j        = hypre_CSRMatrixJ(A_offd);
   HYPRE_Int               *row_starts      = hypre_ParCSRMatrixRowStarts(A);
   HYPRE_Int                num_variables   = hypre_CSRMatrixNumRows(A_diag);
   HYPRE_Int                global_num_vars = hypre_ParCSRMatrixGlobalNumRows(A);
   HYPRE_Int                num_nonzeros_diag;
   HYPRE_Int                num_nonzeros_offd;
   HYPRE_Int                num_cols_offd = hypre_CSRMatrixNumCols(A_offd);
   hypre_ParCSRMatrix      *S;
   hypre_CSRMatrix         *S_diag;
   HYPRE_Int               *S_diag_i;
   HYPRE_Int               *S_diag_j, *S_temp_diag_j;
   /* HYPRE_Real           *S_diag_data; */
   hypre_CSRMatrix         *S_offd;
   HYPRE_Int               *S_offd_i = NULL;
   HYPRE_Int               *S_offd_j = NULL, *S_temp_offd_j = NULL;
   /* HYPRE_Real           *S_offd_data; */
   HYPRE_Int                i;
   HYPRE_Int                ierr = 0;
   HYPRE_Int               *dof_func_offd_dev = NULL;
   HYPRE_Int               *dof_func_dev = NULL;
   HYPRE_Int                num_sends;
   HYPRE_Int                index, start, j;

   /*--------------------------------------------------------------
    * Compute a  ParCSR strength matrix, S.
    *
    * For now, the "strength" of dependence/influence is defined in
    * the following way: i depends on j if
    *     aij > hypre_max (k != i) aik,    aii < 0
    * or
    *     aij < hypre_min (k != i) aik,    aii >= 0
    * Then S_ij = 1, else S_ij = 0.
    *
    * NOTE: the entries are negative initially, corresponding
    * to "unaccounted-for" dependence.
    *----------------------------------------------------------------*/

<<<<<<< HEAD
   //   num_nonzeros_diag = A_diag_i[num_variables];
   num_nonzeros_diag = hypre_CSRMatrixNumNonzeros(A_diag);
   num_cols_offd = hypre_CSRMatrixNumCols(A_offd);

   A_offd_i = hypre_CSRMatrixI(A_offd);
   //   num_nonzeros_offd = A_offd_i[num_variables];
   num_nonzeros_offd = hypre_CSRMatrixNumNonzeros(A_offd);

   S = hypre_ParCSRMatrixCreate(comm, global_num_vars, global_num_vars,
			row_starts, row_starts,
			num_cols_offd, num_nonzeros_diag, num_nonzeros_offd);
/* row_starts is owned by A, col_starts = row_starts */
   hypre_ParCSRMatrixSetRowStartsOwner(S,0);
   S_diag = hypre_ParCSRMatrixDiag(S);
   hypre_CSRMatrixI(S_diag) = hypre_CTAlloc(HYPRE_Int,  num_variables+1, HYPRE_MEMORY_SHARED);
   hypre_CSRMatrixJ(S_diag) = hypre_CTAlloc(HYPRE_Int,  num_nonzeros_diag, HYPRE_MEMORY_SHARED);
   S_offd = hypre_ParCSRMatrixOffd(S);
   hypre_CSRMatrixI(S_offd) = hypre_CTAlloc(HYPRE_Int,  num_variables+1, HYPRE_MEMORY_SHARED);

   S_diag_i = hypre_CSRMatrixI(S_diag);
   HYPRE_Int *S_temp_diag_j = hypre_CSRMatrixJ(S_diag);
   S_offd_i = hypre_CSRMatrixI(S_offd);
=======
   num_nonzeros_diag = hypre_CSRMatrixNumNonzeros(A_diag);
   num_nonzeros_offd = hypre_CSRMatrixNumNonzeros(A_offd);
>>>>>>> 31da8889

   S_diag_i = hypre_CTAlloc(HYPRE_Int, num_variables+1, HYPRE_MEMORY_SHARED);
   S_offd_i = hypre_CTAlloc(HYPRE_Int, num_variables+1, HYPRE_MEMORY_SHARED);
   S_temp_diag_j = hypre_CTAlloc(HYPRE_Int, num_nonzeros_diag, HYPRE_MEMORY_DEVICE);
   S_temp_offd_j = hypre_CTAlloc(HYPRE_Int, num_nonzeros_offd, HYPRE_MEMORY_DEVICE);

   if (num_functions > 1)
   {
      dof_func_offd_dev = hypre_CTAlloc(HYPRE_Int, num_cols_offd, HYPRE_MEMORY_DEVICE);
   }

  /*-------------------------------------------------------------------
    * Get the dof_func data for the off-processor columns
    *-------------------------------------------------------------------*/
   if (!comm_pkg)
   {
      hypre_MatvecCommPkgCreate(A);
      comm_pkg = hypre_ParCSRMatrixCommPkg(A);
   }

   num_sends = hypre_ParCSRCommPkgNumSends(comm_pkg);

   if (num_functions > 1 )
   {
      HYPRE_Int *int_buf_data = hypre_CTAlloc(HYPRE_Int, hypre_ParCSRCommPkgSendMapStart(comm_pkg, num_sends), HYPRE_MEMORY_HOST);
      index = 0;
      for (i = 0; i < num_sends; i++)
      {
         start = hypre_ParCSRCommPkgSendMapStart(comm_pkg, i);
         for (j = start; j < hypre_ParCSRCommPkgSendMapStart(comm_pkg, i+1); j++)
         {
            int_buf_data[index++] = dof_func[hypre_ParCSRCommPkgSendMapElmt(comm_pkg,j)];
         }
      }
      comm_handle = hypre_ParCSRCommHandleCreate_v2(11, comm_pkg, HYPRE_MEMORY_HOST, int_buf_data,
                                                    HYPRE_MEMORY_DEVICE, dof_func_offd_dev);
      hypre_ParCSRCommHandleDestroy(comm_handle);

      hypre_TFree(int_buf_data, HYPRE_MEMORY_HOST);

      dof_func_dev = hypre_CTAlloc(HYPRE_Int, num_variables, HYPRE_MEMORY_DEVICE);
      hypre_TMemcpy(dof_func_dev, dof_func, HYPRE_Int, num_variables, HYPRE_MEMORY_DEVICE, HYPRE_MEMORY_HOST);
   }

   /* count the row nnz of S */
   dim3 bDim = hypre_GetDefaultCUDABlockDimension();
   dim3 gDim = hypre_GetDefaultCUDAGridDimension(num_variables, "warp", bDim);

   HYPRE_CUDA_LAUNCH( hypre_BoomerAMGCreateS_rowcount, gDim, bDim,
                      num_variables, max_row_sum, strength_threshold,
                      A_diag_data, A_diag_i, A_diag_j,
                      A_offd_data, A_offd_i, A_offd_j,
                      S_temp_diag_j, S_temp_offd_j,
                      num_functions, dof_func_dev, dof_func_offd_dev,
                      S_diag_i, S_offd_i );

   hypreDevice_IntegerExclusiveScan(num_variables + 1, S_diag_i);
   hypreDevice_IntegerExclusiveScan(num_variables + 1, S_offd_i);

   HYPRE_Int *tmp, S_num_nonzeros_diag, S_num_nonzeros_offd;

   hypre_TMemcpy(&S_num_nonzeros_diag, &S_diag_i[num_variables], HYPRE_Int, 1, HYPRE_MEMORY_HOST, HYPRE_MEMORY_DEVICE);
   hypre_TMemcpy(&S_num_nonzeros_offd, &S_offd_i[num_variables], HYPRE_Int, 1, HYPRE_MEMORY_HOST, HYPRE_MEMORY_DEVICE);

   S_diag_j = hypre_TAlloc(HYPRE_Int, S_num_nonzeros_diag, HYPRE_MEMORY_SHARED);
   S_offd_j = hypre_TAlloc(HYPRE_Int, S_num_nonzeros_offd, HYPRE_MEMORY_SHARED);

   /* remove those -1's */
   tmp = HYPRE_THRUST_CALL(copy_if, S_temp_diag_j, S_temp_diag_j + num_nonzeros_diag, S_diag_j, is_nonnegative());

   hypre_assert(S_num_nonzeros_diag == tmp - S_diag_j);

   tmp = HYPRE_THRUST_CALL(copy_if, S_temp_offd_j, S_temp_offd_j + num_nonzeros_offd, S_offd_j, is_nonnegative());

   hypre_assert(S_num_nonzeros_offd == tmp - S_offd_j);

   S = hypre_ParCSRMatrixCreate(comm, global_num_vars, global_num_vars, row_starts, row_starts,
                                num_cols_offd, num_nonzeros_diag, num_nonzeros_offd);

   /* row_starts is owned by A, col_starts = row_starts */
   hypre_ParCSRMatrixSetRowStartsOwner(S,0);

   S_diag = hypre_ParCSRMatrixDiag(S);
   S_offd = hypre_ParCSRMatrixOffd(S);

   hypre_CSRMatrixNumNonzeros(S_diag) = S_num_nonzeros_diag;
   hypre_CSRMatrixNumNonzeros(S_offd) = S_num_nonzeros_offd;
   hypre_CSRMatrixI(S_diag) = S_diag_i;
   hypre_CSRMatrixJ(S_diag) = S_diag_j;
   hypre_CSRMatrixI(S_offd) = S_offd_i;
   hypre_CSRMatrixJ(S_offd) = S_offd_j;

   hypre_ParCSRMatrixCommPkg(S) = NULL;

   hypre_ParCSRMatrixColMapOffd(S) = hypre_TAlloc(HYPRE_Int, num_cols_offd, HYPRE_MEMORY_HOST);
   hypre_TMemcpy(hypre_ParCSRMatrixColMapOffd(S), hypre_ParCSRMatrixColMapOffd(A),
                 HYPRE_Int, num_cols_offd, HYPRE_MEMORY_HOST, HYPRE_MEMORY_HOST);

   *S_ptr = S;

   hypre_TFree(dof_func_offd_dev, HYPRE_MEMORY_DEVICE);
   hypre_TFree(dof_func_dev,      HYPRE_MEMORY_DEVICE);
   hypre_TFree(S_temp_diag_j,     HYPRE_MEMORY_DEVICE);
   hypre_TFree(S_temp_offd_j,     HYPRE_MEMORY_DEVICE);

#ifdef HYPRE_PROFILE
   hypre_profile_times[HYPRE_TIMER_ID_CREATES] += hypre_MPI_Wtime();
#endif

   return (ierr);
}

/*-----------------------------------------------------------------------*/
 __global__ void hypre_BoomerAMGCreateS_rowcount( HYPRE_Int   nr_of_rows,
                                                  HYPRE_Real  max_row_sum,
                                                  HYPRE_Real  strength_threshold,
                                                  HYPRE_Real *A_diag_data,
                                                  HYPRE_Int  *A_diag_i,
                                                  HYPRE_Int  *A_diag_j,
                                                  HYPRE_Real *A_offd_data,
                                                  HYPRE_Int  *A_offd_i,
                                                  HYPRE_Int  *A_offd_j,
                                                  HYPRE_Int  *S_temp_diag_j,
                                                  HYPRE_Int  *S_temp_offd_j,
                                                  HYPRE_Int   num_functions,
                                                  HYPRE_Int  *dof_func,
                                                  HYPRE_Int  *dof_func_offd,
                                                  HYPRE_Int  *jS_diag,
                                                  HYPRE_Int  *jS_offd )
{
   /*-----------------------------------------------------------------------*/
   /*
      Input: nr_of_rows - Number of rows in matrix (local in processor)
             A_diag_data, A_diag_i, A_diag_j - CSR representation of A_diag
             A_offd_data, A_offd_i, A_offd_j - CSR representation of A_offd
             num_function  - Number of degrees of freedom per grid point
             dof_func      - vector over nonzero elements of A_diag, indicating the degree of freedom
             dof_func_offd - vector over nonzero elements of A_offd, indicating the degree of freedom

      Output: S_temp_diag_j - S_diag_j vector before compression, i.e.,elements that are -1 should be removed
              S_temp_offd_j - S_offd_j vector before compression, i.e.,elements that are -1 should be removed
              jS_diag       - S_diag_i vector for compressed S_diag
              jS_offd       - S_offd_i vector for compressed S_offd
    */
   /*-----------------------------------------------------------------------*/

   HYPRE_Real row_scale = 0.0, row_sum = 0.0, row_max = 0.0, row_min = 0.0, diag = 0.0;
   HYPRE_Int row_nnz_diag = 0, row_nnz_offd = 0, diag_pos = -1;

   HYPRE_Int row = hypre_cuda_get_grid_warp_id<1,1>();

   if (row >= nr_of_rows)
   {
      return;
   }

   HYPRE_Int lane = hypre_cuda_get_lane_id<1>();
   HYPRE_Int p_diag, q_diag, p_offd, q_offd;

   /* diag part */
   if (lane < 2)
   {
      p_diag = read_only_load(A_diag_i + row + lane);
   }
   q_diag = __shfl_sync(HYPRE_WARP_FULL_MASK, p_diag, 1);
   p_diag = __shfl_sync(HYPRE_WARP_FULL_MASK, p_diag, 0);

   for (HYPRE_Int i = p_diag + lane; __any_sync(HYPRE_WARP_FULL_MASK, i < q_diag); i += HYPRE_WARP_SIZE)
   {
      if (i < q_diag)
      {
         const HYPRE_Int col = read_only_load(&A_diag_j[i]);

         if ( num_functions == 1 || row == col ||
              read_only_load(&dof_func[row]) == read_only_load(&dof_func[col]) )
         {
            const HYPRE_Real v = read_only_load(&A_diag_data[i]);
            row_sum += v;
            if (row == col)
            {
               diag = v;
               diag_pos = i;
            }
            else
            {
               row_max = hypre_max(row_max, v);
               row_min = hypre_min(row_min, v);
            }
         }
      }
   }

   /* offd part */
   if (lane < 2)
   {
      p_offd = read_only_load(A_offd_i + row + lane);
   }
   q_offd = __shfl_sync(HYPRE_WARP_FULL_MASK, p_offd, 1);
   p_offd = __shfl_sync(HYPRE_WARP_FULL_MASK, p_offd, 0);

   for (HYPRE_Int i = p_offd + lane; __any_sync(HYPRE_WARP_FULL_MASK, i < q_offd); i += HYPRE_WARP_SIZE)
   {
      if (i < q_offd)
      {
         if ( num_functions == 1 ||
              read_only_load(&dof_func[row]) == read_only_load(&dof_func_offd[read_only_load(&A_offd_j[i])]) )
         {
            const HYPRE_Real v = read_only_load(&A_offd_data[i]);
            row_sum += v;
            row_max = hypre_max(row_max, v);
            row_min = hypre_min(row_min, v);
         }
      }
   }

   diag = warp_allreduce_sum(diag);

   /* sign of diag */
   const HYPRE_Int sdiag = diag > 0.0 ? 1 : -1;

   /* compute scaling factor and row sum */
   row_sum = warp_allreduce_sum(row_sum);

   if (diag > 0.0)
   {
      row_scale = warp_allreduce_min(row_min);
   }
   else
   {
      row_scale = warp_allreduce_max(row_max);
   }

   /* compute row of S */
   HYPRE_Int all_weak = max_row_sum < 1.0 && fabs(row_sum) > fabs(diag) * max_row_sum;
   const HYPRE_Real thresh = sdiag * strength_threshold * row_scale;

   for (HYPRE_Int i = p_diag + lane; __any_sync(HYPRE_WARP_FULL_MASK, i < q_diag); i += HYPRE_WARP_SIZE)
   {
      if (i < q_diag)
      {
         const HYPRE_Int cond = all_weak == 0 && diag_pos != i &&
                                ( num_functions == 1 || read_only_load(&dof_func[row]) ==
                                                        read_only_load(&dof_func[read_only_load(&A_diag_j[i])]) ) &&
                                sdiag * read_only_load(&A_diag_data[i]) < thresh;
         S_temp_diag_j[i] = cond * (1 + read_only_load(&A_diag_j[i])) - 1;
         row_nnz_diag += cond;
      }
   }

   for (HYPRE_Int i = p_offd + lane; __any_sync(HYPRE_WARP_FULL_MASK, i < q_offd); i += HYPRE_WARP_SIZE)
   {
      if (i < q_offd)
      {
         const HYPRE_Int cond = all_weak == 0 &&
                                ( num_functions == 1 || read_only_load(&dof_func[row]) ==
                                                        read_only_load(&dof_func_offd[read_only_load(&A_offd_j[i])]) ) &&
                                sdiag * read_only_load(&A_offd_data[i]) < thresh;
         S_temp_offd_j[i] = cond * (1 + read_only_load(&A_offd_j[i])) - 1;
         row_nnz_offd += cond;
      }
   }

   row_nnz_diag = warp_reduce_sum(row_nnz_diag);
   row_nnz_offd = warp_reduce_sum(row_nnz_offd);

   if (0 == lane)
   {
      jS_diag[row] = row_nnz_diag;
      jS_offd[row] = row_nnz_offd;
   }
}

#endif /* #if defined(HYPRE_USING_CUDA) */
<|MERGE_RESOLUTION|>--- conflicted
+++ resolved
@@ -90,33 +90,8 @@
     * to "unaccounted-for" dependence.
     *----------------------------------------------------------------*/
 
-<<<<<<< HEAD
-   //   num_nonzeros_diag = A_diag_i[num_variables];
-   num_nonzeros_diag = hypre_CSRMatrixNumNonzeros(A_diag);
-   num_cols_offd = hypre_CSRMatrixNumCols(A_offd);
-
-   A_offd_i = hypre_CSRMatrixI(A_offd);
-   //   num_nonzeros_offd = A_offd_i[num_variables];
-   num_nonzeros_offd = hypre_CSRMatrixNumNonzeros(A_offd);
-
-   S = hypre_ParCSRMatrixCreate(comm, global_num_vars, global_num_vars,
-			row_starts, row_starts,
-			num_cols_offd, num_nonzeros_diag, num_nonzeros_offd);
-/* row_starts is owned by A, col_starts = row_starts */
-   hypre_ParCSRMatrixSetRowStartsOwner(S,0);
-   S_diag = hypre_ParCSRMatrixDiag(S);
-   hypre_CSRMatrixI(S_diag) = hypre_CTAlloc(HYPRE_Int,  num_variables+1, HYPRE_MEMORY_SHARED);
-   hypre_CSRMatrixJ(S_diag) = hypre_CTAlloc(HYPRE_Int,  num_nonzeros_diag, HYPRE_MEMORY_SHARED);
-   S_offd = hypre_ParCSRMatrixOffd(S);
-   hypre_CSRMatrixI(S_offd) = hypre_CTAlloc(HYPRE_Int,  num_variables+1, HYPRE_MEMORY_SHARED);
-
-   S_diag_i = hypre_CSRMatrixI(S_diag);
-   HYPRE_Int *S_temp_diag_j = hypre_CSRMatrixJ(S_diag);
-   S_offd_i = hypre_CSRMatrixI(S_offd);
-=======
    num_nonzeros_diag = hypre_CSRMatrixNumNonzeros(A_diag);
    num_nonzeros_offd = hypre_CSRMatrixNumNonzeros(A_offd);
->>>>>>> 31da8889
 
    S_diag_i = hypre_CTAlloc(HYPRE_Int, num_variables+1, HYPRE_MEMORY_SHARED);
    S_offd_i = hypre_CTAlloc(HYPRE_Int, num_variables+1, HYPRE_MEMORY_SHARED);
