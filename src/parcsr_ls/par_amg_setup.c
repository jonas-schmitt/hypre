--- conflicted
+++ resolved
@@ -1122,85 +1122,6 @@
                                         NULL,NULL,CR_use_CG,SCR);
                hypre_ParCSRMatrixDestroy(SCR);
             }
-<<<<<<< HEAD
-=======
-#if DEBUG
-            else if (coarsen_type == 999)
-            {
-               /* RL_DEBUG: read C/F splitting from files */
-               /* read from file */
-               HYPRE_Int my_id;
-               MPI_Comm comm = hypre_ParCSRMatrixComm(A_array[level]);
-               hypre_MPI_Comm_rank(comm, &my_id);
-               HYPRE_Int first_local_row = hypre_ParCSRMatrixFirstRowIndex(A_array[level]);
-               HYPRE_Int local_size = hypre_CSRMatrixNumRows(hypre_ParCSRMatrixDiag(A_array[level]));
-               char CFfile[256], line[1024];
-               hypre_sprintf(CFfile, "CF_%d.txt", level);
-               hypre_printf("myid %d: level %d, read C/F from file %s, first_row %d, local_size %d\n",
-                             my_id, level, CFfile, first_local_row, local_size);
-               FILE *fp;
-               if ((fp = fopen(CFfile, "r")) == NULL)
-               {
-                  hypre_printf("cannot open file %s\n", CFfile);
-                  exit(0);
-               }
-               HYPRE_Int i;
-               for (i=0; i<first_local_row; i++)
-               {
-                  if (fgets(line, 1024, fp) == NULL)
-                  {
-                     exit(-1);
-                  }
-                  /*HYPRE_Real tmp; fscanf(fp, "%le\n", &tmp);*/
-               }
-
-               /* copy CF_marker to the host if needed */
-               if (hypre_GetActualMemLocation(hypre_IntArrayMemoryLocation(CF_marker_array[level])) == hypre_MEMORY_DEVICE)
-               {
-                  CF_marker_host = hypre_IntArrayCloneDeep_v2(CF_marker_array[level], HYPRE_MEMORY_HOST);
-               }
-               else
-               {
-                  CF_marker_host = CF_marker_array[level];
-               }
-
-               for (i=0; i<local_size; i++)
-               {
-                  HYPRE_Real dj;
-                  HYPRE_Int j;
-                  if (fgets(line, 1024, fp) == NULL)
-                  {
-                     hypre_printf("CF file read error\n");
-                     exit(0);
-                  }
-                  dj = atof(line);
-                  j = (HYPRE_Int) dj;
-                  /* 1: C, 0: F*/
-                  if (j == 1)
-                  {
-                     hypre_IntArrayData(CF_marker_host)[i] = 1;
-                  } else if (j == 0)
-                  {
-                     hypre_IntArrayData(CF_marker_host)[i] = -1;
-                  }
-                  else
-                  {
-                     hypre_printf("CF Error: %d\n", j);
-                     exit(0);
-                  }
-               }
-
-               /* copy back to device and destroy host copy */
-               if (hypre_GetActualMemLocation(hypre_IntArrayMemoryLocation(CF_marker_array[level])) == hypre_MEMORY_DEVICE)
-               {
-                  hypre_IntArrayCopy(CF_marker_host, CF_marker_array[level]);
-                  hypre_IntArrayDestroy(CF_marker_host);
-               }
-
-               fclose(fp);
-            }
-#endif
->>>>>>> 5262bff4
             else if (coarsen_type)
             {
                hypre_BoomerAMGCoarsenRuge(S, A_array[level], measure_type, coarsen_type,
