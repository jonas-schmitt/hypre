--- conflicted
+++ resolved
@@ -2685,20 +2685,8 @@
    hypre_NvtxPushRange("DirInterp");
 #endif
 
-<<<<<<< HEAD
-   HYPRE_ExecuctionPolicy exec = hypre_GetExecPolicy1( hypre_CSRMatrixMemoryLocation(hypre_ParCSRMatrixDiag(A)) );
-
    HYPRE_Int ierr = 0;
 
-   if (exec == HYPRE_EXEC_HOST)
-   {
-      ierr = hypre_BoomerAMGBuildDirInterpHost(A,CF_marker,S,num_cpts_global,num_functions,dof_func,
-                                               debug_flag,trunc_factor,max_elmts,col_offd_S_to_A, P_ptr);
-   }
-=======
-   HYPRE_Int ierr = 0;
-
->>>>>>> 249383ad
 #if defined(HYPRE_USING_CUDA)
    HYPRE_ExecutionPolicy exec = hypre_GetExecPolicy1( hypre_CSRMatrixMemoryLocation(hypre_ParCSRMatrixDiag(A)) );
 
@@ -3061,7 +3049,6 @@
             if (num_procs > 1)
             {
                if (col_offd_S_to_A)
-<<<<<<< HEAD
                {
                   for (jj = S_offd_i[i]; jj < S_offd_i[i+1]; jj++)
                   {
@@ -3076,22 +3063,6 @@
                {
                   for (jj = S_offd_i[i]; jj < S_offd_i[i+1]; jj++)
                   {
-=======
-               {
-                  for (jj = S_offd_i[i]; jj < S_offd_i[i+1]; jj++)
-                  {
-                     i1 = col_offd_S_to_A[S_offd_j[jj]];
-                     if (CF_marker_offd[i1] >= 0)
-                     {
-                        jj_count_offd[j]++;
-                     }
-                  }
-               }
-               else
-               {
-                  for (jj = S_offd_i[i]; jj < S_offd_i[i+1]; jj++)
-                  {
->>>>>>> 249383ad
                      i1 = S_offd_j[jj];
                      if (CF_marker_offd[i1] >= 0)
                      {
@@ -3319,7 +3290,6 @@
                       * If neighbor i1 is a C-point, set column number in P_offd_j
                       * and initialize interpolation weight to zero.
                       *-----------------------------------------------------------*/
-<<<<<<< HEAD
 
                      if (CF_marker_offd[i1] >= 0)
                      {
@@ -3335,7 +3305,22 @@
                       * whose connection needs to be distributed.
                       *-----------------------------------------------------------*/
 
-=======
+                     else if (CF_marker_offd[i1] != -3)
+                     {
+                        P_marker_offd[i1] = strong_f_marker;
+                     }
+                  }
+               }
+               else
+               {
+                  for (jj = S_offd_i[i]; jj < S_offd_i[i+1]; jj++)
+                  {
+                     i1 = S_offd_j[jj];
+
+                     /*-----------------------------------------------------------
+                      * If neighbor i1 is a C-point, set column number in P_offd_j
+                      * and initialize interpolation weight to zero.
+                      *-----------------------------------------------------------*/
 
                      if (CF_marker_offd[i1] >= 0)
                      {
@@ -3351,48 +3336,15 @@
                       * whose connection needs to be distributed.
                       *-----------------------------------------------------------*/
 
->>>>>>> 249383ad
                      else if (CF_marker_offd[i1] != -3)
                      {
                         P_marker_offd[i1] = strong_f_marker;
                      }
                   }
                }
-               else
-               {
-                  for (jj = S_offd_i[i]; jj < S_offd_i[i+1]; jj++)
-                  {
-                     i1 = S_offd_j[jj];
-
-                     /*-----------------------------------------------------------
-                      * If neighbor i1 is a C-point, set column number in P_offd_j
-                      * and initialize interpolation weight to zero.
-                      *-----------------------------------------------------------*/
-
-                     if (CF_marker_offd[i1] >= 0)
-                     {
-                        P_marker_offd[i1] = jj_counter_offd;
-                        /*P_offd_j[jj_counter_offd]  = fine_to_coarse_offd[i1];*/
-                        P_offd_j[jj_counter_offd]  = i1;
-                        P_offd_data[jj_counter_offd] = zero;
-                        jj_counter_offd++;
-                     }
-
-                     /*-----------------------------------------------------------
-                      * If neighbor i1 is an F-point, mark it as a strong F-point
-                      * whose connection needs to be distributed.
-                      *-----------------------------------------------------------*/
-
-                     else if (CF_marker_offd[i1] != -3)
-                     {
-                        P_marker_offd[i1] = strong_f_marker;
-                     }
-                  }
-               }
             }
 
             jj_end_row_offd = jj_counter_offd;
-<<<<<<< HEAD
 
             diagonal = A_diag_data[A_diag_i[i]];
 
@@ -3408,23 +3360,6 @@
                 * accumulate a_{i,i1} into the interpolation weight.
                 *--------------------------------------------------------------*/
 
-=======
-
-            diagonal = A_diag_data[A_diag_i[i]];
-
-
-            /* Loop over ith row of A.  First, the diagonal part of A */
-
-            for (jj = A_diag_i[i]+1; jj < A_diag_i[i+1]; jj++)
-            {
-               i1 = A_diag_j[jj];
-
-               /*--------------------------------------------------------------
-                * Case 1: neighbor i1 is a C-point and strongly influences i,
-                * accumulate a_{i,i1} into the interpolation weight.
-                *--------------------------------------------------------------*/
-
->>>>>>> 249383ad
                if (P_marker[i1] >= jj_begin_row)
                {
                   P_diag_data[P_marker[i1]] += A_diag_data[jj];
@@ -3434,19 +3369,11 @@
                 * Case 2: neighbor i1 is an F-point and strongly influences i,
                 * distribute a_{i,i1} to C-points that strongly infuence i.
                 * Note: currently no distribution to the diagonal in this case.
-<<<<<<< HEAD
 
                 HERE, we only want to distribut to points of the SAME function type
 
                 *--------------------------------------------------------------*/
 
-=======
-
-                HERE, we only want to distribut to points of the SAME function type
-
-                *--------------------------------------------------------------*/
-
->>>>>>> 249383ad
                else if (P_marker[i1] == strong_f_marker)
                {
                   sum = zero;
