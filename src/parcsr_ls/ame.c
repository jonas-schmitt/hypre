/******************************************************************************
 * Copyright (c) 1998 Lawrence Livermore National Security, LLC and other
 * HYPRE Project Developers. See the top-level COPYRIGHT file for details.
 *
 * SPDX-License-Identifier: (Apache-2.0 OR MIT)
 ******************************************************************************/

#include "_hypre_parcsr_ls.h"
#include "float.h"
#include "ams.h"
#include "temp_multivector.h"
#include "lobpcg.h"
#include "ame.h"
#include "_hypre_utilities.hpp"

/*--------------------------------------------------------------------------
 * hypre_AMECreate
 *
 * Allocate the AMS eigensolver structure.
 *--------------------------------------------------------------------------*/

void * hypre_AMECreate()
{
   hypre_AMEData *ame_data;

   ame_data = hypre_CTAlloc(hypre_AMEData,  1, HYPRE_MEMORY_HOST);

   /* Default parameters */

   ame_data -> block_size = 1;  /* compute 1 eigenvector */
   ame_data -> maxit = 100;     /* perform at most 100 iterations */
   ame_data -> atol = 1e-6;     /* absolute convergence tolerance */
   ame_data -> rtol = 1e-6;     /* relative convergence tolerance */
   ame_data -> print_level = 1; /* print max residual norm at each step */

   /* These will be computed during setup */

   ame_data -> eigenvectors = NULL;
   ame_data -> eigenvalues  = NULL;
   ame_data -> interpreter  = NULL;
   ame_data -> G            = NULL;
   ame_data -> A_G          = NULL;
   ame_data -> B1_G         = NULL;
   ame_data -> B2_G         = NULL;
   ame_data -> t1           = NULL;
   ame_data -> t2           = NULL;
   ame_data -> t3           = NULL;

   /* The rest of the fields are initialized using the Set functions */

   ame_data -> precond      = NULL;
   ame_data -> M            = NULL;

   return (void *) ame_data;
}

/*--------------------------------------------------------------------------
 * hypre_AMEDestroy
 *
 * Deallocate the AMS eigensolver structure. If hypre_AMEGetEigenvectors()
 * has been called, the eigenvalue/vector data will not be destroyed.
 *--------------------------------------------------------------------------*/

HYPRE_Int hypre_AMEDestroy(void *esolver)
{
   hypre_AMEData *ame_data = (hypre_AMEData *) esolver;
   hypre_AMSData *ams_data;
   mv_InterfaceInterpreter* interpreter;
   mv_MultiVectorPtr eigenvectors;

   if (!ame_data)
   {
      hypre_error_in_arg(1);
      return hypre_error_flag;
   }

   ams_data = ame_data -> precond;
   interpreter = (mv_InterfaceInterpreter*) ame_data -> interpreter;
   eigenvectors = (mv_MultiVectorPtr) ame_data -> eigenvectors;
   if (!ams_data || !interpreter || !eigenvectors)
   {
      hypre_error_in_arg(1);
      return hypre_error_flag;
   }

   if (ame_data -> G)
   {
      hypre_ParCSRMatrixDestroy(ame_data -> G);
   }
   if (ame_data -> A_G)
   {
      hypre_ParCSRMatrixDestroy(ame_data -> A_G);
   }
   if (ame_data -> B1_G)
   {
      HYPRE_BoomerAMGDestroy(ame_data -> B1_G);
   }
   if (ame_data -> B2_G)
   {
      HYPRE_ParCSRPCGDestroy(ame_data -> B2_G);
   }

   if (ame_data -> eigenvalues)
   {
      hypre_TFree(ame_data -> eigenvalues, HYPRE_MEMORY_HOST);
   }
   if (eigenvectors)
   {
      mv_MultiVectorDestroy(eigenvectors);
   }

   if (interpreter)
   {
      hypre_TFree(interpreter, HYPRE_MEMORY_HOST);
   }

   if (ams_data ->  beta_is_zero)
   {
      if (ame_data -> t1)
      {
         hypre_ParVectorDestroy(ame_data -> t1);
      }
      if (ame_data -> t2)
      {
         hypre_ParVectorDestroy(ame_data -> t2);
      }
   }

   if (ame_data)
   {
      hypre_TFree(ame_data, HYPRE_MEMORY_HOST);
   }

   /* Fields initialized using the Set functions are not destroyed */

   return hypre_error_flag;
}

/*--------------------------------------------------------------------------
 * hypre_AMESetAMSSolver
 *
 * Sets the AMS solver to be used as a preconditioner in the eigensolver.
 * This function should be called before hypre_AMESetup()!
 *--------------------------------------------------------------------------*/

HYPRE_Int hypre_AMESetAMSSolver(void *esolver,
                                void *ams_solver)
{
   hypre_AMEData *ame_data = (hypre_AMEData *) esolver;
   ame_data -> precond = (hypre_AMSData*) ams_solver;
   return hypre_error_flag;
}

/*--------------------------------------------------------------------------
 * hypre_AMESetMassMatrix
 *
 * Sets the edge mass matrix, which appear on the rhs of the eigenproblem.
 * This function should be called before hypre_AMESetup()!
 *--------------------------------------------------------------------------*/

HYPRE_Int hypre_AMESetMassMatrix(void *esolver,
                                 hypre_ParCSRMatrix *M)
{
   hypre_AMEData *ame_data = (hypre_AMEData *) esolver;
   ame_data -> M = M;
   return hypre_error_flag;
}

/*--------------------------------------------------------------------------
 * hypre_AMESetBlockSize
 *
 * Sets the block size -- the number of eigenvalues/eigenvectors to be
 * computed. This function should be called before hypre_AMESetup()!
 *--------------------------------------------------------------------------*/

HYPRE_Int hypre_AMESetBlockSize(void *esolver,
                                HYPRE_Int block_size)
{
   hypre_AMEData *ame_data = (hypre_AMEData *) esolver;
   ame_data -> block_size = block_size;
   return hypre_error_flag;
}

/*--------------------------------------------------------------------------
 * hypre_AMESetMaxIter
 *
 * Set the maximum number of iterations. The default value is 100.
 *--------------------------------------------------------------------------*/

HYPRE_Int hypre_AMESetMaxIter(void *esolver,
                              HYPRE_Int maxit)
{
   hypre_AMEData *ame_data = (hypre_AMEData *) esolver;
   ame_data -> maxit = maxit;
   return hypre_error_flag;
}

/*--------------------------------------------------------------------------
 * hypre_AMESetTol
 *
 * Set the absolute convergence tolerance. The default value is 1e-6.
 *--------------------------------------------------------------------------*/

HYPRE_Int hypre_AMESetTol(void *esolver,
                          HYPRE_Real tol)
{
   hypre_AMEData *ame_data = (hypre_AMEData *) esolver;
   ame_data -> atol = tol;
   return hypre_error_flag;
}

/*--------------------------------------------------------------------------
 * hypre_AMESetRTol
 *
 * Set the relative convergence tolerance. The default value is 1e-6.
 *--------------------------------------------------------------------------*/

HYPRE_Int hypre_AMESetRTol(void *esolver,
                           HYPRE_Real tol)
{
   hypre_AMEData *ame_data = (hypre_AMEData *) esolver;
   ame_data -> rtol = tol;
   return hypre_error_flag;
}
/*--------------------------------------------------------------------------
 * hypre_AMESetPrintLevel
 *
 * Control how much information is printed during the solution iterations.
 * The default values is 1.
 *--------------------------------------------------------------------------*/

HYPRE_Int hypre_AMESetPrintLevel(void *esolver,
                                 HYPRE_Int print_level)
{
   hypre_AMEData *ame_data = (hypre_AMEData *) esolver;
   ame_data -> print_level = print_level;
   return hypre_error_flag;
}

/*--------------------------------------------------------------------------
 * hypre_AMESetup
 *
 * Construct an eigensolver based on existing AMS solver. The number of
 * desired (minimal nonzero) eigenvectors is set by hypre_AMESetBlockSize().
 *
 * The following functions need to be called before hypre_AMSSetup():
 * - hypre_AMESetAMSSolver()
 * - hypre_AMESetMassMatrix()
 *--------------------------------------------------------------------------*/
#if defined(HYPRE_USING_CUDA) || defined(HYPRE_USING_HIP)
__global__ void
hypreCUDAKernel_GtEliminateBoundary( hypre_DeviceItem    &item,
                                     HYPRE_Int      nrows,
                                     HYPRE_Int     *Gt_diag_i,
                                     HYPRE_Int     *Gt_diag_j,
                                     HYPRE_Complex *Gt_diag_data,
                                     HYPRE_Int     *Gt_offd_i,
                                     HYPRE_Int     *Gt_offd_j,
                                     HYPRE_Complex *Gt_offd_data,
                                     HYPRE_Int     *edge_bc,
                                     HYPRE_Int     *edge_bc_offd)
{
   HYPRE_Int row_i = hypre_gpu_get_grid_warp_id<1, 1>(item);

   if (row_i >= nrows)
   {
      return;
   }

<<<<<<< HEAD
   HYPRE_Int lane = hypre_cuda_get_lane_id<1>();
=======
   HYPRE_Int lane = hypre_gpu_get_lane_id<1>(item);
>>>>>>> 4411530e
   HYPRE_Int p1 = 0, q1, p2 = 0, q2 = 0;
   bool nonempty_offd = Gt_offd_j != NULL;
   bool bdr = false;

   if (lane < 2)
   {
      p1 = read_only_load(Gt_diag_i + row_i + lane);
      if (nonempty_offd)
      {
         p2 = read_only_load(Gt_offd_i + row_i + lane);
      }
   }

   q1 = warp_shuffle_sync(item, HYPRE_WARP_FULL_MASK, p1, 1);
   p1 = warp_shuffle_sync(item, HYPRE_WARP_FULL_MASK, p1, 0);
   if (nonempty_offd)
   {
      q2 = warp_shuffle_sync(item, HYPRE_WARP_FULL_MASK, p2, 1);
      p2 = warp_shuffle_sync(item, HYPRE_WARP_FULL_MASK, p2, 0);
   }

   for (HYPRE_Int j = p1 + lane; warp_any_sync(item, HYPRE_WARP_FULL_MASK, j < q1);
        j += HYPRE_WARP_SIZE)
   {
      const hypre_int k = j < q1 && read_only_load(&edge_bc[read_only_load(&Gt_diag_j[j])]) != 0;
      if ( warp_any_sync(item, HYPRE_WARP_FULL_MASK, k) )
      {
         bdr = true;
         break;
      }
   }

   if (!bdr)
   {
      for (HYPRE_Int j = p2 + lane; warp_any_sync(item, HYPRE_WARP_FULL_MASK, j < q2);
           j += HYPRE_WARP_SIZE)
      {
         const hypre_int k = j < q2 && read_only_load(&edge_bc_offd[read_only_load(&Gt_offd_j[j])]) != 0;
         if ( warp_any_sync(item, HYPRE_WARP_FULL_MASK, k) )
         {
            bdr = true;
            break;
         }
      }
   }

   if (bdr)
   {
      for (HYPRE_Int j = p1 + lane; j < q1; j += HYPRE_WARP_SIZE)
      {
         Gt_diag_data[j] = 0.0;
      }
      for (HYPRE_Int j = p2 + lane; j < q2; j += HYPRE_WARP_SIZE)
      {
         Gt_offd_data[j] = 0.0;
      }
   }
}
#endif

HYPRE_Int hypre_AMESetup(void *esolver)
{
   HYPRE_Int ne, *edge_bc;

   hypre_AMEData *ame_data = (hypre_AMEData *) esolver;
   hypre_AMSData *ams_data = ame_data -> precond;

   if (ams_data -> beta_is_zero)
   {
      ame_data -> t1 = hypre_ParVectorInDomainOf(ams_data -> G);
      ame_data -> t2 = hypre_ParVectorInDomainOf(ams_data -> G);
   }
   else
   {
      ame_data -> t1 = ams_data -> r1;
      ame_data -> t2 = ams_data -> g1;
   }
   ame_data -> t3 = ams_data -> r0;

   HYPRE_MemoryLocation memory_location = hypre_ParCSRMatrixMemoryLocation(ams_data -> A);
#if defined(HYPRE_USING_CUDA) || defined(HYPRE_USING_HIP)
   HYPRE_ExecutionPolicy exec = hypre_GetExecPolicy1(memory_location);
#endif

   /* Eliminate boundary conditions in G = [Gii, Gib; 0, Gbb], i.e.,
      compute [Gii, 0; 0, 0] */
   {
      HYPRE_Int i, j, k, nv;
      HYPRE_Int *offd_edge_bc;

      hypre_ParCSRMatrix *Gt;

      nv = hypre_ParCSRMatrixNumCols(ams_data -> G);
      ne = hypre_ParCSRMatrixNumRows(ams_data -> G);

      edge_bc = hypre_CTAlloc(HYPRE_Int, ne, memory_location);

      /* Find boundary (eliminated) edges */
      {
         hypre_CSRMatrix *Ad = hypre_ParCSRMatrixDiag(ams_data -> A);
         HYPRE_Int *AdI = hypre_CSRMatrixI(Ad);
         HYPRE_Int *AdJ = hypre_CSRMatrixJ(Ad);
         HYPRE_Real *AdA = hypre_CSRMatrixData(Ad);
         hypre_CSRMatrix *Ao = hypre_ParCSRMatrixOffd(ams_data -> A);
         HYPRE_Int *AoI = hypre_CSRMatrixI(Ao);
         HYPRE_Real *AoA = hypre_CSRMatrixData(Ao);

         /* A row (edge) is boundary if its off-diag l1 norm is less than eps */
         HYPRE_Real eps = DBL_EPSILON * 1e+4;

#if defined(HYPRE_USING_CUDA) || defined(HYPRE_USING_HIP)
         if (exec == HYPRE_EXEC_DEVICE)
         {
            HYPRE_Real *l1norm_arr = hypre_TAlloc(HYPRE_Real, ne, memory_location);
            hypre_CSRMatrixExtractDiagonalDevice(Ad, l1norm_arr, 1);
            HYPRE_THRUST_CALL( transform,
                               l1norm_arr,
                               l1norm_arr + ne,
                               l1norm_arr,
                               thrust::negate<HYPRE_Real>() );
            hypre_CSRMatrixComputeRowSumDevice(Ad, NULL, NULL, l1norm_arr, 1, 1.0, "add");
            if (AoA)
            {
               hypre_CSRMatrixComputeRowSumDevice(Ao, NULL, NULL, l1norm_arr, 1, 1.0, "add");
            }
            HYPRE_THRUST_CALL( replace_if,
                               edge_bc,
                               edge_bc + ne,
                               l1norm_arr,
                               less_than<HYPRE_Real>(eps),
                               1 );
            hypre_TFree(l1norm_arr, memory_location);
         }
         else
#endif
         {
            HYPRE_Real l1_norm;
            for (i = 0; i < ne; i++)
            {
               l1_norm = 0.0;
               for (j = AdI[i]; j < AdI[i + 1]; j++)
                  if (AdJ[j] != i)
                  {
                     l1_norm += fabs(AdA[j]);
                  }
               if (AoI)
                  for (j = AoI[i]; j < AoI[i + 1]; j++)
                  {
                     l1_norm += fabs(AoA[j]);
                  }
               if (l1_norm < eps)
               {
                  edge_bc[i] = 1;
               }
            }
         }
      }

      hypre_ParCSRMatrixTranspose(ams_data->G, &Gt, 1);

      hypre_assert( hypre_ParCSRMatrixMemoryLocation(ams_data->G) == memory_location);

      /* Use a Matvec communication to find which of the edges
         connected to local vertices are on the boundary */
      {
         hypre_ParCSRCommHandle *comm_handle;
         hypre_ParCSRCommPkg *comm_pkg;
         HYPRE_Int num_sends, *int_buf_data;
         HYPRE_Int index, start;

         offd_edge_bc = hypre_TAlloc(HYPRE_Int, hypre_CSRMatrixNumCols(hypre_ParCSRMatrixOffd(Gt)),
                                     memory_location);

         hypre_MatvecCommPkgCreate(Gt);
         comm_pkg = hypre_ParCSRMatrixCommPkg(Gt);

         num_sends = hypre_ParCSRCommPkgNumSends(comm_pkg);
         int_buf_data = hypre_TAlloc(HYPRE_Int, hypre_ParCSRCommPkgSendMapStart(comm_pkg, num_sends),
                                     memory_location );

#if defined(HYPRE_USING_CUDA) || defined(HYPRE_USING_HIP)
         if (exec == HYPRE_EXEC_DEVICE)
         {
            hypre_ParCSRCommPkgCopySendMapElmtsToDevice(comm_pkg);

            HYPRE_THRUST_CALL( gather,
                               hypre_ParCSRCommPkgDeviceSendMapElmts(comm_pkg),
                               hypre_ParCSRCommPkgDeviceSendMapElmts(comm_pkg) + hypre_ParCSRCommPkgSendMapStart(comm_pkg,
                                     num_sends),
                               edge_bc,
                               int_buf_data );

#if defined(HYPRE_WITH_GPU_AWARE_MPI) && THRUST_CALL_BLOCKING == 0
            /* RL: make sure int_buf_data is ready before issuing GPU-GPU MPI */
            hypre_ForceSyncComputeStream(hypre_handle());
#endif
         }
         else
#endif
         {
            index = 0;
            for (i = 0; i < num_sends; i++)
            {
               start = hypre_ParCSRCommPkgSendMapStart(comm_pkg, i);
               for (j = start; j < hypre_ParCSRCommPkgSendMapStart(comm_pkg, i + 1); j++)
               {
                  k = hypre_ParCSRCommPkgSendMapElmt(comm_pkg, j);
                  int_buf_data[index++] = edge_bc[k];
               }
            }
         }

         comm_handle = hypre_ParCSRCommHandleCreate_v2(11, comm_pkg,
                                                       memory_location, int_buf_data,
                                                       memory_location, offd_edge_bc);
         hypre_ParCSRCommHandleDestroy(comm_handle);
         hypre_TFree(int_buf_data, memory_location);
      }

      /* Eliminate boundary vertex entries in G^t */
      {
         hypre_CSRMatrix *Gtd = hypre_ParCSRMatrixDiag(Gt);
         HYPRE_Int *GtdI = hypre_CSRMatrixI(Gtd);
         HYPRE_Int *GtdJ = hypre_CSRMatrixJ(Gtd);
         HYPRE_Real *GtdA = hypre_CSRMatrixData(Gtd);
         hypre_CSRMatrix *Gto = hypre_ParCSRMatrixOffd(Gt);
         HYPRE_Int *GtoI = hypre_CSRMatrixI(Gto);
         HYPRE_Int *GtoJ = hypre_CSRMatrixJ(Gto);
         HYPRE_Real *GtoA = hypre_CSRMatrixData(Gto);

         HYPRE_Int bdr;

#if defined(HYPRE_USING_CUDA) || defined(HYPRE_USING_HIP)
         if (exec == HYPRE_EXEC_DEVICE)
         {
            dim3 bDim = hypre_GetDefaultDeviceBlockDimension();
            dim3 gDim = hypre_GetDefaultDeviceGridDimension(nv, "warp", bDim);
            HYPRE_GPU_LAUNCH( hypreCUDAKernel_GtEliminateBoundary, gDim, bDim,
                              nv, GtdI, GtdJ, GtdA, GtoI, GtoJ, GtoA, edge_bc, offd_edge_bc );
         }
         else
#endif
         {
            for (i = 0; i < nv; i++)
            {
               bdr = 0;
               /* A vertex is boundary if it belongs to a boundary edge */
               for (j = GtdI[i]; j < GtdI[i + 1]; j++)
                  if (edge_bc[GtdJ[j]]) { bdr = 1; break; }
               if (!bdr && GtoI)
                  for (j = GtoI[i]; j < GtoI[i + 1]; j++)
                     if (offd_edge_bc[GtoJ[j]]) { bdr = 1; break; }

               if (bdr)
               {
                  for (j = GtdI[i]; j < GtdI[i + 1]; j++)
                     /* if (!edge_bc[GtdJ[j]]) */
                  {
                     GtdA[j] = 0.0;
                  }
                  if (GtoI)
                     for (j = GtoI[i]; j < GtoI[i + 1]; j++)
                        /* if (!offd_edge_bc[GtoJ[j]]) */
                     {
                        GtoA[j] = 0.0;
                     }
               }
            }
         }
      }

      hypre_ParCSRMatrixTranspose(Gt, &ame_data -> G, 1);

      hypre_ParCSRMatrixDestroy(Gt);
      hypre_TFree(offd_edge_bc, memory_location);
   }

   /* Compute G^t M G */
   {
      if (!hypre_ParCSRMatrixCommPkg(ame_data -> G))
      {
         hypre_MatvecCommPkgCreate(ame_data -> G);
      }

      if (!hypre_ParCSRMatrixCommPkg(ame_data -> M))
      {
         hypre_MatvecCommPkgCreate(ame_data -> M);
      }

#if defined(HYPRE_USING_CUDA) || defined(HYPRE_USING_HIP)
      if (exec == HYPRE_EXEC_DEVICE)
      {
         ame_data -> A_G = hypre_ParCSRMatrixRAPKT(ame_data -> G, ame_data -> M, ame_data -> G, 1);
      }
      else
#endif
      {
         hypre_BoomerAMGBuildCoarseOperator(ame_data -> G,
                                            ame_data -> M,
                                            ame_data -> G,
                                            &ame_data -> A_G);
      }

      hypre_ParCSRMatrixFixZeroRows(ame_data -> A_G);
   }

   /* Create AMG preconditioner and PCG-AMG solver for G^tMG */
   {
      HYPRE_BoomerAMGCreate(&ame_data -> B1_G);
      HYPRE_BoomerAMGSetCoarsenType(ame_data -> B1_G, ams_data -> B_G_coarsen_type);
      HYPRE_BoomerAMGSetAggNumLevels(ame_data -> B1_G, ams_data -> B_G_agg_levels);
      HYPRE_BoomerAMGSetRelaxType(ame_data -> B1_G, ams_data -> B_G_relax_type);
      HYPRE_BoomerAMGSetNumSweeps(ame_data -> B1_G, 1);
      HYPRE_BoomerAMGSetMaxLevels(ame_data -> B1_G, 25);
      HYPRE_BoomerAMGSetTol(ame_data -> B1_G, 0.0);
      HYPRE_BoomerAMGSetMaxIter(ame_data -> B1_G, 1);
      HYPRE_BoomerAMGSetStrongThreshold(ame_data -> B1_G, ams_data -> B_G_theta);
      /* don't use exact solve on the coarsest level (matrix may be singular) */
      HYPRE_BoomerAMGSetCycleRelaxType(ame_data -> B1_G,
                                       ams_data -> B_G_relax_type,
                                       3);

      HYPRE_ParCSRPCGCreate(hypre_ParCSRMatrixComm(ame_data->A_G),
                            &ame_data -> B2_G);
      HYPRE_PCGSetPrintLevel(ame_data -> B2_G, 0);
      HYPRE_PCGSetTol(ame_data -> B2_G, 1e-12);
      HYPRE_PCGSetMaxIter(ame_data -> B2_G, 20);

      HYPRE_PCGSetPrecond(ame_data -> B2_G,
                          (HYPRE_PtrToSolverFcn) HYPRE_BoomerAMGSolve,
                          (HYPRE_PtrToSolverFcn) HYPRE_BoomerAMGSetup,
                          ame_data -> B1_G);

      HYPRE_ParCSRPCGSetup(ame_data -> B2_G,
                           (HYPRE_ParCSRMatrix)ame_data->A_G,
                           (HYPRE_ParVector)ame_data->t1,
                           (HYPRE_ParVector)ame_data->t2);
   }

   /* Setup LOBPCG */
   {
      HYPRE_Int seed = 75;
      mv_InterfaceInterpreter* interpreter;
      mv_MultiVectorPtr eigenvectors;

      ame_data -> interpreter = hypre_CTAlloc(mv_InterfaceInterpreter, 1, HYPRE_MEMORY_HOST);
      interpreter = (mv_InterfaceInterpreter*) ame_data -> interpreter;
      HYPRE_ParCSRSetupInterpreter(interpreter);

      ame_data -> eigenvalues = hypre_CTAlloc(HYPRE_Real,  ame_data -> block_size, HYPRE_MEMORY_HOST);

      ame_data -> eigenvectors =
         mv_MultiVectorCreateFromSampleVector(interpreter,
                                              ame_data -> block_size,
                                              ame_data -> t3);
      eigenvectors = (mv_MultiVectorPtr) ame_data -> eigenvectors;

      mv_MultiVectorSetRandom (eigenvectors, seed);

      /* Make the initial vectors discretely divergence free */
      {
         HYPRE_Int i, j;
         HYPRE_Real *data;

         mv_TempMultiVector* tmp = (mv_TempMultiVector*) mv_MultiVectorGetData(eigenvectors);
         HYPRE_ParVector *v = (HYPRE_ParVector*)(tmp -> vector);
         hypre_ParVector *vi;

         for (i = 0; i < ame_data -> block_size; i++)
         {
            vi = (hypre_ParVector*) v[i];
            data = hypre_VectorData(hypre_ParVectorLocalVector(vi));
#if defined(HYPRE_USING_CUDA) || defined(HYPRE_USING_HIP)
            if (exec == HYPRE_EXEC_DEVICE)
            {
               HYPRE_THRUST_CALL( replace_if,
                                  data,
                                  data + ne,
                                  edge_bc,
                                  thrust::identity<HYPRE_Int>(),
                                  0.0 );
            }
            else
#endif
            {
               for (j = 0; j < ne; j++)
                  if (edge_bc[j])
                  {
                     data[j] = 0.0;
                  }
            }
            hypre_AMEDiscrDivFreeComponent(esolver, vi);
         }
      }
   }

   hypre_TFree(edge_bc, memory_location);

   return hypre_error_flag;
}

/*--------------------------------------------------------------------------
 * hypre_AMSDiscrDivFreeComponent
 *
 * Remove the component of b in the range of G, i.e., compute
 *              b = (I - G (G^t M G)^{-1} G^t M) b
 * This way b will be orthogonal to gradients of linear functions.
 * The problem with G^t M G is solved only approximately by PCG-AMG.
 *--------------------------------------------------------------------------*/

HYPRE_Int hypre_AMEDiscrDivFreeComponent(void *esolver, hypre_ParVector *b)
{
   hypre_AMEData *ame_data = (hypre_AMEData *) esolver;

   /* t3 = M b */
   hypre_ParCSRMatrixMatvec(1.0, ame_data -> M, b, 0.0, ame_data -> t3);

   /* t1 = G^t t3 */
   hypre_ParCSRMatrixMatvecT(1.0, ame_data -> G, ame_data -> t3, 0.0, ame_data -> t1);

   /* (G^t M G) t2 = t1 */
   hypre_ParVectorSetConstantValues(ame_data -> t2, 0.0);
   HYPRE_ParCSRPCGSolve(ame_data -> B2_G,
                        (HYPRE_ParCSRMatrix)ame_data -> A_G,
                        (HYPRE_ParVector)ame_data -> t1,
                        (HYPRE_ParVector)ame_data -> t2);

   /* b = b - G t2 */
   hypre_ParCSRMatrixMatvec(-1.0, ame_data -> G, ame_data -> t2, 1.0, b);

   return hypre_error_flag;
}

/*--------------------------------------------------------------------------
 * hypre_AMEOperatorA and hypre_AMEMultiOperatorA
 *
 * The stiffness matrix considered as an operator on (multi)vectors.
 *--------------------------------------------------------------------------*/

void hypre_AMEOperatorA(void *data, void* x, void* y)
{
   hypre_AMEData *ame_data = (hypre_AMEData *) data;
   hypre_AMSData *ams_data = ame_data -> precond;
   hypre_ParCSRMatrixMatvec(1.0, ams_data -> A, (hypre_ParVector*)x,
                            0.0, (hypre_ParVector*)y);
}

void hypre_AMEMultiOperatorA(void *data, void* x, void* y)
{
   hypre_AMEData *ame_data = (hypre_AMEData *) data;
   mv_InterfaceInterpreter*
   interpreter = (mv_InterfaceInterpreter*) ame_data -> interpreter;
   interpreter -> Eval(hypre_AMEOperatorA, data, x, y);
}

/*--------------------------------------------------------------------------
 * hypre_AMEOperatorM and hypre_AMEMultiOperatorM
 *
 * The mass matrix considered as an operator on (multi)vectors.
 *--------------------------------------------------------------------------*/

void hypre_AMEOperatorM(void *data, void* x, void* y)
{
   hypre_AMEData *ame_data = (hypre_AMEData *) data;
   hypre_ParCSRMatrixMatvec(1.0, ame_data -> M, (hypre_ParVector*)x,
                            0.0, (hypre_ParVector*)y);
}

void hypre_AMEMultiOperatorM(void *data, void* x, void* y)
{
   hypre_AMEData *ame_data = (hypre_AMEData *) data;
   mv_InterfaceInterpreter*
   interpreter = (mv_InterfaceInterpreter*) ame_data -> interpreter;
   interpreter -> Eval(hypre_AMEOperatorM, data, x, y);
}

/*--------------------------------------------------------------------------
 * hypre_AMEOperatorB and hypre_AMEMultiOperatorB
 *
 * The AMS method considered as an operator on (multi)vectors.
 * Make sure that the result is discr. div. free.
 *--------------------------------------------------------------------------*/

void hypre_AMEOperatorB(void *data, void* x, void* y)
{
   hypre_AMEData *ame_data = (hypre_AMEData *) data;
   hypre_AMSData *ams_data = ame_data -> precond;

   hypre_ParVectorSetConstantValues((hypre_ParVector*)y, 0.0);
   hypre_AMSSolve(ame_data -> precond, ams_data -> A, (hypre_ParVector*) x, (hypre_ParVector*) y);

   hypre_AMEDiscrDivFreeComponent(data, (hypre_ParVector *)y);
}

void hypre_AMEMultiOperatorB(void *data, void* x, void* y)
{
   hypre_AMEData *ame_data = (hypre_AMEData *) data;
   mv_InterfaceInterpreter*
   interpreter = (mv_InterfaceInterpreter*) ame_data -> interpreter;
   interpreter -> Eval(hypre_AMEOperatorB, data, x, y);
}

/*--------------------------------------------------------------------------
 * hypre_AMESolve
 *
 * Solve the eigensystem A u = lambda M u, G^t u = 0 using a subspace
 * version of LOBPCG (i.e. we iterate in the discr. div. free space).
 *--------------------------------------------------------------------------*/

HYPRE_Int hypre_AMESolve(void *esolver)
{
   hypre_AMEData *ame_data = (hypre_AMEData *) esolver;

   HYPRE_Int nit;
   lobpcg_BLASLAPACKFunctions blap_fn;
   lobpcg_Tolerance lobpcg_tol;
   HYPRE_Real *residuals;

   blap_fn.dsygv  = hypre_dsygv;
   blap_fn.dpotrf = hypre_dpotrf;
   lobpcg_tol.relative = ame_data -> rtol;
   lobpcg_tol.absolute = ame_data -> atol;
   residuals = hypre_TAlloc(HYPRE_Real,  ame_data -> block_size, HYPRE_MEMORY_HOST);

   lobpcg_solve((mv_MultiVectorPtr) ame_data -> eigenvectors,
                esolver, hypre_AMEMultiOperatorA,
                esolver, hypre_AMEMultiOperatorM,
                esolver, hypre_AMEMultiOperatorB,
                NULL, blap_fn, lobpcg_tol, ame_data -> maxit,
                ame_data -> print_level, &nit,
                ame_data -> eigenvalues,
                NULL, ame_data -> block_size,
                residuals,
                NULL, ame_data -> block_size);

   hypre_TFree(residuals, HYPRE_MEMORY_HOST);

   return hypre_error_flag;
}

/*--------------------------------------------------------------------------
 * hypre_AMEGetEigenvectors
 *
 * Return a pointer to the computed eigenvectors.
 *--------------------------------------------------------------------------*/

HYPRE_Int hypre_AMEGetEigenvectors(void *esolver,
                                   HYPRE_ParVector **eigenvectors_ptr)
{
   hypre_AMEData *ame_data = (hypre_AMEData *) esolver;
   mv_MultiVectorPtr
   eigenvectors = (mv_MultiVectorPtr) ame_data -> eigenvectors;
   mv_TempMultiVector* tmp = (mv_TempMultiVector*) mv_MultiVectorGetData(eigenvectors);

   *eigenvectors_ptr = (HYPRE_ParVector*)(tmp -> vector);
   tmp -> vector = NULL;

   return hypre_error_flag;
}

/*--------------------------------------------------------------------------
 * hypre_AMEGetEigenvalues
 *
 * Return a pointer to the computed eigenvalues.
 *--------------------------------------------------------------------------*/

HYPRE_Int hypre_AMEGetEigenvalues(void *esolver,
                                  HYPRE_Real **eigenvalues_ptr)
{
   hypre_AMEData *ame_data = (hypre_AMEData *) esolver;
   *eigenvalues_ptr = ame_data -> eigenvalues;
   ame_data -> eigenvalues = NULL;
   return hypre_error_flag;
}<|MERGE_RESOLUTION|>--- conflicted
+++ resolved
@@ -267,11 +267,7 @@
       return;
    }
 
-<<<<<<< HEAD
-   HYPRE_Int lane = hypre_cuda_get_lane_id<1>();
-=======
    HYPRE_Int lane = hypre_gpu_get_lane_id<1>(item);
->>>>>>> 4411530e
    HYPRE_Int p1 = 0, q1, p2 = 0, q2 = 0;
    bool nonempty_offd = Gt_offd_j != NULL;
    bool bdr = false;
