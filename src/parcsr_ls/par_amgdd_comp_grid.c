/******************************************************************************
 * Copyright 1998-2019 Lawrence Livermore National Security, LLC and other
 * HYPRE Project Developers. See the top-level COPYRIGHT file for details.
 *
 * SPDX-License-Identifier: (Apache-2.0 OR MIT)
 ******************************************************************************/

/******************************************************************************
 *
 * Member functions for hypre_AMGDDCompGrid and hypre_AMGDDCommPkg classes.
 *
 *****************************************************************************/

#include "_hypre_parcsr_ls.h"
#include "_hypre_utilities.h"

HYPRE_Int
hypre_AMGDDCompGridLocalIndexBinarySearch( hypre_AMGDDCompGrid *compGrid,
                                           HYPRE_Int            global_index )
{
   HYPRE_Int   *nonowned_global_indices;
   HYPRE_Int   *inv_map;
   HYPRE_Int    left;
   HYPRE_Int    right;
   HYPRE_Int    index, sorted_index;

   // Set data
   nonowned_global_indices = hypre_AMGDDCompGridNonOwnedGlobalIndices(compGrid);
   inv_map = hypre_AMGDDCompGridNonOwnedInvSort(compGrid);

   left  = 0;
   right = hypre_AMGDDCompGridNumNonOwnedNodes(compGrid) - 1;
   while (left <= right)
   {
      sorted_index = (left + right) / 2;
      index = inv_map[sorted_index];
      if (nonowned_global_indices[index] < global_index)
      {
         left = sorted_index + 1;
      }
      else if (nonowned_global_indices[index] > global_index)
      {
         right = sorted_index - 1;
      }
      else
      {
         return index;
      }
   }

   return -1;
}

hypre_AMGDDCompGridMatrix* hypre_AMGDDCompGridMatrixCreate()
{
   hypre_AMGDDCompGridMatrix *matrix = hypre_CTAlloc(hypre_AMGDDCompGridMatrix, 1, HYPRE_MEMORY_HOST);

   hypre_AMGDDCompGridMatrixOwnedDiag(matrix)    = NULL;
   hypre_AMGDDCompGridMatrixOwnedOffd(matrix)    = NULL;
   hypre_AMGDDCompGridMatrixNonOwnedDiag(matrix) = NULL;
   hypre_AMGDDCompGridMatrixNonOwnedOffd(matrix) = NULL;

   hypre_AMGDDCompGridMatrixRealReal(matrix)  = NULL;
   hypre_AMGDDCompGridMatrixRealGhost(matrix) = NULL;

   hypre_AMGDDCompGridMatrixOwnsOwnedMatrices(matrix)  = 0;
   hypre_AMGDDCompGridMatrixOwnsOffdColIndices(matrix) = 0;

   return matrix;
}

HYPRE_Int
hypre_AMGDDCompGridMatrixDestroy( hypre_AMGDDCompGridMatrix *matrix )
{
   if (matrix)
   {
      if (hypre_AMGDDCompGridMatrixOwnsOwnedMatrices(matrix))
      {
         hypre_CSRMatrixDestroy(hypre_AMGDDCompGridMatrixOwnedDiag(matrix));
         hypre_CSRMatrixDestroy(hypre_AMGDDCompGridMatrixOwnedOffd(matrix));
      }
      else if (hypre_AMGDDCompGridMatrixOwnsOffdColIndices(matrix))
      {
         if (hypre_CSRMatrixJ(hypre_AMGDDCompGridMatrixOwnedOffd(matrix)))
         {
            hypre_TFree(hypre_CSRMatrixJ(hypre_AMGDDCompGridMatrixOwnedOffd(matrix)),
                        hypre_CSRMatrixMemoryLocation(hypre_AMGDDCompGridMatrixOwnedOffd(matrix)));
         }

         hypre_TFree(hypre_AMGDDCompGridMatrixOwnedOffd(matrix), HYPRE_MEMORY_HOST);
      }

      hypre_CSRMatrixDestroy(hypre_AMGDDCompGridMatrixNonOwnedDiag(matrix));
      hypre_CSRMatrixDestroy(hypre_AMGDDCompGridMatrixNonOwnedOffd(matrix));
      hypre_CSRMatrixDestroy(hypre_AMGDDCompGridMatrixRealReal(matrix));
      hypre_CSRMatrixDestroy(hypre_AMGDDCompGridMatrixRealGhost(matrix));

      hypre_TFree(matrix, HYPRE_MEMORY_HOST);
   }

   return hypre_error_flag;
}

HYPRE_Int
hypre_AMGDDCompGridMatrixSetupRealMatvec( hypre_AMGDDCompGridMatrix *A )
{
   hypre_CSRMatrix  *A_real_real  = hypre_AMGDDCompGridMatrixRealReal(A);
   hypre_CSRMatrix  *A_real_ghost = hypre_AMGDDCompGridMatrixRealGhost(A);
   hypre_CSRMatrix  *A_diag       = hypre_AMGDDCompGridMatrixNonOwnedDiag(A);

   HYPRE_Int        *A_i,   *A_j;
   HYPRE_Int        *A_rri, *A_rrj;
   HYPRE_Int        *A_rgi, *A_rgj;
   HYPRE_Complex    *A_data, *A_rrdata, *A_rgdata;

   HYPRE_Int         num_real = hypre_CSRMatrixNumRows(A_real_real);
   HYPRE_Int         A_real_real_nnz;
   HYPRE_Int         A_real_ghost_nnz;
   HYPRE_Int         i, j, col_ind;

   // Initialize matrices
   hypre_CSRMatrixInitialize(A_real_real);
   hypre_CSRMatrixInitialize(A_real_ghost);

   // Set some data
   A_i      = hypre_CSRMatrixI(A_diag);
   A_rri    = hypre_CSRMatrixI(A_real_real);
   A_rgi    = hypre_CSRMatrixI(A_real_ghost);
   A_j      = hypre_CSRMatrixJ(A_diag);
   A_rrj    = hypre_CSRMatrixJ(A_real_real);
   A_rgj    = hypre_CSRMatrixJ(A_real_ghost);
   A_data   = hypre_CSRMatrixData(A_diag);
   A_rrdata = hypre_CSRMatrixData(A_real_real);
   A_rgdata = hypre_CSRMatrixData(A_real_ghost);

   A_real_real_nnz = A_real_ghost_nnz = 0;
   for (i = 0; i < num_real; i++)
   {
      A_rri[i] = A_real_real_nnz;
      A_rgi[i] = A_real_ghost_nnz;
      for (j = A_i[i]; j < A_i[i + 1]; j++)
      {
         col_ind = A_j[j];
         if (col_ind < num_real)
         {
            A_rrj[A_real_real_nnz]    = col_ind;
            A_rrdata[A_real_real_nnz] = A_data[j];
            A_real_real_nnz++;
         }
         else
         {
            A_rgj[A_real_ghost_nnz]    = col_ind;
            A_rgdata[A_real_ghost_nnz] = A_data[j];
            A_real_ghost_nnz++;
         }
      }
   }

   A_rri[num_real] = A_real_real_nnz;
   A_rgi[num_real] = A_real_ghost_nnz;

   return hypre_error_flag;
}

HYPRE_Int
hypre_AMGDDCompGridMatvec( HYPRE_Complex alpha,
                           hypre_AMGDDCompGridMatrix *A,
                           hypre_AMGDDCompGridVector *x,
                           HYPRE_Complex beta,
                           hypre_AMGDDCompGridVector *y )
{
   hypre_CSRMatrix *owned_diag    = hypre_AMGDDCompGridMatrixOwnedDiag(A);
   hypre_CSRMatrix *owned_offd    = hypre_AMGDDCompGridMatrixOwnedOffd(A);
   hypre_CSRMatrix *nonowned_diag = hypre_AMGDDCompGridMatrixNonOwnedDiag(A);
   hypre_CSRMatrix *nonowned_offd = hypre_AMGDDCompGridMatrixNonOwnedOffd(A);

   hypre_Vector *x_owned    = hypre_AMGDDCompGridVectorOwned(x);
   hypre_Vector *x_nonowned = hypre_AMGDDCompGridVectorNonOwned(x);
   hypre_Vector *y_owned    = hypre_AMGDDCompGridVectorOwned(y);
   hypre_Vector *y_nonowned = hypre_AMGDDCompGridVectorNonOwned(y);

   hypre_CSRMatrixMatvec(alpha, owned_diag, x_owned, beta, y_owned);

   if (owned_offd)
   {
      hypre_CSRMatrixMatvec(alpha, owned_offd, x_nonowned, 1.0, y_owned);
   }

   if (nonowned_diag)
   {
      hypre_CSRMatrixMatvec(alpha, nonowned_diag, x_nonowned, beta, y_nonowned);
   }

   if (nonowned_offd)
   {
      hypre_CSRMatrixMatvec(alpha, nonowned_offd, x_owned, 1.0, y_nonowned);
   }

   return hypre_error_flag;
}

HYPRE_Int
hypre_AMGDDCompGridRealMatvec( HYPRE_Complex alpha,
                               hypre_AMGDDCompGridMatrix *A,
                               hypre_AMGDDCompGridVector *x,
                               HYPRE_Complex beta,
                               hypre_AMGDDCompGridVector *y )
{
   hypre_CSRMatrix *owned_diag    = hypre_AMGDDCompGridMatrixOwnedDiag(A);
   hypre_CSRMatrix *owned_offd    = hypre_AMGDDCompGridMatrixOwnedOffd(A);
   hypre_CSRMatrix *nonowned_diag = hypre_AMGDDCompGridMatrixRealReal(A);
   hypre_CSRMatrix *nonowned_offd = hypre_AMGDDCompGridMatrixNonOwnedOffd(A);

   hypre_Vector *x_owned    = hypre_AMGDDCompGridVectorOwned(x);
   hypre_Vector *x_nonowned = hypre_AMGDDCompGridVectorNonOwned(x);
   hypre_Vector *y_owned    = hypre_AMGDDCompGridVectorOwned(y);
   hypre_Vector *y_nonowned = hypre_AMGDDCompGridVectorNonOwned(y);

   if (!hypre_CSRMatrixData(hypre_AMGDDCompGridMatrixRealReal(A)))
   {
      hypre_AMGDDCompGridMatrixSetupRealMatvec(A);
   }

   hypre_CSRMatrixMatvec(alpha, owned_diag, x_owned, beta, y_owned);

   if (owned_offd)
   {
      hypre_CSRMatrixMatvec(alpha, owned_offd, x_nonowned, 1.0, y_owned);
   }

   if (nonowned_diag)
   {
      hypre_CSRMatrixMatvec(alpha, nonowned_diag, x_nonowned, beta, y_nonowned);
   }

   if (nonowned_offd)
   {
      hypre_CSRMatrixMatvec(alpha, nonowned_offd, x_owned, 1.0, y_nonowned);
   }

   return hypre_error_flag;
}

hypre_AMGDDCompGridVector *hypre_AMGDDCompGridVectorCreate()
{
   hypre_AMGDDCompGridVector *vector = hypre_CTAlloc(hypre_AMGDDCompGridVector, 1, HYPRE_MEMORY_HOST);

   hypre_AMGDDCompGridVectorOwned(vector)    = NULL;
   hypre_AMGDDCompGridVectorNonOwned(vector) = NULL;

   hypre_AMGDDCompGridVectorOwnsOwnedVector(vector) = 0;

   return vector;
}

HYPRE_Int
hypre_AMGDDCompGridVectorInitialize( hypre_AMGDDCompGridVector *vector,
                                     HYPRE_Int num_owned,
                                     HYPRE_Int num_nonowned,
                                     HYPRE_Int num_real )
{
   hypre_AMGDDCompGridVectorOwned(vector) = hypre_SeqVectorCreate(num_owned);
   hypre_SeqVectorInitialize(hypre_AMGDDCompGridVectorOwned(vector));
   hypre_AMGDDCompGridVectorOwnsOwnedVector(vector) = 1;
   hypre_AMGDDCompGridVectorNumReal(vector) = num_real;
   hypre_AMGDDCompGridVectorNonOwned(vector) = hypre_SeqVectorCreate(num_nonowned);
   hypre_SeqVectorInitialize(hypre_AMGDDCompGridVectorNonOwned(vector));

   return hypre_error_flag;
}

HYPRE_Int
hypre_AMGDDCompGridVectorDestroy(hypre_AMGDDCompGridVector *vector)
{
   if (vector)
   {
      if (hypre_AMGDDCompGridVectorOwnsOwnedVector(vector))
      {
         if (hypre_AMGDDCompGridVectorOwned(vector))
         {
            hypre_SeqVectorDestroy(hypre_AMGDDCompGridVectorOwned(vector));
         }
      }

      if (hypre_AMGDDCompGridVectorNonOwned(vector))
      {
         hypre_SeqVectorDestroy(hypre_AMGDDCompGridVectorNonOwned(vector));
      }

      hypre_TFree(vector, HYPRE_MEMORY_HOST);
   }

   return hypre_error_flag;
}

HYPRE_Real
hypre_AMGDDCompGridVectorInnerProd( hypre_AMGDDCompGridVector *x,
                                    hypre_AMGDDCompGridVector *y )
{
   hypre_Vector *x_owned    = hypre_AMGDDCompGridVectorOwned(x);
   hypre_Vector *x_nonowned = hypre_AMGDDCompGridVectorNonOwned(x);
   hypre_Vector *y_owned    = hypre_AMGDDCompGridVectorOwned(y);
   hypre_Vector *y_nonowned = hypre_AMGDDCompGridVectorNonOwned(y);

   HYPRE_Real    res;

   res  = hypre_SeqVectorInnerProd(x_owned, y_owned);
   res += hypre_SeqVectorInnerProd(x_nonowned, y_nonowned);

   return res;
}

HYPRE_Real
hypre_AMGDDCompGridVectorRealInnerProd( hypre_AMGDDCompGridVector *x,
                                        hypre_AMGDDCompGridVector *y)
{
   hypre_Vector *x_nonowned  = hypre_AMGDDCompGridVectorNonOwned(x);
   hypre_Vector *y_nonowned  = hypre_AMGDDCompGridVectorNonOwned(y);
   HYPRE_Int     orig_x_size = hypre_VectorSize(x_nonowned);
   HYPRE_Int     orig_y_size = hypre_VectorSize(y_nonowned);
   HYPRE_Real res;

   hypre_VectorSize(x_nonowned) = hypre_AMGDDCompGridVectorNumReal(x);
   hypre_VectorSize(y_nonowned) = hypre_AMGDDCompGridVectorNumReal(y);

   res = hypre_AMGDDCompGridVectorInnerProd(x, y);

   hypre_VectorSize(hypre_AMGDDCompGridVectorNonOwned(x)) = orig_x_size;
   hypre_VectorSize(hypre_AMGDDCompGridVectorNonOwned(y)) = orig_y_size;

   return res;
}

HYPRE_Int
hypre_AMGDDCompGridVectorScale( HYPRE_Complex              alpha,
                                hypre_AMGDDCompGridVector *x )
{
   hypre_SeqVectorScale(alpha, hypre_AMGDDCompGridVectorOwned(x));
   hypre_SeqVectorScale(alpha, hypre_AMGDDCompGridVectorNonOwned(x));

   return hypre_error_flag;
}

HYPRE_Int
hypre_AMGDDCompGridVectorRealScale( HYPRE_Complex              alpha,
                                    hypre_AMGDDCompGridVector *x )
{
   hypre_Vector *x_nonowned = hypre_AMGDDCompGridVectorNonOwned(x);

   HYPRE_Int orig_x_size = hypre_VectorSize(hypre_AMGDDCompGridVectorNonOwned(x));

   hypre_VectorSize(x_nonowned) = hypre_AMGDDCompGridVectorNumReal(x);

   hypre_AMGDDCompGridVectorScale(alpha, x);

   hypre_VectorSize(hypre_AMGDDCompGridVectorNonOwned(x)) = orig_x_size;

   return hypre_error_flag;
}

HYPRE_Int
hypre_AMGDDCompGridVectorAxpy( HYPRE_Complex              alpha,
                               hypre_AMGDDCompGridVector *x,
                               hypre_AMGDDCompGridVector *y )
{
   hypre_Vector *x_owned    = hypre_AMGDDCompGridVectorOwned(x);
   hypre_Vector *x_nonowned = hypre_AMGDDCompGridVectorNonOwned(x);
   hypre_Vector *y_owned    = hypre_AMGDDCompGridVectorOwned(y);
   hypre_Vector *y_nonowned = hypre_AMGDDCompGridVectorNonOwned(y);

   if (x_owned)
   {
      hypre_SeqVectorAxpy(alpha, x_owned, y_owned);
   }

   if (x_nonowned)
   {
      hypre_SeqVectorAxpy(alpha, x_nonowned, y_nonowned);
   }

   return hypre_error_flag;
}

HYPRE_Int
hypre_AMGDDCompGridVectorRealAxpy( HYPRE_Complex              alpha,
                                   hypre_AMGDDCompGridVector *x,
                                   hypre_AMGDDCompGridVector *y )
{
   hypre_Vector *x_nonowned  = hypre_AMGDDCompGridVectorNonOwned(x);
   hypre_Vector *y_nonowned  = hypre_AMGDDCompGridVectorNonOwned(y);
   HYPRE_Int     orig_x_size = hypre_VectorSize(x_nonowned);
   HYPRE_Int     orig_y_size = hypre_VectorSize(y_nonowned);

   hypre_VectorSize(x_nonowned) = hypre_AMGDDCompGridVectorNumReal(x);
   hypre_VectorSize(y_nonowned) = hypre_AMGDDCompGridVectorNumReal(y);

   hypre_AMGDDCompGridVectorAxpy(alpha, x, y);

   hypre_VectorSize(x_nonowned) = orig_x_size;
   hypre_VectorSize(y_nonowned) = orig_y_size;

   return hypre_error_flag;
}

HYPRE_Int
hypre_AMGDDCompGridVectorSetConstantValues( hypre_AMGDDCompGridVector *vector,
                                            HYPRE_Complex              value )
{
   hypre_Vector *vector_owned = hypre_AMGDDCompGridVectorOwned(vector);
   hypre_Vector *vector_nonowned = hypre_AMGDDCompGridVectorNonOwned(vector);

   if (vector_owned)
   {
      hypre_SeqVectorSetConstantValues(vector_owned, value);
   }

   if (vector_nonowned)
   {
      hypre_SeqVectorSetConstantValues(vector_nonowned, value);
   }

   return hypre_error_flag;
}

HYPRE_Int
hypre_AMGDDCompGridVectorRealSetConstantValues( hypre_AMGDDCompGridVector *vector,
                                                HYPRE_Complex              value )
{
   hypre_Vector *vector_nonowned = hypre_AMGDDCompGridVectorNonOwned(vector);
   HYPRE_Int     orig_vec_size   = hypre_VectorSize(vector_nonowned);

   hypre_VectorSize(vector_nonowned) = hypre_AMGDDCompGridVectorNumReal(vector);

   hypre_AMGDDCompGridVectorSetConstantValues(vector, value);

   hypre_VectorSize(vector_nonowned) = orig_vec_size;

   return hypre_error_flag;
}

HYPRE_Int
hypre_AMGDDCompGridVectorCopy( hypre_AMGDDCompGridVector *x,
                               hypre_AMGDDCompGridVector *y )
{
   hypre_Vector *x_owned    = hypre_AMGDDCompGridVectorOwned(x);
   hypre_Vector *x_nonowned = hypre_AMGDDCompGridVectorNonOwned(x);
   hypre_Vector *y_owned    = hypre_AMGDDCompGridVectorOwned(y);
   hypre_Vector *y_nonowned = hypre_AMGDDCompGridVectorNonOwned(y);

   if (x_owned && y_owned)
   {
      hypre_SeqVectorCopy(x_owned, y_owned);
   }
   if (x_nonowned && y_nonowned)
   {
      hypre_SeqVectorCopy(x_nonowned, y_nonowned);
   }

   return hypre_error_flag;
}

HYPRE_Int
hypre_AMGDDCompGridVectorRealCopy( hypre_AMGDDCompGridVector *x,
                                   hypre_AMGDDCompGridVector *y )
{
   hypre_Vector *x_nonowned  = hypre_AMGDDCompGridVectorNonOwned(x);
   hypre_Vector *y_nonowned  = hypre_AMGDDCompGridVectorNonOwned(y);
   HYPRE_Int     orig_x_size = hypre_VectorSize(hypre_AMGDDCompGridVectorNonOwned(x));
   HYPRE_Int     orig_y_size = hypre_VectorSize(hypre_AMGDDCompGridVectorNonOwned(y));

   hypre_VectorSize(x_nonowned) = hypre_AMGDDCompGridVectorNumReal(x);
   hypre_VectorSize(y_nonowned) = hypre_AMGDDCompGridVectorNumReal(y);

   hypre_AMGDDCompGridVectorCopy(x, y);

   hypre_VectorSize(x_nonowned) = orig_x_size;
   hypre_VectorSize(y_nonowned) = orig_y_size;

   return hypre_error_flag;
}

hypre_AMGDDCompGrid *hypre_AMGDDCompGridCreate ()
{
   hypre_AMGDDCompGrid      *compGrid;

   compGrid = hypre_CTAlloc(hypre_AMGDDCompGrid, 1, HYPRE_MEMORY_HOST);
   hypre_AMGDDCompGridMemoryLocation(compGrid) = HYPRE_MEMORY_UNDEFINED;

   hypre_AMGDDCompGridFirstGlobalIndex(compGrid)       = 0;
   hypre_AMGDDCompGridLastGlobalIndex(compGrid)        = 0;
   hypre_AMGDDCompGridNumOwnedNodes(compGrid)          = 0;
   hypre_AMGDDCompGridNumNonOwnedNodes(compGrid)       = 0;
   hypre_AMGDDCompGridNumNonOwnedRealNodes(compGrid)   = 0;
   hypre_AMGDDCompGridNumMissingColIndices(compGrid)   = 0;

   hypre_AMGDDCompGridNonOwnedGlobalIndices(compGrid)         = NULL;
   hypre_AMGDDCompGridNonOwnedCoarseIndices(compGrid)         = NULL;
   hypre_AMGDDCompGridNonOwnedRealMarker(compGrid)            = NULL;
   hypre_AMGDDCompGridNonOwnedSort(compGrid)                  = NULL;
   hypre_AMGDDCompGridNonOwnedInvSort(compGrid)               = NULL;
   hypre_AMGDDCompGridNonOwnedDiagMissingColIndices(compGrid) = NULL;

   hypre_AMGDDCompGridOwnedCoarseIndices(compGrid) = NULL;

   hypre_AMGDDCompGridA(compGrid) = NULL;
   hypre_AMGDDCompGridP(compGrid) = NULL;
   hypre_AMGDDCompGridR(compGrid) = NULL;

   hypre_AMGDDCompGridU(compGrid)     = NULL;
   hypre_AMGDDCompGridF(compGrid)     = NULL;
   hypre_AMGDDCompGridT(compGrid)     = NULL;
   hypre_AMGDDCompGridS(compGrid)     = NULL;
   hypre_AMGDDCompGridQ(compGrid)     = NULL;
   hypre_AMGDDCompGridTemp(compGrid)  = NULL;
   hypre_AMGDDCompGridTemp2(compGrid) = NULL;
   hypre_AMGDDCompGridTemp3(compGrid) = NULL;

   hypre_AMGDDCompGridL1Norms(compGrid)               = NULL;
   hypre_AMGDDCompGridCFMarkerArray(compGrid)         = NULL;
   hypre_AMGDDCompGridOwnedRelaxOrdering(compGrid)    = NULL;
   hypre_AMGDDCompGridNonOwnedRelaxOrdering(compGrid) = NULL;

   return compGrid;
}

HYPRE_Int
hypre_AMGDDCompGridDestroy( hypre_AMGDDCompGrid *compGrid )
{
   HYPRE_MemoryLocation  memory_location;

   if (compGrid)
   {
      memory_location = hypre_AMGDDCompGridMemoryLocation(compGrid);

      hypre_TFree(hypre_AMGDDCompGridNonOwnedGlobalIndices(compGrid), memory_location);
      hypre_TFree(hypre_AMGDDCompGridNonOwnedCoarseIndices(compGrid), memory_location);
      hypre_TFree(hypre_AMGDDCompGridNonOwnedRealMarker(compGrid), memory_location);
      hypre_TFree(hypre_AMGDDCompGridNonOwnedSort(compGrid), memory_location);
      hypre_TFree(hypre_AMGDDCompGridNonOwnedInvSort(compGrid), memory_location);
      hypre_TFree(hypre_AMGDDCompGridNonOwnedDiagMissingColIndices(compGrid), memory_location);
      hypre_TFree(hypre_AMGDDCompGridOwnedCoarseIndices(compGrid), memory_location);
      hypre_TFree(hypre_AMGDDCompGridL1Norms(compGrid), memory_location);
      hypre_TFree(hypre_AMGDDCompGridCFMarkerArray(compGrid), memory_location);
      hypre_TFree(hypre_AMGDDCompGridOwnedRelaxOrdering(compGrid), memory_location);
      hypre_TFree(hypre_AMGDDCompGridNonOwnedRelaxOrdering(compGrid), memory_location);

      hypre_AMGDDCompGridMatrixDestroy(hypre_AMGDDCompGridA(compGrid));
      hypre_AMGDDCompGridMatrixDestroy(hypre_AMGDDCompGridP(compGrid));
      hypre_AMGDDCompGridMatrixDestroy(hypre_AMGDDCompGridR(compGrid));
      hypre_AMGDDCompGridVectorDestroy(hypre_AMGDDCompGridU(compGrid));
      hypre_AMGDDCompGridVectorDestroy(hypre_AMGDDCompGridF(compGrid));
      hypre_AMGDDCompGridVectorDestroy(hypre_AMGDDCompGridT(compGrid));
      hypre_AMGDDCompGridVectorDestroy(hypre_AMGDDCompGridS(compGrid));
      hypre_AMGDDCompGridVectorDestroy(hypre_AMGDDCompGridQ(compGrid));
      hypre_AMGDDCompGridVectorDestroy(hypre_AMGDDCompGridTemp(compGrid));
      hypre_AMGDDCompGridVectorDestroy(hypre_AMGDDCompGridTemp2(compGrid));
      hypre_AMGDDCompGridVectorDestroy(hypre_AMGDDCompGridTemp3(compGrid));

      hypre_TFree(compGrid, HYPRE_MEMORY_HOST);
   }

   return hypre_error_flag;
}

HYPRE_Int
hypre_AMGDDCompGridInitialize( hypre_ParAMGDDData *amgdd_data,
                               HYPRE_Int           padding,
                               HYPRE_Int           level )
{
   // Get info from the amg data structure
   hypre_ParAMGData          *amg_data = hypre_ParAMGDDDataAMG(amgdd_data);
   hypre_AMGDDCompGrid       *compGrid = hypre_ParAMGDDDataCompGrid(amgdd_data)[level];
   HYPRE_Int                 *CF_marker_array;

   hypre_AMGDDCompGridMatrix *A;
   hypre_CSRMatrix           *A_diag_original;
   hypre_CSRMatrix           *A_offd_original;

   hypre_AMGDDCompGridMatrix *P;
   hypre_CSRMatrix           *P_offd_original;

   hypre_AMGDDCompGridMatrix *R;
   hypre_CSRMatrix           *R_offd_original;

   hypre_ParCSRMatrix       **A_array;
   hypre_ParCSRMatrix       **P_array;
   hypre_ParCSRMatrix       **R_array;
   hypre_ParVector          **F_array;
   HYPRE_MemoryLocation       memory_location;

   HYPRE_Int                  avg_nnz_per_row;
   HYPRE_Int                  num_owned_nodes;
   HYPRE_Int                  max_nonowned;
   HYPRE_Int                  max_nonowned_diag_nnz;
   HYPRE_Int                  max_nonowned_offd_nnz;
   HYPRE_Int                  coarseIndexCounter, i;

   // Set some data
   A_array         = hypre_ParAMGDataAArray(amg_data);
   P_array         = hypre_ParAMGDataPArray(amg_data);
   R_array         = hypre_ParAMGDataRArray(amg_data);
   F_array         = hypre_ParAMGDataFArray(amg_data);
   A_diag_original = hypre_ParCSRMatrixDiag(A_array[level]);
   A_offd_original = hypre_ParCSRMatrixOffd(A_array[level]);
   if (hypre_ParAMGDataCFMarkerArray(amg_data)[level])
   {
      CF_marker_array = hypre_IntArrayData(hypre_ParAMGDataCFMarkerArray(amg_data)[level]);
   }
   else
   {
      CF_marker_array = NULL;
   }

   hypre_AMGDDCompGridLevel(compGrid)                = level;
   hypre_AMGDDCompGridFirstGlobalIndex(compGrid)     = hypre_ParVectorFirstIndex(F_array[level]);
   hypre_AMGDDCompGridLastGlobalIndex(compGrid)      = hypre_ParVectorLastIndex(F_array[level]);
   hypre_AMGDDCompGridNumOwnedNodes(compGrid)        = hypre_VectorSize(hypre_ParVectorLocalVector(
                                                                           F_array[level]));
   hypre_AMGDDCompGridNumNonOwnedNodes(compGrid)     = hypre_CSRMatrixNumCols(A_offd_original);
   hypre_AMGDDCompGridNumMissingColIndices(compGrid) = 0;
   hypre_AMGDDCompGridMemoryLocation(compGrid)       = hypre_ParCSRMatrixMemoryLocation(
                                                          A_array[level]);
   memory_location = hypre_AMGDDCompGridMemoryLocation(compGrid);
   num_owned_nodes = hypre_AMGDDCompGridNumOwnedNodes(compGrid);

   // !!! Check on how good a guess this is for eventual size of the nononwed dofs and nnz
   max_nonowned = 2 * (padding + hypre_ParAMGDDDataNumGhostLayers(amgdd_data)) *
                  hypre_CSRMatrixNumCols(A_offd_original);
   avg_nnz_per_row = 0;
   if (hypre_CSRMatrixNumRows(A_diag_original))
   {
      avg_nnz_per_row = (HYPRE_Int) (hypre_CSRMatrixNumNonzeros(A_diag_original) / hypre_CSRMatrixNumRows(
                                        A_diag_original));
   }
   max_nonowned_diag_nnz = max_nonowned * avg_nnz_per_row;
   max_nonowned_offd_nnz = hypre_CSRMatrixNumNonzeros(A_offd_original);

   // Setup CompGridMatrix A
   A = hypre_AMGDDCompGridMatrixCreate();
   hypre_AMGDDCompGridMatrixOwnedDiag(A) = A_diag_original;
   hypre_AMGDDCompGridMatrixOwnedOffd(A) = A_offd_original;
   hypre_AMGDDCompGridMatrixOwnsOwnedMatrices(A) = 0;
   hypre_AMGDDCompGridMatrixNonOwnedDiag(A) = hypre_CSRMatrixCreate(max_nonowned,
                                                                    max_nonowned,
                                                                    max_nonowned_diag_nnz);
   hypre_CSRMatrixInitialize(hypre_AMGDDCompGridMatrixNonOwnedDiag(A));
   hypre_AMGDDCompGridMatrixNonOwnedOffd(A) = hypre_CSRMatrixCreate(max_nonowned,
                                                                    num_owned_nodes,
                                                                    max_nonowned_offd_nnz);
   hypre_CSRMatrixInitialize(hypre_AMGDDCompGridMatrixNonOwnedOffd(A));
   hypre_AMGDDCompGridA(compGrid) = A;
   hypre_AMGDDCompGridNonOwnedDiagMissingColIndices(compGrid) = hypre_CTAlloc(HYPRE_Int,
                                                                              max_nonowned_diag_nnz,
                                                                              memory_location);

   // Setup CompGridMatrix P and R if appropriate
   if (level != hypre_ParAMGDataNumLevels(amg_data) - 1)
   {
      P = hypre_AMGDDCompGridMatrixCreate();
      hypre_AMGDDCompGridMatrixOwnedDiag(P) = hypre_ParCSRMatrixDiag(P_array[level]);

      // Use original rowptr and data from P, but need to use new col indices (init to global index, then setup local indices later)
      P_offd_original = hypre_ParCSRMatrixOffd(P_array[level] );
      hypre_AMGDDCompGridMatrixOwnedOffd(P) = hypre_CSRMatrixCreate(hypre_CSRMatrixNumRows(
                                                                       P_offd_original),
                                                                    hypre_CSRMatrixNumCols(P_offd_original),
                                                                    hypre_CSRMatrixNumNonzeros(P_offd_original));
      hypre_CSRMatrixI(hypre_AMGDDCompGridMatrixOwnedOffd(P))    = hypre_CSRMatrixI(P_offd_original);
      hypre_CSRMatrixData(hypre_AMGDDCompGridMatrixOwnedOffd(P)) = hypre_CSRMatrixData(P_offd_original);
      hypre_CSRMatrixJ(hypre_AMGDDCompGridMatrixOwnedOffd(P))    = hypre_CTAlloc(HYPRE_Int,
                                                                                 hypre_CSRMatrixNumNonzeros(P_offd_original),
                                                                                 memory_location);

      // Initialize P owned offd col ind to their global indices
      for (i = 0; i < hypre_CSRMatrixNumNonzeros(hypre_AMGDDCompGridMatrixOwnedOffd(P)); i++)
      {
         hypre_CSRMatrixJ(hypre_AMGDDCompGridMatrixOwnedOffd(P))[i] = hypre_ParCSRMatrixColMapOffd(
                                                                         P_array[level])[ hypre_CSRMatrixJ(P_offd_original)[i] ];
      }

      hypre_AMGDDCompGridMatrixOwnsOwnedMatrices(P) = 0;
      hypre_AMGDDCompGridMatrixOwnsOffdColIndices(P) = 1;
      hypre_AMGDDCompGridP(compGrid) = P;

      if (hypre_ParAMGDataRestriction(amg_data))
      {
         R = hypre_AMGDDCompGridMatrixCreate();
         hypre_AMGDDCompGridMatrixOwnedDiag(R) = hypre_ParCSRMatrixDiag(R_array[level]);

         // Use original rowptr and data from R, but need to use new col indices (init to global index, then setup local indices later)
         R_offd_original = hypre_ParCSRMatrixOffd(R_array[level]);
         hypre_AMGDDCompGridMatrixOwnedOffd(R) = hypre_CSRMatrixCreate(hypre_CSRMatrixNumRows(
                                                                          R_offd_original),
                                                                       hypre_CSRMatrixNumCols(R_offd_original),
                                                                       hypre_CSRMatrixNumNonzeros(R_offd_original));
         hypre_CSRMatrixI(hypre_AMGDDCompGridMatrixOwnedOffd(R))    = hypre_CSRMatrixI(R_offd_original);
         hypre_CSRMatrixData(hypre_AMGDDCompGridMatrixOwnedOffd(R)) = hypre_CSRMatrixData(R_offd_original);
         hypre_CSRMatrixJ(hypre_AMGDDCompGridMatrixOwnedOffd(R))    = hypre_CTAlloc(HYPRE_Int,
                                                                                    hypre_CSRMatrixNumNonzeros(R_offd_original),
                                                                                    memory_location);

         // Initialize R owned offd col ind to their global indices
         for (i = 0; i < hypre_CSRMatrixNumNonzeros(hypre_AMGDDCompGridMatrixOwnedOffd(R)); i++)
         {
            hypre_CSRMatrixJ(hypre_AMGDDCompGridMatrixOwnedOffd(R))[i] = hypre_ParCSRMatrixColMapOffd(
                                                                            R_array[level])[ hypre_CSRMatrixJ(R_offd_original)[i] ];
         }

         hypre_AMGDDCompGridMatrixOwnsOwnedMatrices(R) = 0;
         hypre_AMGDDCompGridMatrixOwnsOffdColIndices(R) = 1;
         hypre_AMGDDCompGridR(compGrid) = R;
      }
   }

   // Allocate some extra arrays used during AMG-DD setup
   hypre_AMGDDCompGridNonOwnedGlobalIndices(compGrid) = hypre_CTAlloc(HYPRE_Int, max_nonowned,
                                                                      memory_location);
   hypre_AMGDDCompGridNonOwnedRealMarker(compGrid)    = hypre_CTAlloc(HYPRE_Int, max_nonowned,
                                                                      memory_location);
   hypre_AMGDDCompGridNonOwnedSort(compGrid)          = hypre_CTAlloc(HYPRE_Int, max_nonowned,
                                                                      memory_location);
   hypre_AMGDDCompGridNonOwnedInvSort(compGrid)       = hypre_CTAlloc(HYPRE_Int, max_nonowned,
                                                                      memory_location);

   // Initialize nonowned global indices, real marker, and the sort and invsort arrays
   for (i = 0; i < hypre_CSRMatrixNumCols(A_offd_original); i++)
   {
      hypre_AMGDDCompGridNonOwnedGlobalIndices(compGrid)[i] = hypre_ParCSRMatrixColMapOffd(
                                                                 A_array[level])[i];
      hypre_AMGDDCompGridNonOwnedSort(compGrid)[i]          = i;
      hypre_AMGDDCompGridNonOwnedInvSort(compGrid)[i]       = i;
      hypre_AMGDDCompGridNonOwnedRealMarker(compGrid)[i]    =
         1; // NOTE: Assume that padding is at least 1, i.e. first layer of points are real
   }

   if (level != hypre_ParAMGDataNumLevels(amg_data) - 1)
   {
      hypre_AMGDDCompGridNonOwnedCoarseIndices(compGrid) = hypre_CTAlloc(HYPRE_Int, max_nonowned,
                                                                         memory_location);
      hypre_AMGDDCompGridOwnedCoarseIndices(compGrid)    = hypre_CTAlloc(HYPRE_Int, num_owned_nodes,
                                                                         memory_location);

      // Setup the owned coarse indices
      if ( CF_marker_array )
      {
         coarseIndexCounter = 0;
         for (i = 0; i < num_owned_nodes; i++)
         {
            if ( CF_marker_array[i] > 0 )
            {
               hypre_AMGDDCompGridOwnedCoarseIndices(compGrid)[i] = coarseIndexCounter++;
            }
            else
            {
               hypre_AMGDDCompGridOwnedCoarseIndices(compGrid)[i] = -1;
            }
         }
      }
      else
      {
         for (i = 0; i < num_owned_nodes; i++)
         {
            hypre_AMGDDCompGridOwnedCoarseIndices(compGrid)[i] = -1;
         }
      }
   }

   return hypre_error_flag;
}

HYPRE_Int hypre_AMGDDCompGridSetupRelax( hypre_ParAMGDDData *amgdd_data )
{
   hypre_ParAMGData      *amg_data = hypre_ParAMGDDDataAMG(amgdd_data);
   hypre_AMGDDCompGrid   *compGrid;

   hypre_CSRMatrix       *diag;
   hypre_CSRMatrix       *offd;

   HYPRE_Int              total_num_nodes;
   HYPRE_Int              cf_diag;
   HYPRE_Int              level, i, j;

   // Default to CFL1 Jacobi
   if (hypre_ParAMGDDDataFACRelaxType(amgdd_data) == 0)
   {
      hypre_ParAMGDDDataUserFACRelaxation(amgdd_data) = hypre_BoomerAMGDD_FAC_Jacobi;
   }
   else if (hypre_ParAMGDDDataFACRelaxType(amgdd_data) == 1)
   {
      hypre_ParAMGDDDataUserFACRelaxation(amgdd_data) = hypre_BoomerAMGDD_FAC_GaussSeidel;
   }
   else if (hypre_ParAMGDDDataFACRelaxType(amgdd_data) == 2)
   {
      hypre_ParAMGDDDataUserFACRelaxation(amgdd_data) = hypre_BoomerAMGDD_FAC_OrderedGaussSeidel;
   }
   else if (hypre_ParAMGDDDataFACRelaxType(amgdd_data) == 3)
   {
      hypre_ParAMGDDDataUserFACRelaxation(amgdd_data) = hypre_BoomerAMGDD_FAC_CFL1Jacobi;
   }
   else
   {
      hypre_error_w_msg(HYPRE_ERROR_GENERIC,
                        "WARNING: unknown AMGDD FAC relaxation type. Defaulting to CFL1 Jacobi.\n");
      hypre_ParAMGDDDataUserFACRelaxation(amgdd_data) = hypre_BoomerAMGDD_FAC_CFL1Jacobi;
      hypre_ParAMGDDDataFACRelaxType(amgdd_data) = 3;
   }

   if (hypre_ParAMGDDDataFACRelaxType(amgdd_data) == 3)
   {
      for (level = hypre_ParAMGDDDataStartLevel(amgdd_data); level < hypre_ParAMGDataNumLevels(amg_data);
           level++)
      {
         compGrid = hypre_ParAMGDDDataCompGrid(amgdd_data)[level];

         // Calculate l1_norms
         total_num_nodes = hypre_AMGDDCompGridNumOwnedNodes(compGrid) + hypre_AMGDDCompGridNumNonOwnedNodes(
                              compGrid);
         hypre_AMGDDCompGridL1Norms(compGrid) = hypre_CTAlloc(HYPRE_Real, total_num_nodes,
                                                              hypre_AMGDDCompGridMemoryLocation(compGrid));
         diag = hypre_AMGDDCompGridMatrixOwnedDiag(hypre_AMGDDCompGridA(compGrid));
         offd = hypre_AMGDDCompGridMatrixOwnedOffd(hypre_AMGDDCompGridA(compGrid));
         for (i = 0; i < hypre_AMGDDCompGridNumOwnedNodes(compGrid); i++)
         {
            cf_diag = hypre_AMGDDCompGridCFMarkerArray(compGrid)[i];
            for (j = hypre_CSRMatrixI(diag)[i]; j < hypre_CSRMatrixI(diag)[i + 1]; j++)
            {
               if (hypre_AMGDDCompGridCFMarkerArray(compGrid)[ hypre_CSRMatrixJ(diag)[j] ] == cf_diag)
               {
                  hypre_AMGDDCompGridL1Norms(compGrid)[i] += fabs(hypre_CSRMatrixData(diag)[j]);
               }
            }
            for (j = hypre_CSRMatrixI(offd)[i]; j < hypre_CSRMatrixI(offd)[i + 1]; j++)
            {
               if (hypre_AMGDDCompGridCFMarkerArray(compGrid)[ hypre_CSRMatrixJ(offd)[j] +
                                                                                         hypre_AMGDDCompGridNumOwnedNodes(compGrid) ] == cf_diag)
               {
                  hypre_AMGDDCompGridL1Norms(compGrid)[i] += fabs(hypre_CSRMatrixData(offd)[j]);
               }
            }
         }

         diag = hypre_AMGDDCompGridMatrixNonOwnedDiag(hypre_AMGDDCompGridA(compGrid));
         offd = hypre_AMGDDCompGridMatrixNonOwnedOffd(hypre_AMGDDCompGridA(compGrid));
         for (i = 0; i < hypre_AMGDDCompGridNumNonOwnedNodes(compGrid); i++)
         {
            cf_diag = hypre_AMGDDCompGridCFMarkerArray(compGrid)[i + hypre_AMGDDCompGridNumOwnedNodes(
                                                                    compGrid)];
            for (j = hypre_CSRMatrixI(diag)[i]; j < hypre_CSRMatrixI(diag)[i + 1]; j++)
            {
               if (hypre_AMGDDCompGridCFMarkerArray(compGrid)[ hypre_CSRMatrixJ(diag)[j] +
                                                                                         hypre_AMGDDCompGridNumOwnedNodes(compGrid) ] == cf_diag)
               {
                  hypre_AMGDDCompGridL1Norms(compGrid)[i + hypre_AMGDDCompGridNumOwnedNodes(compGrid)] += fabs(
                                                                                                             hypre_CSRMatrixData(diag)[j]);
               }
            }
            for (j = hypre_CSRMatrixI(offd)[i]; j < hypre_CSRMatrixI(offd)[i + 1]; j++)
            {
               if (hypre_AMGDDCompGridCFMarkerArray(compGrid)[ hypre_CSRMatrixJ(offd)[j]] == cf_diag)
               {
                  hypre_AMGDDCompGridL1Norms(compGrid)[i + hypre_AMGDDCompGridNumOwnedNodes(compGrid)] += fabs(
                                                                                                             hypre_CSRMatrixData(offd)[j]);
               }
            }
         }
      }
   }

   return hypre_error_flag;
}

HYPRE_Int hypre_AMGDDCompGridFinalize( hypre_ParAMGDDData *amgdd_data )
{
   hypre_ParAMGData     *amg_data     = hypre_ParAMGDDDataAMG(amgdd_data);
   hypre_AMGDDCompGrid **compGrid     = hypre_ParAMGDDDataCompGrid(amgdd_data);
   hypre_AMGDDCommPkg   *amgddCommPkg = hypre_ParAMGDDDataCommPkg(amgdd_data);
   HYPRE_Int             num_levels   = hypre_ParAMGDataNumLevels(amg_data);
   HYPRE_Int             start_level  = hypre_ParAMGDDDataStartLevel(amgdd_data);

   HYPRE_MemoryLocation  memory_location;
   hypre_CSRMatrix      *A_diag;
   hypre_CSRMatrix      *A_offd;

   HYPRE_Int             A_diag_nnz;
   HYPRE_Int             new_col_ind;
   HYPRE_Int            *new_A_diag_rowPtr;
   HYPRE_Int            *new_A_diag_colInd;
   HYPRE_Complex        *new_A_diag_data;

   HYPRE_Int             A_offd_nnz;
   HYPRE_Int            *new_A_offd_rowPtr;
   HYPRE_Int            *new_A_offd_colInd;
   HYPRE_Complex        *new_A_offd_data;

   HYPRE_Int             A_real_real_nnz;
   HYPRE_Int             A_real_ghost_nnz;

   hypre_CSRMatrix      *P_diag;
   hypre_CSRMatrix      *P_offd;

   HYPRE_Int             P_diag_nnz;
   HYPRE_Int            *new_P_diag_rowPtr;
   HYPRE_Int            *new_P_diag_colInd;
   HYPRE_Complex        *new_P_diag_data;

   HYPRE_Int             P_offd_nnz;
   HYPRE_Int            *new_P_offd_rowPtr;
   HYPRE_Int            *new_P_offd_colInd;
   HYPRE_Complex        *new_P_offd_data;

   hypre_CSRMatrix      *R_diag;
   hypre_CSRMatrix      *R_offd;

   HYPRE_Int             R_diag_nnz;
   HYPRE_Int            *new_R_diag_rowPtr;
   HYPRE_Int            *new_R_diag_colInd;
   HYPRE_Complex        *new_R_diag_data;

   HYPRE_Int             R_offd_nnz;
   HYPRE_Int            *new_R_offd_rowPtr;
   HYPRE_Int            *new_R_offd_colInd;
   HYPRE_Complex        *new_R_offd_data;

   HYPRE_Int             A_diag_cnt;
   HYPRE_Int             A_offd_cnt;
   HYPRE_Int             P_diag_cnt;
   HYPRE_Int             P_offd_cnt;
   HYPRE_Int             R_diag_cnt;
   HYPRE_Int             R_offd_cnt;
   HYPRE_Int             node_cnt;

   HYPRE_Int            *new_indices;
   HYPRE_Int             num_nonowned;
   HYPRE_Int             num_owned;
   HYPRE_Int             num_nonowned_real_nodes;
   HYPRE_Int             num_send_nodes;
   HYPRE_Int             num_send_procs;
   HYPRE_Int             new_num_send_nodes;
   HYPRE_Int             new_num_send_procs;
   HYPRE_Int             num_recv_nodes;
   HYPRE_Int             num_recv_procs;
   HYPRE_Int             new_num_recv_nodes;
   HYPRE_Int             new_num_recv_procs;
   HYPRE_Int             real_cnt, ghost_cnt;
   HYPRE_Int             proc, outer_level, level, i, j;

   // Post process to remove -1 entries from matrices and reorder so that extra nodes are [real, ghost]
   for (level = start_level; level < num_levels; level++)
   {
      memory_location = hypre_AMGDDCompGridMemoryLocation(compGrid[level]);

      num_nonowned = hypre_AMGDDCompGridNumNonOwnedNodes(compGrid[level]);
      num_owned = hypre_AMGDDCompGridNumOwnedNodes(compGrid[level]);
      num_nonowned_real_nodes = 0;
      for (i = 0; i < num_nonowned; i++)
      {
         if (hypre_AMGDDCompGridNonOwnedRealMarker(compGrid[level])[i])
         {
            num_nonowned_real_nodes++;
         }
      }
      hypre_AMGDDCompGridNumNonOwnedRealNodes(compGrid[level]) = num_nonowned_real_nodes;
      new_indices = hypre_CTAlloc(HYPRE_Int, num_nonowned, memory_location);
      real_cnt = ghost_cnt = 0;
      for (i = 0; i < num_nonowned; i++)
      {
         if (hypre_AMGDDCompGridNonOwnedRealMarker(compGrid[level])[i])
         {
            new_indices[i] = real_cnt++;
         }
         else
         {
            new_indices[i] = num_nonowned_real_nodes + ghost_cnt++;
         }
      }

      // Transform indices in send_flag and recv_map
      if (amgddCommPkg)
      {
         for (outer_level = start_level; outer_level < num_levels; outer_level++)
         {
            for (proc = 0; proc < hypre_AMGDDCommPkgNumSendProcs(amgddCommPkg)[outer_level]; proc++)
            {
               num_send_nodes = hypre_AMGDDCommPkgNumSendNodes(amgddCommPkg)[outer_level][proc][level];
               new_num_send_nodes = 0;
               for (i = 0; i < num_send_nodes; i++)
               {
                  if (hypre_AMGDDCommPkgSendFlag(amgddCommPkg)[outer_level][proc][level][i] >= num_owned)
                  {
                     hypre_AMGDDCommPkgSendFlag(amgddCommPkg)[outer_level][proc][level][new_num_send_nodes++] =
                        new_indices[ hypre_AMGDDCommPkgSendFlag(amgddCommPkg)[outer_level][proc][level][i] - num_owned ] +
                        num_owned;
                  }
                  else if (hypre_AMGDDCommPkgSendFlag(amgddCommPkg)[outer_level][proc][level][i] >= 0)
                  {
                     hypre_AMGDDCommPkgSendFlag(amgddCommPkg)[outer_level][proc][level][new_num_send_nodes++] =
                        hypre_AMGDDCommPkgSendFlag(amgddCommPkg)[outer_level][proc][level][i];
                  }
               }
               hypre_AMGDDCommPkgNumSendNodes(amgddCommPkg)[outer_level][proc][level] = new_num_send_nodes;
            }

            for (proc = 0; proc < hypre_AMGDDCommPkgNumRecvProcs(amgddCommPkg)[outer_level]; proc++)
            {
               num_recv_nodes = hypre_AMGDDCommPkgNumRecvNodes(amgddCommPkg)[outer_level][proc][level];
               new_num_recv_nodes = 0;
               for (i = 0; i < num_recv_nodes; i++)
               {
                  if (hypre_AMGDDCommPkgRecvMap(amgddCommPkg)[outer_level][proc][level][i] >= 0)
                  {
                     hypre_AMGDDCommPkgRecvMap(amgddCommPkg)[outer_level][proc][level][new_num_recv_nodes++] =
                        new_indices[hypre_AMGDDCommPkgRecvMap(amgddCommPkg)[outer_level][proc][level][i]];
                  }
               }
               hypre_AMGDDCommPkgNumRecvNodes(amgddCommPkg)[outer_level][proc][level] = new_num_recv_nodes;
            }
         }
      }

      // Setup CF marker array
      hypre_AMGDDCompGridCFMarkerArray(compGrid[level]) = hypre_CTAlloc(HYPRE_Int,
                                                                        num_owned + num_nonowned, memory_location);
      if (level != num_levels - 1)
      {
         // Setup CF marker array
         for (i = 0; i < num_owned; i++)
         {
            if (hypre_AMGDDCompGridOwnedCoarseIndices(compGrid[level])[i] >= 0)
            {
               hypre_AMGDDCompGridCFMarkerArray(compGrid[level])[i] = 1;
            }
            else
            {
               hypre_AMGDDCompGridCFMarkerArray(compGrid[level])[i] = -1;
            }
         }
         for (i = 0; i < num_nonowned; i++)
         {
            if (hypre_AMGDDCompGridNonOwnedCoarseIndices(compGrid[level])[i] >= 0)
            {
               hypre_AMGDDCompGridCFMarkerArray(compGrid[level])[new_indices[i] + num_owned] = 1;
            }
            else
            {
               hypre_AMGDDCompGridCFMarkerArray(compGrid[level])[new_indices[i] + num_owned] = -1;
            }
         }
      }
      else
      {
         for (i = 0; i < num_owned + num_nonowned; i++)
         {
            hypre_AMGDDCompGridCFMarkerArray(compGrid[level])[i] = -1;
         }
      }

      // Reorder nonowned matrices
      A_diag = hypre_AMGDDCompGridMatrixNonOwnedDiag(hypre_AMGDDCompGridA(compGrid[level]));
      A_offd = hypre_AMGDDCompGridMatrixNonOwnedOffd(hypre_AMGDDCompGridA(compGrid[level]));

      A_diag_nnz        = hypre_CSRMatrixI(A_diag)[num_nonowned];
      new_A_diag_rowPtr = hypre_CTAlloc(HYPRE_Int, num_nonowned + 1, memory_location);
      new_A_diag_colInd = hypre_CTAlloc(HYPRE_Int, A_diag_nnz, memory_location);
      new_A_diag_data   = hypre_CTAlloc(HYPRE_Complex, A_diag_nnz, memory_location);

      A_offd_nnz        = hypre_CSRMatrixI(A_offd)[num_nonowned];
      new_A_offd_rowPtr = hypre_CTAlloc(HYPRE_Int, num_nonowned + 1, memory_location);
      new_A_offd_colInd = hypre_CTAlloc(HYPRE_Int, A_offd_nnz, memory_location);
      new_A_offd_data   = hypre_CTAlloc(HYPRE_Complex, A_offd_nnz, memory_location);

      A_real_real_nnz = 0;
      A_real_ghost_nnz = 0;

      if (level != num_levels - 1 && num_nonowned)
      {
         P_diag = hypre_AMGDDCompGridMatrixNonOwnedDiag(hypre_AMGDDCompGridP(compGrid[level]));
         P_offd = hypre_AMGDDCompGridMatrixNonOwnedOffd(hypre_AMGDDCompGridP(compGrid[level]));

         P_diag_nnz = hypre_CSRMatrixI(P_diag)[num_nonowned];
         new_P_diag_rowPtr = hypre_CTAlloc(HYPRE_Int, num_nonowned + 1, memory_location);
         new_P_diag_colInd = hypre_CTAlloc(HYPRE_Int, P_diag_nnz, memory_location);
         new_P_diag_data = hypre_CTAlloc(HYPRE_Complex, P_diag_nnz, memory_location);

         P_offd_nnz = hypre_CSRMatrixI(P_offd)[num_nonowned];
         new_P_offd_rowPtr = hypre_CTAlloc(HYPRE_Int, num_nonowned + 1, memory_location);
         new_P_offd_colInd = hypre_CTAlloc(HYPRE_Int, P_offd_nnz, memory_location);
         new_P_offd_data = hypre_CTAlloc(HYPRE_Complex, P_offd_nnz, memory_location);
      }
      if (hypre_ParAMGDataRestriction(amg_data) && level != 0 && num_nonowned)
      {
         R_diag = hypre_AMGDDCompGridMatrixNonOwnedDiag(hypre_AMGDDCompGridR(compGrid[level - 1]));
         R_offd = hypre_AMGDDCompGridMatrixNonOwnedOffd(hypre_AMGDDCompGridR(compGrid[level - 1]));

         R_diag_nnz = hypre_CSRMatrixI(R_diag)[num_nonowned];
         new_R_diag_rowPtr = hypre_CTAlloc(HYPRE_Int, num_nonowned + 1, memory_location);
         new_R_diag_colInd = hypre_CTAlloc(HYPRE_Int, R_diag_nnz, memory_location);
         new_R_diag_data = hypre_CTAlloc(HYPRE_Complex, R_diag_nnz, memory_location);

         R_offd_nnz = hypre_CSRMatrixI(R_offd)[num_nonowned];
         new_R_offd_rowPtr = hypre_CTAlloc(HYPRE_Int, num_nonowned + 1, memory_location);
         new_R_offd_colInd = hypre_CTAlloc(HYPRE_Int, R_offd_nnz, memory_location);
         new_R_offd_data = hypre_CTAlloc(HYPRE_Complex, R_offd_nnz, memory_location);
      }

      A_diag_cnt = 0;
      A_offd_cnt = 0;
      P_diag_cnt = 0;
      P_offd_cnt = 0;
      R_diag_cnt = 0;
      R_offd_cnt = 0;
      node_cnt = 0;
      // Real nodes
      for (i = 0; i < num_nonowned; i++)
      {
         if (hypre_AMGDDCompGridNonOwnedRealMarker(compGrid[level])[i])
         {
            new_A_diag_rowPtr[node_cnt] = A_diag_cnt;
            for (j = hypre_CSRMatrixI(A_diag)[i]; j < hypre_CSRMatrixI(A_diag)[i + 1]; j++)
            {
               if (hypre_CSRMatrixJ(A_diag)[j] >= 0)
               {
                  new_col_ind = new_indices[ hypre_CSRMatrixJ(A_diag)[j] ];
                  new_A_diag_colInd[A_diag_cnt] = new_col_ind;
                  new_A_diag_data[A_diag_cnt] = hypre_CSRMatrixData(A_diag)[j];
                  A_diag_cnt++;
                  if (new_col_ind < num_nonowned_real_nodes)
                  {
                     A_real_real_nnz++;
                  }
                  else
                  {
                     A_real_ghost_nnz++;
                  }
               }
            }
            new_A_offd_rowPtr[node_cnt] = A_offd_cnt;
            for (j = hypre_CSRMatrixI(A_offd)[i]; j < hypre_CSRMatrixI(A_offd)[i + 1]; j++)
            {
               if (hypre_CSRMatrixJ(A_offd)[j] >= 0)
               {
                  new_A_offd_colInd[A_offd_cnt] = hypre_CSRMatrixJ(A_offd)[j];
                  new_A_offd_data[A_offd_cnt] = hypre_CSRMatrixData(A_offd)[j];
                  A_offd_cnt++;
               }
            }

            if (level != num_levels - 1)
            {
               new_P_diag_rowPtr[node_cnt] = P_diag_cnt;
               for (j = hypre_CSRMatrixI(P_diag)[i]; j < hypre_CSRMatrixI(P_diag)[i + 1]; j++)
               {
                  if (hypre_CSRMatrixJ(P_diag)[j] >= 0)
                  {
                     new_P_diag_colInd[P_diag_cnt] = hypre_CSRMatrixJ(P_diag)[j];
                     new_P_diag_data[P_diag_cnt] = hypre_CSRMatrixData(P_diag)[j];
                     P_diag_cnt++;
                  }
               }
               new_P_offd_rowPtr[node_cnt] = P_offd_cnt;
               for (j = hypre_CSRMatrixI(P_offd)[i]; j < hypre_CSRMatrixI(P_offd)[i + 1]; j++)
               {
                  if (hypre_CSRMatrixJ(P_offd)[j] >= 0)
                  {
                     new_P_offd_colInd[P_offd_cnt] = hypre_CSRMatrixJ(P_offd)[j];
                     new_P_offd_data[P_offd_cnt] = hypre_CSRMatrixData(P_offd)[j];
                     P_offd_cnt++;
                  }
               }
            }
            if (hypre_ParAMGDataRestriction(amg_data) && level != 0)
            {
               new_R_diag_rowPtr[node_cnt] = R_diag_cnt;
               for (j = hypre_CSRMatrixI(R_diag)[i]; j < hypre_CSRMatrixI(R_diag)[i + 1]; j++)
               {
                  if (hypre_CSRMatrixJ(R_diag)[j] >= 0)
                  {
                     new_R_diag_colInd[R_diag_cnt] = hypre_CSRMatrixJ(R_diag)[j];
                     new_R_diag_data[R_diag_cnt] = hypre_CSRMatrixData(R_diag)[j];
                     R_diag_cnt++;
                  }
               }
               new_R_offd_rowPtr[node_cnt] = R_offd_cnt;
               for (j = hypre_CSRMatrixI(R_offd)[i]; j < hypre_CSRMatrixI(R_offd)[i + 1]; j++)
               {
                  if (hypre_CSRMatrixJ(R_offd)[j] >= 0)
                  {
                     new_R_offd_colInd[R_offd_cnt] = hypre_CSRMatrixJ(R_offd)[j];
                     new_R_offd_data[R_offd_cnt] = hypre_CSRMatrixData(R_offd)[j];
                     R_offd_cnt++;
                  }
               }
            }
            node_cnt++;
         }
      }
      // Ghost nodes
      for (i = 0; i < num_nonowned; i++)
      {
         if (!hypre_AMGDDCompGridNonOwnedRealMarker(compGrid[level])[i])
         {
            new_A_diag_rowPtr[node_cnt] = A_diag_cnt;
            for (j = hypre_CSRMatrixI(A_diag)[i]; j < hypre_CSRMatrixI(A_diag)[i + 1]; j++)
            {
               if (hypre_CSRMatrixJ(A_diag)[j] >= 0)
               {
                  new_A_diag_colInd[A_diag_cnt] = new_indices[ hypre_CSRMatrixJ(A_diag)[j] ];
                  new_A_diag_data[A_diag_cnt] = hypre_CSRMatrixData(A_diag)[j];
                  A_diag_cnt++;
               }
            }
            new_A_offd_rowPtr[node_cnt] = A_offd_cnt;
            for (j = hypre_CSRMatrixI(A_offd)[i]; j < hypre_CSRMatrixI(A_offd)[i + 1]; j++)
            {
               if (hypre_CSRMatrixJ(A_offd)[j] >= 0)
               {
                  new_A_offd_colInd[A_offd_cnt] = hypre_CSRMatrixJ(A_offd)[j];
                  new_A_offd_data[A_offd_cnt] = hypre_CSRMatrixData(A_offd)[j];
                  A_offd_cnt++;
               }
            }

            if (level != num_levels - 1)
            {
               new_P_diag_rowPtr[node_cnt] = P_diag_cnt;
               for (j = hypre_CSRMatrixI(P_diag)[i]; j < hypre_CSRMatrixI(P_diag)[i + 1]; j++)
               {
                  if (hypre_CSRMatrixJ(P_diag)[j] >= 0)
                  {
                     new_P_diag_colInd[P_diag_cnt] = hypre_CSRMatrixJ(P_diag)[j];
                     new_P_diag_data[P_diag_cnt] = hypre_CSRMatrixData(P_diag)[j];
                     P_diag_cnt++;
                  }
               }
               new_P_offd_rowPtr[node_cnt] = P_offd_cnt;
               for (j = hypre_CSRMatrixI(P_offd)[i]; j < hypre_CSRMatrixI(P_offd)[i + 1]; j++)
               {
                  if (hypre_CSRMatrixJ(P_offd)[j] >= 0)
                  {
                     new_P_offd_colInd[P_offd_cnt] = hypre_CSRMatrixJ(P_offd)[j];
                     new_P_offd_data[P_offd_cnt] = hypre_CSRMatrixData(P_offd)[j];
                     P_offd_cnt++;
                  }
               }
            }
            if (hypre_ParAMGDataRestriction(amg_data) && level != 0)
            {
               new_R_diag_rowPtr[node_cnt] = R_diag_cnt;
               for (j = hypre_CSRMatrixI(R_diag)[i]; j < hypre_CSRMatrixI(R_diag)[i + 1]; j++)
               {
                  if (hypre_CSRMatrixJ(R_diag)[j] >= 0)
                  {
                     new_R_diag_colInd[R_diag_cnt] = hypre_CSRMatrixJ(R_diag)[j];
                     new_R_diag_data[R_diag_cnt] = hypre_CSRMatrixData(R_diag)[j];
                     R_diag_cnt++;
                  }
               }
               new_R_offd_rowPtr[node_cnt] = R_offd_cnt;
               for (j = hypre_CSRMatrixI(R_offd)[i]; j < hypre_CSRMatrixI(R_offd)[i + 1]; j++)
               {
                  if (hypre_CSRMatrixJ(R_offd)[j] >= 0)
                  {
                     new_R_offd_colInd[R_offd_cnt] = hypre_CSRMatrixJ(R_offd)[j];
                     new_R_offd_data[R_offd_cnt] = hypre_CSRMatrixData(R_offd)[j];
                     R_offd_cnt++;
                  }
               }
            }
            node_cnt++;
         }
      }
      new_A_diag_rowPtr[num_nonowned] = A_diag_cnt;
      new_A_offd_rowPtr[num_nonowned] = A_offd_cnt;

      // Create these matrices, but don't initialize (will be allocated later if necessary)
      hypre_AMGDDCompGridMatrixRealReal(hypre_AMGDDCompGridA(compGrid[level])) = hypre_CSRMatrixCreate(
                                                                                    num_nonowned_real_nodes, num_nonowned_real_nodes, A_real_real_nnz);
      hypre_AMGDDCompGridMatrixRealGhost(hypre_AMGDDCompGridA(compGrid[level])) = hypre_CSRMatrixCreate(
                                                                                     num_nonowned_real_nodes, num_nonowned, A_real_ghost_nnz);


      if (level != num_levels - 1 && num_nonowned)
      {
         new_P_diag_rowPtr[num_nonowned] = P_diag_cnt;
         new_P_offd_rowPtr[num_nonowned] = P_offd_cnt;
      }
      if (hypre_ParAMGDataRestriction(amg_data) && level != 0 && num_nonowned)
      {
         new_R_diag_rowPtr[num_nonowned] = R_diag_cnt;
         new_R_offd_rowPtr[num_nonowned] = R_offd_cnt;
      }

      // Fix up P col indices on finer level
      if (level != start_level && hypre_AMGDDCompGridNumNonOwnedNodes(compGrid[level - 1]))
      {
         P_diag = hypre_AMGDDCompGridMatrixNonOwnedDiag(hypre_AMGDDCompGridP(compGrid[level - 1]));
         P_offd = hypre_AMGDDCompGridMatrixOwnedOffd(hypre_AMGDDCompGridP(compGrid[level - 1]));

         for (i = 0;
<<<<<<< HEAD
              i < hypre_CSRMatrixI(P_diag)[ hypre_AMGDDCompGridNumNonOwnedNodes(compGrid[level - 1]) ]; i++)
=======
              i < hypre_CSRMatrixI(P_diag)[ hypre_AMGDDCompGridNumNonOwnedNodes(compGrid[level - 1]) ];
              i++)
>>>>>>> 805ee77b
         {
            hypre_CSRMatrixJ(P_diag)[i] = new_indices[ hypre_CSRMatrixJ(P_diag)[i] ];
         }
         // Also fix up owned offd col indices
         for (i = 0; i < hypre_CSRMatrixI(P_offd)[ hypre_AMGDDCompGridNumOwnedNodes(compGrid[level - 1]) ];
              i++)
         {
            hypre_CSRMatrixJ(P_offd)[i] = new_indices[ hypre_CSRMatrixJ(P_offd)[i] ];
         }
      }
      // Fix up R col indices on this level
      if (hypre_ParAMGDataRestriction(amg_data) && level != num_levels - 1 && num_nonowned)
      {
         R_diag = hypre_AMGDDCompGridMatrixNonOwnedDiag(hypre_AMGDDCompGridR(compGrid[level]));
         R_offd = hypre_AMGDDCompGridMatrixOwnedOffd(hypre_AMGDDCompGridR(compGrid[level]));

         for (i = 0;
<<<<<<< HEAD
              i < hypre_CSRMatrixI(R_diag)[ hypre_AMGDDCompGridNumNonOwnedNodes(compGrid[level + 1]) ]; i++)
=======
              i < hypre_CSRMatrixI(R_diag)[ hypre_AMGDDCompGridNumNonOwnedNodes(compGrid[level + 1]) ];
              i++)
>>>>>>> 805ee77b
         {
            if (hypre_CSRMatrixJ(R_diag)[i] >= 0)
            {
               hypre_CSRMatrixJ(R_diag)[i] = new_indices[ hypre_CSRMatrixJ(R_diag)[i] ];
            }
         }
         // Also fix up owned offd col indices
         for (i = 0; i < hypre_CSRMatrixI(R_offd)[ hypre_AMGDDCompGridNumOwnedNodes(compGrid[level + 1]) ];
              i++)
         {
            if (hypre_CSRMatrixJ(R_offd)[i] >= 0)
            {
               hypre_CSRMatrixJ(R_offd)[i] = new_indices[ hypre_CSRMatrixJ(R_offd)[i] ];
            }
         }
      }

      // Clean up memory, deallocate old arrays and reset pointers to new arrays
      hypre_TFree(hypre_CSRMatrixI(A_diag), memory_location);
      hypre_TFree(hypre_CSRMatrixJ(A_diag), memory_location);
      hypre_TFree(hypre_CSRMatrixData(A_diag), memory_location);
      hypre_CSRMatrixI(A_diag) = new_A_diag_rowPtr;
      hypre_CSRMatrixJ(A_diag) = new_A_diag_colInd;
      hypre_CSRMatrixData(A_diag) = new_A_diag_data;
      hypre_CSRMatrixNumRows(A_diag) = num_nonowned;
      hypre_CSRMatrixNumRownnz(A_diag) = num_nonowned;
      hypre_CSRMatrixNumCols(A_diag) = num_nonowned;
      hypre_CSRMatrixNumNonzeros(A_diag) = hypre_CSRMatrixI(A_diag)[num_nonowned];

      hypre_TFree(hypre_CSRMatrixI(A_offd), memory_location);
      hypre_TFree(hypre_CSRMatrixJ(A_offd), memory_location);
      hypre_TFree(hypre_CSRMatrixData(A_offd), memory_location);
      hypre_CSRMatrixI(A_offd) = new_A_offd_rowPtr;
      hypre_CSRMatrixJ(A_offd) = new_A_offd_colInd;
      hypre_CSRMatrixData(A_offd) = new_A_offd_data;
      hypre_CSRMatrixNumRows(A_offd) = num_nonowned;
      hypre_CSRMatrixNumRownnz(A_offd) = num_nonowned;
      hypre_CSRMatrixNumCols(A_offd) = hypre_AMGDDCompGridNumOwnedNodes(compGrid[level]);
      hypre_CSRMatrixNumNonzeros(A_offd) = hypre_CSRMatrixI(A_offd)[num_nonowned];

      if (level != num_levels - 1 && num_nonowned)
      {
         P_diag = hypre_AMGDDCompGridMatrixNonOwnedDiag(hypre_AMGDDCompGridP(compGrid[level]));
         P_offd = hypre_AMGDDCompGridMatrixNonOwnedOffd(hypre_AMGDDCompGridP(compGrid[level]));

         hypre_TFree(hypre_CSRMatrixI(P_diag), memory_location);
         hypre_TFree(hypre_CSRMatrixJ(P_diag), memory_location);
         hypre_TFree(hypre_CSRMatrixData(P_diag), memory_location);
         hypre_CSRMatrixI(P_diag) = new_P_diag_rowPtr;
         hypre_CSRMatrixJ(P_diag) = new_P_diag_colInd;
         hypre_CSRMatrixData(P_diag) = new_P_diag_data;
         hypre_CSRMatrixNumRows(P_diag) = num_nonowned;
         hypre_CSRMatrixNumRownnz(P_diag) = num_nonowned;
         hypre_CSRMatrixNumCols(P_diag) = hypre_AMGDDCompGridNumNonOwnedNodes(compGrid[level + 1]);
         hypre_CSRMatrixNumNonzeros(P_diag) = hypre_CSRMatrixI(P_diag)[num_nonowned];

         hypre_TFree(hypre_CSRMatrixI(P_offd), memory_location);
         hypre_TFree(hypre_CSRMatrixJ(P_offd), memory_location);
         hypre_TFree(hypre_CSRMatrixData(P_offd), memory_location);
         hypre_CSRMatrixI(P_offd) = new_P_offd_rowPtr;
         hypre_CSRMatrixJ(P_offd) = new_P_offd_colInd;
         hypre_CSRMatrixData(P_offd) = new_P_offd_data;
         hypre_CSRMatrixNumRows(P_offd) = num_nonowned;
         hypre_CSRMatrixNumRownnz(P_offd) = num_nonowned;
         hypre_CSRMatrixNumCols(P_offd) = hypre_AMGDDCompGridNumOwnedNodes(compGrid[level + 1]);
         hypre_CSRMatrixNumNonzeros(P_offd) = hypre_CSRMatrixI(P_offd)[num_nonowned];

         hypre_CSRMatrixNumCols(hypre_AMGDDCompGridMatrixOwnedOffd(hypre_AMGDDCompGridP(
                                                                      compGrid[level]))) = hypre_AMGDDCompGridNumNonOwnedNodes(compGrid[level + 1]);
      }
      if (hypre_ParAMGDataRestriction(amg_data) && level != 0 && num_nonowned)
      {
         R_diag = hypre_AMGDDCompGridMatrixNonOwnedDiag(hypre_AMGDDCompGridR(compGrid[level - 1]));
         R_offd = hypre_AMGDDCompGridMatrixNonOwnedOffd(hypre_AMGDDCompGridR(compGrid[level - 1]));

         hypre_TFree(hypre_CSRMatrixI(R_diag), memory_location);
         hypre_TFree(hypre_CSRMatrixJ(R_diag), memory_location);
         hypre_TFree(hypre_CSRMatrixData(R_diag), memory_location);
         hypre_CSRMatrixI(R_diag) = new_R_diag_rowPtr;
         hypre_CSRMatrixJ(R_diag) = new_R_diag_colInd;
         hypre_CSRMatrixData(R_diag) = new_R_diag_data;
         hypre_CSRMatrixNumRows(R_diag) = num_nonowned;
         hypre_CSRMatrixNumRownnz(R_diag) = num_nonowned;
         hypre_CSRMatrixNumCols(R_diag) = hypre_AMGDDCompGridNumNonOwnedNodes(compGrid[level - 1]);
         hypre_CSRMatrixNumNonzeros(R_diag) = hypre_CSRMatrixI(R_diag)[num_nonowned];

         hypre_TFree(hypre_CSRMatrixI(R_offd), memory_location);
         hypre_TFree(hypre_CSRMatrixJ(R_offd), memory_location);
         hypre_TFree(hypre_CSRMatrixData(R_offd), memory_location);
         hypre_CSRMatrixI(R_offd) = new_R_offd_rowPtr;
         hypre_CSRMatrixJ(R_offd) = new_R_offd_colInd;
         hypre_CSRMatrixData(R_offd) = new_R_offd_data;
         hypre_CSRMatrixNumRows(R_offd) = num_nonowned;
         hypre_CSRMatrixNumRownnz(R_offd) = num_nonowned;
         hypre_CSRMatrixNumCols(R_offd) = hypre_AMGDDCompGridNumOwnedNodes(compGrid[level - 1]);
         hypre_CSRMatrixNumNonzeros(R_offd) = hypre_CSRMatrixI(R_offd)[num_nonowned];

         hypre_CSRMatrixNumCols(hypre_AMGDDCompGridMatrixOwnedOffd(hypre_AMGDDCompGridR(
                                                                      compGrid[level - 1]))) = hypre_AMGDDCompGridNumNonOwnedNodes(compGrid[level - 1]);
      }

      // Setup comp grid vectors
      hypre_AMGDDCompGridU(compGrid[level]) = hypre_AMGDDCompGridVectorCreate();
      hypre_AMGDDCompGridVectorOwned(hypre_AMGDDCompGridU(compGrid[level])) = hypre_ParVectorLocalVector(
                                                                                 hypre_ParAMGDataUArray(amg_data)[level] );
      hypre_AMGDDCompGridVectorOwnsOwnedVector(hypre_AMGDDCompGridU(compGrid[level])) = 0;
      hypre_AMGDDCompGridVectorNumReal(hypre_AMGDDCompGridU(compGrid[level])) = num_nonowned_real_nodes;
      hypre_AMGDDCompGridVectorNonOwned(hypre_AMGDDCompGridU(compGrid[level])) = hypre_SeqVectorCreate(
                                                                                    num_nonowned);
      hypre_SeqVectorInitialize(hypre_AMGDDCompGridVectorNonOwned(hypre_AMGDDCompGridU(compGrid[level])));

      hypre_AMGDDCompGridF(compGrid[level]) = hypre_AMGDDCompGridVectorCreate();
      hypre_AMGDDCompGridVectorOwned(hypre_AMGDDCompGridF(compGrid[level])) = hypre_ParVectorLocalVector(
                                                                                 hypre_ParAMGDataFArray(amg_data)[level] );
      hypre_AMGDDCompGridVectorOwnsOwnedVector(hypre_AMGDDCompGridF(compGrid[level])) = 0;
      hypre_AMGDDCompGridVectorNumReal(hypre_AMGDDCompGridF(compGrid[level])) = num_nonowned_real_nodes;
      hypre_AMGDDCompGridVectorNonOwned(hypre_AMGDDCompGridF(compGrid[level])) = hypre_SeqVectorCreate(
                                                                                    num_nonowned);
      hypre_SeqVectorInitialize(hypre_AMGDDCompGridVectorNonOwned(hypre_AMGDDCompGridF(compGrid[level])));

      hypre_AMGDDCompGridTemp(compGrid[level]) = hypre_AMGDDCompGridVectorCreate();
      hypre_AMGDDCompGridVectorInitialize(hypre_AMGDDCompGridTemp(compGrid[level]), num_owned,
                                          num_nonowned, num_nonowned_real_nodes);

      if (level < num_levels)
      {
         hypre_AMGDDCompGridS(compGrid[level]) = hypre_AMGDDCompGridVectorCreate();
         hypre_AMGDDCompGridVectorInitialize(hypre_AMGDDCompGridS(compGrid[level]), num_owned, num_nonowned,
                                             num_nonowned_real_nodes);

         hypre_AMGDDCompGridT(compGrid[level]) = hypre_AMGDDCompGridVectorCreate();
         hypre_AMGDDCompGridVectorInitialize(hypre_AMGDDCompGridT(compGrid[level]), num_owned, num_nonowned,
                                             num_nonowned_real_nodes);
      }

      // Free up arrays we no longer need
      if (hypre_AMGDDCompGridNonOwnedRealMarker(compGrid[level]))
      {
         hypre_TFree(hypre_AMGDDCompGridNonOwnedRealMarker(compGrid[level]), memory_location);
         hypre_AMGDDCompGridNonOwnedRealMarker(compGrid[level]) = NULL;
      }
      if (hypre_AMGDDCompGridNonOwnedGlobalIndices(compGrid[level]))
      {
         hypre_TFree(hypre_AMGDDCompGridNonOwnedGlobalIndices(compGrid[level]), memory_location);
         hypre_AMGDDCompGridNonOwnedGlobalIndices(compGrid[level]) = NULL;
      }
      if (hypre_AMGDDCompGridNonOwnedCoarseIndices(compGrid[level]))
      {
         hypre_TFree(hypre_AMGDDCompGridNonOwnedCoarseIndices(compGrid[level]), memory_location);
         hypre_AMGDDCompGridNonOwnedCoarseIndices(compGrid[level]) = NULL;
      }
      if (hypre_AMGDDCompGridOwnedCoarseIndices(compGrid[level]))
      {
         hypre_TFree(hypre_AMGDDCompGridOwnedCoarseIndices(compGrid[level]), memory_location);
         hypre_AMGDDCompGridOwnedCoarseIndices(compGrid[level]) = NULL;
      }
      if (hypre_AMGDDCompGridNonOwnedSort(compGrid[level]))
      {
         hypre_TFree(hypre_AMGDDCompGridNonOwnedSort(compGrid[level]), memory_location);
         hypre_AMGDDCompGridNonOwnedSort(compGrid[level]) = NULL;
      }
      if (hypre_AMGDDCompGridNonOwnedInvSort(compGrid[level]))
      {
         hypre_TFree(hypre_AMGDDCompGridNonOwnedInvSort(compGrid[level]), memory_location);
         hypre_AMGDDCompGridNonOwnedInvSort(compGrid[level]) = NULL;
      }
      hypre_TFree(new_indices, memory_location);
   }

   // Setup R = P^T if R not specified
   if (!hypre_ParAMGDataRestriction(amg_data))
   {
      for (level = start_level; level < num_levels - 1; level++)
      {
         // !!! TODO: if BoomerAMG explicitly stores R = P^T, use those matrices in
         hypre_AMGDDCompGridR(compGrid[level]) = hypre_AMGDDCompGridMatrixCreate();
         hypre_AMGDDCompGridMatrixOwnsOwnedMatrices(hypre_AMGDDCompGridR(compGrid[level])) = 1;
         hypre_CSRMatrixTranspose(hypre_AMGDDCompGridMatrixOwnedDiag(hypre_AMGDDCompGridP(compGrid[level])),
                                  &hypre_AMGDDCompGridMatrixOwnedDiag(hypre_AMGDDCompGridR(compGrid[level])), 1);

         if (hypre_AMGDDCompGridNumNonOwnedNodes(compGrid[level]))
         {
            hypre_CSRMatrixTranspose(hypre_AMGDDCompGridMatrixNonOwnedOffd(hypre_AMGDDCompGridP(
                                                                              compGrid[level])),
                                     &hypre_AMGDDCompGridMatrixOwnedOffd(hypre_AMGDDCompGridR(compGrid[level])), 1);
         }

         hypre_CSRMatrixTranspose(hypre_AMGDDCompGridMatrixOwnedOffd(hypre_AMGDDCompGridP(compGrid[level])),
                                  &hypre_AMGDDCompGridMatrixNonOwnedOffd(hypre_AMGDDCompGridR(compGrid[level])), 1);

         if (hypre_AMGDDCompGridNumNonOwnedNodes(compGrid[level]))
         {
            hypre_CSRMatrixTranspose(hypre_AMGDDCompGridMatrixNonOwnedDiag(hypre_AMGDDCompGridP(
                                                                              compGrid[level])),
                                     &hypre_AMGDDCompGridMatrixNonOwnedDiag(hypre_AMGDDCompGridR(compGrid[level])), 1);
         }
      }
   }

   // Finish up comm pkg
   if (amgddCommPkg)
   {
      for (outer_level = start_level; outer_level < num_levels; outer_level++)
      {
         num_send_procs = hypre_AMGDDCommPkgNumSendProcs(amgddCommPkg)[outer_level];
         new_num_send_procs = 0;
         for (proc = 0; proc < num_send_procs; proc++)
         {
            hypre_AMGDDCommPkgSendBufferSize(amgddCommPkg)[outer_level][new_num_send_procs] = 0;
            for (level = outer_level; level < num_levels; level++)
            {
               hypre_AMGDDCommPkgSendBufferSize(amgddCommPkg)[outer_level][new_num_send_procs] +=
                  hypre_AMGDDCommPkgNumSendNodes(amgddCommPkg)[outer_level][proc][level];
            }
            if (hypre_AMGDDCommPkgSendBufferSize(amgddCommPkg)[outer_level][new_num_send_procs])
            {
               hypre_AMGDDCommPkgSendProcs(amgddCommPkg)[outer_level][new_num_send_procs] =
                  hypre_AMGDDCommPkgSendProcs(amgddCommPkg)[outer_level][proc];
               for (level = outer_level; level < num_levels; level++)
               {
                  hypre_AMGDDCommPkgNumSendNodes(amgddCommPkg)[outer_level][new_num_send_procs][level] =
                     hypre_AMGDDCommPkgNumSendNodes(amgddCommPkg)[outer_level][proc][level];
                  hypre_AMGDDCommPkgSendFlag(amgddCommPkg)[outer_level][new_num_send_procs][level] =
                     hypre_AMGDDCommPkgSendFlag(amgddCommPkg)[outer_level][proc][level];
               }
               new_num_send_procs++;
            }
         }

         // Free memory
         for (j = new_num_send_procs; j < num_send_procs; j++)
         {
            hypre_AMGDDCommPkgSendLevelDestroy(amgddCommPkg, outer_level, j);
         }

         // Update number of send processes
         hypre_AMGDDCommPkgNumSendProcs(amgddCommPkg)[outer_level] = new_num_send_procs;

         num_recv_procs = hypre_AMGDDCommPkgNumRecvProcs(amgddCommPkg)[outer_level];
         new_num_recv_procs = 0;
         for (proc = 0; proc < num_recv_procs; proc++)
         {
            hypre_AMGDDCommPkgRecvBufferSize(amgddCommPkg)[outer_level][new_num_recv_procs] = 0;
            for (level = outer_level; level < num_levels; level++)
            {
               hypre_AMGDDCommPkgRecvBufferSize(amgddCommPkg)[outer_level][new_num_recv_procs] +=
                  hypre_AMGDDCommPkgNumRecvNodes(amgddCommPkg)[outer_level][proc][level];
            }
            if (hypre_AMGDDCommPkgRecvBufferSize(amgddCommPkg)[outer_level][new_num_recv_procs])
            {
               hypre_AMGDDCommPkgRecvProcs(amgddCommPkg)[outer_level][new_num_recv_procs] =
                  hypre_AMGDDCommPkgRecvProcs(amgddCommPkg)[outer_level][proc];
               for (level = outer_level; level < num_levels; level++)
               {
                  hypre_AMGDDCommPkgNumRecvNodes(amgddCommPkg)[outer_level][new_num_recv_procs][level] =
                     hypre_AMGDDCommPkgNumRecvNodes(amgddCommPkg)[outer_level][proc][level];
                  hypre_AMGDDCommPkgRecvMap(amgddCommPkg)[outer_level][new_num_recv_procs][level] =
                     hypre_AMGDDCommPkgRecvMap(amgddCommPkg)[outer_level][proc][level];
               }
               new_num_recv_procs++;
            }
         }

         // Free memory
         for (j = new_num_recv_procs; j < num_recv_procs; j++)
         {
            hypre_AMGDDCommPkgRecvLevelDestroy(amgddCommPkg, outer_level, j);
         }

         // Update number of recv processes
         hypre_AMGDDCommPkgNumRecvProcs(amgddCommPkg)[outer_level] = new_num_recv_procs;
      }
   }

   return hypre_error_flag;
}

HYPRE_Int
hypre_AMGDDCompGridResize( hypre_AMGDDCompGrid *compGrid,
                           HYPRE_Int            new_size,
                           HYPRE_Int            need_coarse_info )
{
   // This function reallocates memory to hold nonowned info for the comp grid
   HYPRE_MemoryLocation memory_location = hypre_AMGDDCompGridMemoryLocation(compGrid);
   hypre_CSRMatrix     *nonowned_diag;
   hypre_CSRMatrix     *nonowned_offd;
   HYPRE_Int            old_size = hypre_AMGDDCompGridNumNonOwnedNodes(compGrid);

   hypre_AMGDDCompGridNonOwnedGlobalIndices(compGrid) = hypre_TReAlloc_v2(
                                                           hypre_AMGDDCompGridNonOwnedGlobalIndices(compGrid), HYPRE_Int, old_size, HYPRE_Int, new_size,
                                                           memory_location);
   hypre_AMGDDCompGridNonOwnedRealMarker(compGrid) = hypre_TReAlloc_v2(
                                                        hypre_AMGDDCompGridNonOwnedRealMarker(compGrid), HYPRE_Int, old_size, HYPRE_Int, new_size,
                                                        memory_location);
   hypre_AMGDDCompGridNonOwnedSort(compGrid) = hypre_TReAlloc_v2(hypre_AMGDDCompGridNonOwnedSort(
                                                                    compGrid), HYPRE_Int, old_size, HYPRE_Int, new_size, memory_location);
   hypre_AMGDDCompGridNonOwnedInvSort(compGrid) = hypre_TReAlloc_v2(hypre_AMGDDCompGridNonOwnedInvSort(
                                                                       compGrid), HYPRE_Int, old_size, HYPRE_Int, new_size, memory_location);

   nonowned_diag = hypre_AMGDDCompGridMatrixNonOwnedDiag(hypre_AMGDDCompGridA(compGrid));
   nonowned_offd = hypre_AMGDDCompGridMatrixNonOwnedOffd(hypre_AMGDDCompGridA(compGrid));
   hypre_CSRMatrixResize(nonowned_diag, new_size, new_size, hypre_CSRMatrixNumNonzeros(nonowned_diag));
   hypre_CSRMatrixResize(nonowned_offd, new_size, hypre_CSRMatrixNumCols(nonowned_offd),
                         hypre_CSRMatrixNumNonzeros(nonowned_offd));

   if (need_coarse_info)
   {
      hypre_AMGDDCompGridNonOwnedCoarseIndices(compGrid) = hypre_TReAlloc_v2(
                                                              hypre_AMGDDCompGridNonOwnedCoarseIndices(compGrid), HYPRE_Int, old_size, HYPRE_Int, new_size,
                                                              memory_location);
   }

   return hypre_error_flag;
}

HYPRE_Int
hypre_AMGDDCompGridSetupLocalIndices( hypre_AMGDDCompGrid **compGrid,
                                      HYPRE_Int            *nodes_added_on_level,
                                      HYPRE_Int         ****recv_map,
                                      HYPRE_Int             num_recv_procs,
                                      HYPRE_Int           **A_tmp_info,
                                      HYPRE_Int             current_level,
                                      HYPRE_Int             num_levels )
{
   // when nodes are added to a composite grid, global info is copied over, but local indices must be generated appropriately for all added nodes
   // this must be done on each level as info is added to correctly construct subsequent Psi_c grids
   // also done after each ghost layer is added
   hypre_AMGDDCompGridMatrix   *A = hypre_AMGDDCompGridA(compGrid[current_level]);
   hypre_CSRMatrix             *owned_offd = hypre_AMGDDCompGridMatrixOwnedOffd(A);
   hypre_CSRMatrix             *nonowned_diag = hypre_AMGDDCompGridMatrixNonOwnedDiag(A);
   hypre_CSRMatrix             *nonowned_offd = hypre_AMGDDCompGridMatrixNonOwnedOffd(A);

   // On current_level, need to deal with A_tmp_info
   HYPRE_Int     row = hypre_CSRMatrixNumCols(owned_offd) + 1;
   HYPRE_Int     diag_rowptr = hypre_CSRMatrixI(nonowned_diag)[ hypre_CSRMatrixNumCols(owned_offd) ];
   HYPRE_Int     offd_rowptr = hypre_CSRMatrixI(nonowned_offd)[ hypre_CSRMatrixNumCols(owned_offd) ];

   HYPRE_Int     level, proc, i, j, cnt;
   HYPRE_Int     global_index, local_index, coarse_index;
   HYPRE_Int     remaining_dofs;
   HYPRE_Int     row_size;
   HYPRE_Int     incoming_index;
   HYPRE_Int     num_missing_col_ind;
   HYPRE_Int     is_real;

   for (proc = 0; proc < num_recv_procs; proc++)
   {
      cnt = 0;
      remaining_dofs = A_tmp_info[proc][cnt++];

      for (i = 0; i < remaining_dofs; i++)
      {
         row_size = A_tmp_info[proc][cnt++];
         for (j = 0; j < row_size; j++)
         {
            incoming_index = A_tmp_info[proc][cnt++];

            // Incoming is a global index (could be owned or nonowned)
            if (incoming_index < 0)
            {
               incoming_index = -(incoming_index + 1);
               // See whether global index is owned on this proc (if so, can directly setup appropriate local index)
               if ( incoming_index >= hypre_AMGDDCompGridFirstGlobalIndex(compGrid[current_level]) &&
                    incoming_index <= hypre_AMGDDCompGridLastGlobalIndex(compGrid[current_level] ))
               {
                  // Add to offd
                  if (offd_rowptr >= hypre_CSRMatrixNumNonzeros(nonowned_offd))
                  {
                     hypre_CSRMatrixResize(nonowned_offd,
                                           hypre_CSRMatrixNumRows(nonowned_offd),
                                           hypre_CSRMatrixNumCols(nonowned_offd),
                                           ceil(1.5 * hypre_CSRMatrixNumNonzeros(nonowned_offd)));
                  }
                  hypre_CSRMatrixJ(nonowned_offd)[offd_rowptr++] = incoming_index -
                                                                   hypre_AMGDDCompGridFirstGlobalIndex(compGrid[current_level]);
               }
               else
               {
                  // Add to diag (global index, not in buffer, so need to do local binary search)
                  if (diag_rowptr >= hypre_CSRMatrixNumNonzeros(nonowned_diag))
                  {
                     hypre_AMGDDCompGridNonOwnedDiagMissingColIndices(compGrid[current_level]) =
                        hypre_TReAlloc_v2(hypre_AMGDDCompGridNonOwnedDiagMissingColIndices(compGrid[current_level]),
                                          HYPRE_Int,
                                          hypre_CSRMatrixNumNonzeros(nonowned_diag),
                                          HYPRE_Int,
                                          ceil(1.5 * hypre_CSRMatrixNumNonzeros(nonowned_diag)),
                                          hypre_AMGDDCompGridMemoryLocation(compGrid[current_level]));
                     hypre_CSRMatrixResize(nonowned_diag, hypre_CSRMatrixNumRows(nonowned_diag),
                                           hypre_CSRMatrixNumCols(nonowned_diag), ceil(1.5 * hypre_CSRMatrixNumNonzeros(nonowned_diag)));
                  }
                  // If we dof not found in comp grid, then mark this as a missing connection
                  hypre_AMGDDCompGridNonOwnedDiagMissingColIndices(
                     compGrid[current_level])[ hypre_AMGDDCompGridNumMissingColIndices(compGrid[current_level])++ ] =
                        diag_rowptr;
                  hypre_CSRMatrixJ(nonowned_diag)[diag_rowptr++] = -(incoming_index + 1);
               }
            }
            // Incoming is an index to dofs within the buffer (by construction, nonowned)
            else
            {
               // Add to diag (index is within buffer, so we can directly go to local index)
               if (diag_rowptr >= hypre_CSRMatrixNumNonzeros(nonowned_diag))
               {
                  hypre_AMGDDCompGridNonOwnedDiagMissingColIndices(compGrid[current_level]) =
                     hypre_TReAlloc_v2(hypre_AMGDDCompGridNonOwnedDiagMissingColIndices(compGrid[current_level]),
                                       HYPRE_Int,
                                       hypre_CSRMatrixNumNonzeros(nonowned_diag),
                                       HYPRE_Int,
                                       ceil(1.5 * hypre_CSRMatrixNumNonzeros(nonowned_diag)),
                                       hypre_AMGDDCompGridMemoryLocation(compGrid[current_level]));

                  hypre_CSRMatrixResize(nonowned_diag,
                                        hypre_CSRMatrixNumRows(nonowned_diag),
                                        hypre_CSRMatrixNumCols(nonowned_diag),
                                        ceil(1.5 * hypre_CSRMatrixNumNonzeros(nonowned_diag)));
               }
               local_index = recv_map[current_level][proc][current_level][ incoming_index ];
               if (local_index < 0)
               {
                  local_index = -(local_index + 1);
               }
               hypre_CSRMatrixJ(nonowned_diag)[diag_rowptr++] = local_index - hypre_AMGDDCompGridNumOwnedNodes(
                                                                   compGrid[current_level]);
            }
         }

         // Update row pointers
         hypre_CSRMatrixI(nonowned_offd)[ row ] = offd_rowptr;
         hypre_CSRMatrixI(nonowned_diag)[ row ] = diag_rowptr;
         row++;
      }
      hypre_TFree(A_tmp_info[proc], hypre_AMGDDCompGridMemoryLocation(compGrid[current_level]));
   }
   hypre_TFree(A_tmp_info, HYPRE_MEMORY_HOST);

   // Loop over levels from current to coarsest
   for (level = current_level; level < num_levels; level++)
   {
      A = hypre_AMGDDCompGridA(compGrid[level]);
      nonowned_diag = hypre_AMGDDCompGridMatrixNonOwnedDiag(A);

      // If we have added nodes on this level
      if (nodes_added_on_level[level])
      {
         // Look for missing col ind connections
         num_missing_col_ind = hypre_AMGDDCompGridNumMissingColIndices(compGrid[level]);
         hypre_AMGDDCompGridNumMissingColIndices(compGrid[level]) = 0;
         for (i = 0; i < num_missing_col_ind; i++)
         {
            j = hypre_AMGDDCompGridNonOwnedDiagMissingColIndices(compGrid[level])[i];
            global_index = hypre_CSRMatrixJ(nonowned_diag)[ j ];
            global_index = -(global_index + 1);
            local_index = hypre_AMGDDCompGridLocalIndexBinarySearch(compGrid[level], global_index);
            // If we dof not found in comp grid, then mark this as a missing connection
            if (local_index == -1)
            {
               local_index = -(global_index + 1);
               hypre_AMGDDCompGridNonOwnedDiagMissingColIndices(
                  compGrid[level])[ hypre_AMGDDCompGridNumMissingColIndices(compGrid[level])++ ] = j;
            }
            hypre_CSRMatrixJ(nonowned_diag)[ j ] = local_index;
         }
      }

      // if we are not on the coarsest level
      if (level != num_levels - 1)
      {
         // loop over indices of non-owned nodes on this level
         // No guarantee that previous ghost dofs converted to real dofs have coarse local indices setup...
         // Thus we go over all non-owned dofs here instead of just the added ones, but we only setup coarse local index where necessary.
         // NOTE: can't use nodes_added_on_level here either because real overwritten by ghost doesn't count as added node (so you can miss setting these up)
         for (i = 0; i < hypre_AMGDDCompGridNumNonOwnedNodes(compGrid[level]); i++)
         {
            // fix up the coarse local indices
            coarse_index = hypre_AMGDDCompGridNonOwnedCoarseIndices(compGrid[level])[i];
            is_real = hypre_AMGDDCompGridNonOwnedRealMarker(compGrid[level])[i];

            // setup coarse local index if necessary
            if (coarse_index < -1 && is_real)
            {
               coarse_index = -(coarse_index + 2); // Map back to regular global index
               local_index = hypre_AMGDDCompGridLocalIndexBinarySearch(compGrid[level + 1], coarse_index);
               hypre_AMGDDCompGridNonOwnedCoarseIndices(compGrid[level])[i] = local_index;
            }
         }
      }
   }

   return hypre_error_flag;
}

HYPRE_Int hypre_AMGDDCompGridSetupLocalIndicesP( hypre_ParAMGDDData *amgdd_data )
{
   hypre_ParAMGData      *amg_data    = hypre_ParAMGDDDataAMG(amgdd_data);
   hypre_AMGDDCompGrid  **compGrid    = hypre_ParAMGDDDataCompGrid(amgdd_data);
   HYPRE_Int              num_levels  = hypre_ParAMGDataNumLevels(amg_data);
   HYPRE_Int              start_level = hypre_ParAMGDDDataStartLevel(amgdd_data);

   hypre_CSRMatrix       *owned_offd;
   hypre_CSRMatrix       *nonowned_diag;

   HYPRE_Int              i, level;
   HYPRE_Int              local_index;

   for (level = start_level; level < num_levels - 1; level++)
   {
      // Setup owned offd col indices
      owned_offd = hypre_AMGDDCompGridMatrixOwnedOffd(hypre_AMGDDCompGridP(compGrid[level]));

      for (i = 0; i < hypre_CSRMatrixI(owned_offd)[hypre_AMGDDCompGridNumOwnedNodes(compGrid[level])];
           i++)
      {
         local_index = hypre_AMGDDCompGridLocalIndexBinarySearch(compGrid[level + 1],
                                                                 hypre_CSRMatrixJ(owned_offd)[i]);
         if (local_index == -1)
         {
            hypre_CSRMatrixJ(owned_offd)[i] = -(hypre_CSRMatrixJ(owned_offd)[i] + 1);
         }
         else
         {
            hypre_CSRMatrixJ(owned_offd)[i] = local_index;
         }
      }

      // Setup nonowned diag col indices
      nonowned_diag = hypre_AMGDDCompGridMatrixNonOwnedDiag(hypre_AMGDDCompGridP(compGrid[level]));

      for (i = 0;
           i < hypre_CSRMatrixI(nonowned_diag)[hypre_AMGDDCompGridNumNonOwnedNodes(compGrid[level])]; i++)
      {
         local_index = hypre_AMGDDCompGridLocalIndexBinarySearch(compGrid[level + 1],
                                                                 hypre_CSRMatrixJ(nonowned_diag)[i]);
         if (local_index == -1)
         {
            hypre_CSRMatrixJ(nonowned_diag)[i] = -(hypre_CSRMatrixJ(nonowned_diag)[i] + 1);
         }
         else
         {
            hypre_CSRMatrixJ(nonowned_diag)[i] = local_index;
         }
      }
   }

   if (hypre_ParAMGDataRestriction(amg_data))
   {
      for (level = start_level; level < num_levels - 1; level++)
      {
         // Setup owned offd col indices
         owned_offd = hypre_AMGDDCompGridMatrixOwnedOffd(hypre_AMGDDCompGridR(compGrid[level]));

         for (i = 0; i < hypre_CSRMatrixI(owned_offd)[hypre_AMGDDCompGridNumOwnedNodes(compGrid[level + 1])];
              i++)
         {
            local_index = hypre_AMGDDCompGridLocalIndexBinarySearch(compGrid[level],
                                                                    hypre_CSRMatrixJ(owned_offd)[i]);
            if (local_index == -1)
            {
               hypre_CSRMatrixJ(owned_offd)[i] = -(hypre_CSRMatrixJ(owned_offd)[i] + 1);
            }
            else
            {
               hypre_CSRMatrixJ(owned_offd)[i] = local_index;
            }
         }

         // Setup nonowned diag col indices
         nonowned_diag = hypre_AMGDDCompGridMatrixNonOwnedDiag(hypre_AMGDDCompGridR(compGrid[level]));

         for (i = 0;
              i < hypre_CSRMatrixI(nonowned_diag)[hypre_AMGDDCompGridNumNonOwnedNodes(compGrid[level + 1])]; i++)
         {
            local_index = hypre_AMGDDCompGridLocalIndexBinarySearch(compGrid[level],
                                                                    hypre_CSRMatrixJ(nonowned_diag)[i]);
            if (local_index == -1)
            {
               hypre_CSRMatrixJ(nonowned_diag)[i] = -(hypre_CSRMatrixJ(nonowned_diag)[i] + 1);
            }
            else
            {
               hypre_CSRMatrixJ(nonowned_diag)[i] = local_index;
            }
         }
      }
   }

   return hypre_error_flag;
}

hypre_AMGDDCommPkg* hypre_AMGDDCommPkgCreate(HYPRE_Int num_levels)
{
   hypre_AMGDDCommPkg   *amgddCommPkg;

   amgddCommPkg = hypre_CTAlloc(hypre_AMGDDCommPkg, 1, HYPRE_MEMORY_HOST);

   hypre_AMGDDCommPkgNumLevels(amgddCommPkg) = num_levels;

   hypre_AMGDDCommPkgNumSendProcs(amgddCommPkg)   = hypre_CTAlloc(HYPRE_Int,     num_levels,
                                                                  HYPRE_MEMORY_HOST);
   hypre_AMGDDCommPkgNumRecvProcs(amgddCommPkg)   = hypre_CTAlloc(HYPRE_Int,     num_levels,
                                                                  HYPRE_MEMORY_HOST);
   hypre_AMGDDCommPkgSendProcs(amgddCommPkg)      = hypre_CTAlloc(HYPRE_Int *,   num_levels,
                                                                  HYPRE_MEMORY_HOST);
   hypre_AMGDDCommPkgRecvProcs(amgddCommPkg)      = hypre_CTAlloc(HYPRE_Int *,   num_levels,
                                                                  HYPRE_MEMORY_HOST);
   hypre_AMGDDCommPkgSendBufferSize(amgddCommPkg) = hypre_CTAlloc(HYPRE_Int *,   num_levels,
                                                                  HYPRE_MEMORY_HOST);
   hypre_AMGDDCommPkgRecvBufferSize(amgddCommPkg) = hypre_CTAlloc(HYPRE_Int *,   num_levels,
                                                                  HYPRE_MEMORY_HOST);
   hypre_AMGDDCommPkgNumSendNodes(amgddCommPkg)   = hypre_CTAlloc(HYPRE_Int **,  num_levels,
                                                                  HYPRE_MEMORY_HOST);
   hypre_AMGDDCommPkgNumRecvNodes(amgddCommPkg)   = hypre_CTAlloc(HYPRE_Int **,  num_levels,
                                                                  HYPRE_MEMORY_HOST);
   hypre_AMGDDCommPkgSendFlag(amgddCommPkg)       = hypre_CTAlloc(HYPRE_Int ***, num_levels,
                                                                  HYPRE_MEMORY_HOST);
   hypre_AMGDDCommPkgRecvMap(amgddCommPkg)        = hypre_CTAlloc(HYPRE_Int ***, num_levels,
                                                                  HYPRE_MEMORY_HOST);
   hypre_AMGDDCommPkgRecvRedMarker(amgddCommPkg)  = hypre_CTAlloc(HYPRE_Int ***, num_levels,
                                                                  HYPRE_MEMORY_HOST);

   return amgddCommPkg;
}

HYPRE_Int hypre_AMGDDCommPkgSendLevelDestroy( hypre_AMGDDCommPkg *amgddCommPkg,
                                              HYPRE_Int           level,
                                              HYPRE_Int           proc )
{
   HYPRE_Int  k;

   if (hypre_AMGDDCommPkgSendFlag(amgddCommPkg))
   {
      for (k = 0; k < hypre_AMGDDCommPkgNumLevels(amgddCommPkg); k++)
      {
         if (hypre_AMGDDCommPkgSendFlag(amgddCommPkg)[level][proc][k])
         {
            hypre_TFree(hypre_AMGDDCommPkgSendFlag(amgddCommPkg)[level][proc][k],
                        HYPRE_MEMORY_HOST);
         }
      }
      hypre_TFree( hypre_AMGDDCommPkgSendFlag(amgddCommPkg)[level][proc],
                   HYPRE_MEMORY_HOST );
   }

   if (hypre_AMGDDCommPkgNumSendNodes(amgddCommPkg))
   {
      hypre_TFree(hypre_AMGDDCommPkgNumSendNodes(amgddCommPkg)[level][proc],
                  HYPRE_MEMORY_HOST);
   }

   return hypre_error_flag;
}

HYPRE_Int hypre_AMGDDCommPkgRecvLevelDestroy( hypre_AMGDDCommPkg *amgddCommPkg,
                                              HYPRE_Int           level,
                                              HYPRE_Int           proc )
{
   HYPRE_Int  k;

   if (hypre_AMGDDCommPkgRecvMap(amgddCommPkg))
   {
      for (k = 0; k < hypre_AMGDDCommPkgNumLevels(amgddCommPkg); k++)
      {
         if (hypre_AMGDDCommPkgRecvMap(amgddCommPkg)[level][proc][k])
         {
            hypre_TFree(hypre_AMGDDCommPkgRecvMap(amgddCommPkg)[level][proc][k],
                        HYPRE_MEMORY_HOST);
         }
      }
      hypre_TFree(hypre_AMGDDCommPkgRecvMap(amgddCommPkg)[level][proc], HYPRE_MEMORY_HOST);
   }

   if (hypre_AMGDDCommPkgRecvRedMarker(amgddCommPkg))
   {
      for (k = 0; k < hypre_AMGDDCommPkgNumLevels(amgddCommPkg); k++)
      {
         if (hypre_AMGDDCommPkgRecvRedMarker(amgddCommPkg)[level][proc][k])
         {
            hypre_TFree(hypre_AMGDDCommPkgRecvRedMarker(amgddCommPkg)[level][proc][k],
                        HYPRE_MEMORY_HOST);
         }
      }
      hypre_TFree(hypre_AMGDDCommPkgRecvRedMarker(amgddCommPkg)[level][proc],
                  HYPRE_MEMORY_HOST);
   }

   if (hypre_AMGDDCommPkgNumRecvNodes(amgddCommPkg))
   {
      hypre_TFree(hypre_AMGDDCommPkgNumRecvNodes(amgddCommPkg)[level][proc],
                  HYPRE_MEMORY_HOST);
   }

   return hypre_error_flag;
}

HYPRE_Int hypre_AMGDDCommPkgDestroy ( hypre_AMGDDCommPkg *amgddCommPkg )
{
   HYPRE_Int  i, j, k;

   if ( hypre_AMGDDCommPkgSendProcs(amgddCommPkg) )
   {
      for (i = 0; i < hypre_AMGDDCommPkgNumLevels(amgddCommPkg); i++)
      {
         hypre_TFree(hypre_AMGDDCommPkgSendProcs(amgddCommPkg)[i], HYPRE_MEMORY_HOST);
      }
      hypre_TFree(hypre_AMGDDCommPkgSendProcs(amgddCommPkg), HYPRE_MEMORY_HOST);
   }

   if ( hypre_AMGDDCommPkgRecvProcs(amgddCommPkg) )
   {
      for (i = 0; i < hypre_AMGDDCommPkgNumLevels(amgddCommPkg); i++)
      {
         hypre_TFree(hypre_AMGDDCommPkgRecvProcs(amgddCommPkg)[i], HYPRE_MEMORY_HOST);
      }
      hypre_TFree(hypre_AMGDDCommPkgRecvProcs(amgddCommPkg), HYPRE_MEMORY_HOST);
   }

   if ( hypre_AMGDDCommPkgSendBufferSize(amgddCommPkg) )
   {
      for (i = 0; i < hypre_AMGDDCommPkgNumLevels(amgddCommPkg); i++)
      {
         hypre_TFree(hypre_AMGDDCommPkgSendBufferSize(amgddCommPkg)[i], HYPRE_MEMORY_HOST);
      }
      hypre_TFree(hypre_AMGDDCommPkgSendBufferSize(amgddCommPkg), HYPRE_MEMORY_HOST);
   }

   if ( hypre_AMGDDCommPkgRecvBufferSize(amgddCommPkg) )
   {
      for (i = 0; i < hypre_AMGDDCommPkgNumLevels(amgddCommPkg); i++)
      {
         hypre_TFree(hypre_AMGDDCommPkgRecvBufferSize(amgddCommPkg)[i], HYPRE_MEMORY_HOST);
      }
      hypre_TFree(hypre_AMGDDCommPkgRecvBufferSize(amgddCommPkg), HYPRE_MEMORY_HOST);
   }

   if ( hypre_AMGDDCommPkgSendFlag(amgddCommPkg) )
   {
      for (i = 0; i < hypre_AMGDDCommPkgNumLevels(amgddCommPkg); i++)
      {
         for (j = 0; j < hypre_AMGDDCommPkgNumSendProcs(amgddCommPkg)[i]; j++)
         {
            for (k = 0; k < hypre_AMGDDCommPkgNumLevels(amgddCommPkg); k++)
            {
               if (hypre_AMGDDCommPkgSendFlag(amgddCommPkg)[i][j][k])
               {
                  hypre_TFree(hypre_AMGDDCommPkgSendFlag(amgddCommPkg)[i][j][k], HYPRE_MEMORY_HOST);
               }
            }
            hypre_TFree(hypre_AMGDDCommPkgSendFlag(amgddCommPkg)[i][j], HYPRE_MEMORY_HOST);
         }
         hypre_TFree(hypre_AMGDDCommPkgSendFlag(amgddCommPkg)[i], HYPRE_MEMORY_HOST);
      }
      hypre_TFree(hypre_AMGDDCommPkgSendFlag(amgddCommPkg), HYPRE_MEMORY_HOST);
   }

   if ( hypre_AMGDDCommPkgRecvMap(amgddCommPkg) )
   {
      for (i = 0; i < hypre_AMGDDCommPkgNumLevels(amgddCommPkg); i++)
      {
         for (j = 0; j < hypre_AMGDDCommPkgNumRecvProcs(amgddCommPkg)[i]; j++)
         {
            for (k = 0; k < hypre_AMGDDCommPkgNumLevels(amgddCommPkg); k++)
            {
               if (hypre_AMGDDCommPkgRecvMap(amgddCommPkg)[i][j][k])
               {
                  hypre_TFree(hypre_AMGDDCommPkgRecvMap(amgddCommPkg)[i][j][k], HYPRE_MEMORY_HOST);
               }
            }
            hypre_TFree(hypre_AMGDDCommPkgRecvMap(amgddCommPkg)[i][j], HYPRE_MEMORY_HOST);
         }
         hypre_TFree(hypre_AMGDDCommPkgRecvMap(amgddCommPkg)[i], HYPRE_MEMORY_HOST);
      }
      hypre_TFree(hypre_AMGDDCommPkgRecvMap(amgddCommPkg), HYPRE_MEMORY_HOST);
   }

   if ( hypre_AMGDDCommPkgRecvRedMarker(amgddCommPkg) )
   {
      for (i = 0; i < hypre_AMGDDCommPkgNumLevels(amgddCommPkg); i++)
      {
         for (j = 0; j < hypre_AMGDDCommPkgNumRecvProcs(amgddCommPkg)[i]; j++)
         {
            for (k = 0; k < hypre_AMGDDCommPkgNumLevels(amgddCommPkg); k++)
            {
               if (hypre_AMGDDCommPkgRecvRedMarker(amgddCommPkg)[i][j][k])
               {
                  hypre_TFree(hypre_AMGDDCommPkgRecvRedMarker(amgddCommPkg)[i][j][k], HYPRE_MEMORY_HOST);
               }
            }
            hypre_TFree(hypre_AMGDDCommPkgRecvRedMarker(amgddCommPkg)[i][j], HYPRE_MEMORY_HOST);
         }
         hypre_TFree(hypre_AMGDDCommPkgRecvRedMarker(amgddCommPkg)[i], HYPRE_MEMORY_HOST);
      }
      hypre_TFree(hypre_AMGDDCommPkgRecvRedMarker(amgddCommPkg), HYPRE_MEMORY_HOST);
   }

   if ( hypre_AMGDDCommPkgNumSendNodes(amgddCommPkg) )
   {
      for (i = 0; i < hypre_AMGDDCommPkgNumLevels(amgddCommPkg); i++)
      {
         for (j = 0; j < hypre_AMGDDCommPkgNumSendProcs(amgddCommPkg)[i]; j++)
         {
            hypre_TFree(hypre_AMGDDCommPkgNumSendNodes(amgddCommPkg)[i][j], HYPRE_MEMORY_HOST);
         }
         hypre_TFree(hypre_AMGDDCommPkgNumSendNodes(amgddCommPkg)[i], HYPRE_MEMORY_HOST);
      }
      hypre_TFree(hypre_AMGDDCommPkgNumSendNodes(amgddCommPkg), HYPRE_MEMORY_HOST);
   }

   if ( hypre_AMGDDCommPkgNumRecvNodes(amgddCommPkg) )
   {
      for (i = 0; i < hypre_AMGDDCommPkgNumLevels(amgddCommPkg); i++)
      {
         for (j = 0; j < hypre_AMGDDCommPkgNumRecvProcs(amgddCommPkg)[i]; j++)
         {
            hypre_TFree(hypre_AMGDDCommPkgNumRecvNodes(amgddCommPkg)[i][j], HYPRE_MEMORY_HOST);
         }
         hypre_TFree(hypre_AMGDDCommPkgNumRecvNodes(amgddCommPkg)[i], HYPRE_MEMORY_HOST);
      }
      hypre_TFree(hypre_AMGDDCommPkgNumRecvNodes(amgddCommPkg), HYPRE_MEMORY_HOST);
   }

   if ( hypre_AMGDDCommPkgNumSendProcs(amgddCommPkg) )
   {
      hypre_TFree(hypre_AMGDDCommPkgNumSendProcs(amgddCommPkg), HYPRE_MEMORY_HOST);
   }

   if ( hypre_AMGDDCommPkgNumRecvProcs(amgddCommPkg) )
   {
      hypre_TFree(hypre_AMGDDCommPkgNumRecvProcs(amgddCommPkg), HYPRE_MEMORY_HOST);
   }

   hypre_TFree(amgddCommPkg, HYPRE_MEMORY_HOST);

   return hypre_error_flag;
}<|MERGE_RESOLUTION|>--- conflicted
+++ resolved
@@ -1296,12 +1296,8 @@
          P_offd = hypre_AMGDDCompGridMatrixOwnedOffd(hypre_AMGDDCompGridP(compGrid[level - 1]));
 
          for (i = 0;
-<<<<<<< HEAD
-              i < hypre_CSRMatrixI(P_diag)[ hypre_AMGDDCompGridNumNonOwnedNodes(compGrid[level - 1]) ]; i++)
-=======
               i < hypre_CSRMatrixI(P_diag)[ hypre_AMGDDCompGridNumNonOwnedNodes(compGrid[level - 1]) ];
               i++)
->>>>>>> 805ee77b
          {
             hypre_CSRMatrixJ(P_diag)[i] = new_indices[ hypre_CSRMatrixJ(P_diag)[i] ];
          }
@@ -1319,12 +1315,8 @@
          R_offd = hypre_AMGDDCompGridMatrixOwnedOffd(hypre_AMGDDCompGridR(compGrid[level]));
 
          for (i = 0;
-<<<<<<< HEAD
-              i < hypre_CSRMatrixI(R_diag)[ hypre_AMGDDCompGridNumNonOwnedNodes(compGrid[level + 1]) ]; i++)
-=======
               i < hypre_CSRMatrixI(R_diag)[ hypre_AMGDDCompGridNumNonOwnedNodes(compGrid[level + 1]) ];
               i++)
->>>>>>> 805ee77b
          {
             if (hypre_CSRMatrixJ(R_diag)[i] >= 0)
             {
