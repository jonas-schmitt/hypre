/******************************************************************************
 * Copyright 1998-2019 Lawrence Livermore National Security, LLC and other
 * HYPRE Project Developers. See the top-level COPYRIGHT file for details.
 *
 * SPDX-License-Identifier: (Apache-2.0 OR MIT)
 ******************************************************************************/

#include "_hypre_parcsr_ls.h"
#include "_hypre_utilities.h"

HYPRE_Int
hypre_BoomerAMGDD_LocalToGlobalIndex( hypre_AMGDDCompGrid *compGrid,
                                      HYPRE_Int local_index )
{
   /* Local index starts with 0 at beginning of owned dofs and
      continues through  the nonowned (possible indices that are
      too large marking real overwriting ghost) */

   if (local_index < 0)
   {
      local_index = -(local_index + 1);
   }
   else if (local_index >= hypre_AMGDDCompGridNumOwnedNodes(compGrid) +
            hypre_AMGDDCompGridNumNonOwnedNodes(compGrid))
   {
      local_index -= hypre_AMGDDCompGridNumOwnedNodes(compGrid) +
                     hypre_AMGDDCompGridNumNonOwnedNodes(compGrid);
   }

   if (local_index < hypre_AMGDDCompGridNumOwnedNodes(compGrid))
   {
      return local_index + hypre_AMGDDCompGridFirstGlobalIndex(compGrid);
   }
   else
   {
      return hypre_AMGDDCompGridNonOwnedGlobalIndices(compGrid)[local_index -
                                                                            hypre_AMGDDCompGridNumOwnedNodes(compGrid)];
   }
}

HYPRE_Int
hypre_BoomerAMGDD_GetDofRecvProc( HYPRE_Int neighbor_local_index,
                                  hypre_ParCSRMatrix *A )
{
   // Use that column index to find which processor this dof is received from
   hypre_ParCSRCommPkg *commPkg = hypre_ParCSRMatrixCommPkg(A);
   HYPRE_Int recv_proc = -1;
   HYPRE_Int i;
   for (i = 0; i < hypre_ParCSRCommPkgNumRecvs(commPkg); i++)
   {
      if (neighbor_local_index >= hypre_ParCSRCommPkgRecvVecStart(commPkg, i) &&
          neighbor_local_index < hypre_ParCSRCommPkgRecvVecStart(commPkg, i + 1))
      {
         /* recv_proc = hypre_ParCSRCommPkgRecvProc(commPkg,i); */
         recv_proc = i;
         break;
      }
   }

   return recv_proc;
}

HYPRE_Int
hypre_BoomerAMGDD_RecursivelyFindNeighborNodes( HYPRE_Int            dof_index,
                                                HYPRE_Int            distance,
                                                hypre_ParCSRMatrix  *A,
                                                HYPRE_Int           *add_flag,
                                                HYPRE_Int           *add_flag_requests)
{
   hypre_CSRMatrix  *diag = hypre_ParCSRMatrixDiag(A);
   hypre_CSRMatrix  *offd = hypre_ParCSRMatrixOffd(A);

   HYPRE_Int         neighbor_index;
   HYPRE_Int         i;

   // Look at diag neighbors
   for (i = hypre_CSRMatrixI(diag)[dof_index]; i < hypre_CSRMatrixI(diag)[dof_index + 1]; i++)
   {
      // Get the index of the neighbor
      neighbor_index = hypre_CSRMatrixJ(diag)[i];

      // If the neighbor info is available on this proc
      // And if we still need to visit this index (note that send_dofs[neighbor_index] = distance means we have already added all distance-1 neighbors of index)

      // See whether this dof is in the send dofs
      if (add_flag[neighbor_index] < distance)
      {
         add_flag[neighbor_index] = distance;
         if (distance - 1 > 0)
         {
            hypre_BoomerAMGDD_RecursivelyFindNeighborNodes(neighbor_index, distance - 1, A, add_flag,
                                                           add_flag_requests);
         }
      }
   }

   // Look at offd neighbors
   for (i = hypre_CSRMatrixI(offd)[dof_index]; i < hypre_CSRMatrixI(offd)[dof_index + 1]; i++)
   {
      neighbor_index = hypre_CSRMatrixJ(offd)[i];

      if (add_flag_requests[neighbor_index] < distance)
      {
         add_flag_requests[neighbor_index] = distance;
      }
   }

   return hypre_error_flag;
}

HYPRE_Int
hypre_BoomerAMGDD_AddToSendAndRequestDofs( hypre_ParCSRMatrix     *A,
                                           HYPRE_Int              *add_flag,
                                           HYPRE_Int              *add_flag_requests,
                                           HYPRE_Int               level,
                                           HYPRE_Int               send_proc,
                                           hypre_AMGDDCommPkg     *compGridCommPkg,
                                           HYPRE_Int             **distances,
                                           hypre_UnorderedIntMap **send_dof_maps,
                                           HYPRE_Int              *send_dof_capacities,
                                           HYPRE_Int               num_csr_recv_procs,
                                           HYPRE_Int             **num_req_dofs,
                                           HYPRE_Int            ***req_dofs,
                                           HYPRE_Int            ***req_dof_dist )
{
   HYPRE_Int  *req_cnt;
   HYPRE_Int   neighbor_global_index;
   HYPRE_Int   recv_proc;

   HYPRE_Int   i, idx;

   for (i = 0; i < hypre_ParCSRMatrixNumRows(A); i++)
   {
      if (add_flag[i])
      {
         idx = hypre_UnorderedIntMapGet(send_dof_maps[send_proc],
                                        i); // Recall: key = local owned dof idx, data = idx into sendflag array
         if (idx == -1)
         {
            idx = hypre_AMGDDCommPkgNumSendNodes(compGridCommPkg)[level][send_proc][level]++;
            // Check whether a resize of the send dofs (and related arrays) is necessary
            if (idx == send_dof_capacities[send_proc])
            {
               send_dof_capacities[send_proc] *= 2;
               hypre_AMGDDCommPkgSendFlag(compGridCommPkg)[level][send_proc][level] = hypre_TReAlloc(
                                                                                         hypre_AMGDDCommPkgSendFlag(compGridCommPkg)[level][send_proc][level],
                                                                                         HYPRE_Int, send_dof_capacities[send_proc], HYPRE_MEMORY_HOST);
               distances[send_proc] = hypre_TReAlloc(distances[send_proc], HYPRE_Int,
                                                     send_dof_capacities[send_proc], HYPRE_MEMORY_HOST);
            }
            hypre_AMGDDCommPkgSendFlag(compGridCommPkg)[level][send_proc][level][idx] = i;
            distances[send_proc][idx] = add_flag[i];
            hypre_UnorderedIntMapPutIfAbsent(send_dof_maps[send_proc], i, idx);
         }
         else if (distances[send_proc][idx] < add_flag[i])
         {
            distances[send_proc][idx] = add_flag[i];
         }
      }
   }
   // Count request dofs and alloc/realloc req_dofs and req_dof_dist
   req_cnt = hypre_CTAlloc(HYPRE_Int, num_csr_recv_procs, HYPRE_MEMORY_HOST);
   for (i = 0; i < num_csr_recv_procs; i++)
   {
      req_cnt[i] = num_req_dofs[i][send_proc];
   }
   for (i = 0; i < hypre_CSRMatrixNumCols(hypre_ParCSRMatrixOffd(A)); i++)
   {
      if (add_flag_requests[i])
      {
         recv_proc = hypre_BoomerAMGDD_GetDofRecvProc(i, A);
         if (hypre_AMGDDCommPkgRecvProcs(compGridCommPkg)[level][recv_proc] != hypre_AMGDDCommPkgSendProcs(
                compGridCommPkg)[level][send_proc])
         {
            num_req_dofs[recv_proc][send_proc]++;
         }
      }
   }
   for (i = 0; i < num_csr_recv_procs; i++)
   {
      if (num_req_dofs[i][send_proc])
      {
         if (req_dofs[i][send_proc])
         {
            req_dofs[i][send_proc] = hypre_TReAlloc(req_dofs[i][send_proc], HYPRE_Int,
                                                    num_req_dofs[i][send_proc], HYPRE_MEMORY_HOST);
            req_dof_dist[i][send_proc] = hypre_TReAlloc(req_dof_dist[i][send_proc], HYPRE_Int,
                                                        num_req_dofs[i][send_proc], HYPRE_MEMORY_HOST);
         }
         else
         {
            req_dofs[i][send_proc] = hypre_CTAlloc(HYPRE_Int, num_req_dofs[i][send_proc], HYPRE_MEMORY_HOST);
            req_dof_dist[i][send_proc] = hypre_CTAlloc(HYPRE_Int, num_req_dofs[i][send_proc],
                                                       HYPRE_MEMORY_HOST);
         }
      }
   }
   // Fill the req dof info
   for (i = 0; i < hypre_CSRMatrixNumCols(hypre_ParCSRMatrixOffd(A)); i++)
   {
      if (add_flag_requests[i])
      {
         neighbor_global_index = hypre_ParCSRMatrixColMapOffd(A)[i];
         recv_proc = hypre_BoomerAMGDD_GetDofRecvProc(i, A);
         if (hypre_AMGDDCommPkgRecvProcs(compGridCommPkg)[level][recv_proc] != hypre_AMGDDCommPkgSendProcs(
                compGridCommPkg)[level][send_proc])
         {
            req_dofs[recv_proc][send_proc][ req_cnt[recv_proc] ] = neighbor_global_index;
            req_dof_dist[recv_proc][send_proc][ req_cnt[recv_proc] ] = add_flag_requests[i];
            req_cnt[recv_proc]++;
         }
      }
   }
   // Clean up memory
   hypre_TFree(req_cnt, HYPRE_MEMORY_HOST);

   return hypre_error_flag;
}

HYPRE_Int
hypre_BoomerAMGDD_FindNeighborProcessors( hypre_ParCSRMatrix      *A,
                                          hypre_AMGDDCommPkg      *compGridCommPkg,
                                          HYPRE_Int             ***distances_ptr,
                                          hypre_UnorderedIntMap ***send_dof_maps_ptr,
                                          HYPRE_Int               *send_proc_capacity_ptr,
                                          HYPRE_Int              **send_dof_capacities_ptr,
                                          HYPRE_Int               *recv_proc_capacity_ptr,
                                          HYPRE_Int             ***starting_dofs_ptr,
                                          HYPRE_Int              **num_starting_dofs_ptr,
                                          HYPRE_Int                level,
                                          HYPRE_Int                max_distance )
{
   HYPRE_Int **distances = *distances_ptr;
   hypre_UnorderedIntMap **send_dof_maps = *send_dof_maps_ptr;
   HYPRE_Int send_proc_capacity = *send_proc_capacity_ptr;
   HYPRE_Int *send_dof_capacities = *send_dof_capacities_ptr;
   HYPRE_Int recv_proc_capacity = *recv_proc_capacity_ptr;
   HYPRE_Int **starting_dofs = *starting_dofs_ptr;
   HYPRE_Int *num_starting_dofs = *num_starting_dofs_ptr;

   hypre_ParCSRCommPkg *commPkg = hypre_ParCSRMatrixCommPkg(A);
   HYPRE_Int csr_num_sends = hypre_ParCSRCommPkgNumSends(commPkg);
   HYPRE_Int csr_num_recvs = hypre_ParCSRCommPkgNumRecvs(commPkg);

   HYPRE_Int i, j, k;

   // Nodes to request from other processors. Note, requests are only issued to processors within distance 1, i.e. within the original communication stencil for A
   HYPRE_Int **num_req_dofs = hypre_CTAlloc(HYPRE_Int*, csr_num_recvs, HYPRE_MEMORY_HOST);
   HYPRE_Int ***req_dofs = hypre_CTAlloc(HYPRE_Int**, csr_num_recvs, HYPRE_MEMORY_HOST);
   HYPRE_Int ***req_dof_dist = hypre_CTAlloc(HYPRE_Int**, csr_num_recvs, HYPRE_MEMORY_HOST);
   for (i = 0; i < csr_num_recvs; i++)
   {
      num_req_dofs[i] = hypre_CTAlloc(HYPRE_Int, hypre_AMGDDCommPkgNumSendProcs(compGridCommPkg)[level],
                                      HYPRE_MEMORY_HOST);
      req_dofs[i] = hypre_CTAlloc(HYPRE_Int*, hypre_AMGDDCommPkgNumSendProcs(compGridCommPkg)[level],
                                  HYPRE_MEMORY_HOST);
      req_dof_dist[i] = hypre_CTAlloc(HYPRE_Int*, hypre_AMGDDCommPkgNumSendProcs(compGridCommPkg)[level],
                                      HYPRE_MEMORY_HOST);
   }

   HYPRE_Int *add_flag = hypre_CTAlloc(HYPRE_Int, hypre_ParCSRMatrixNumRows(A), HYPRE_MEMORY_HOST);
   HYPRE_Int *add_flag_requests = hypre_CTAlloc(HYPRE_Int,
                                                hypre_CSRMatrixNumCols(hypre_ParCSRMatrixOffd(A)), HYPRE_MEMORY_HOST);

   // Recursively search through the operator stencil to find longer distance neighboring dofs
   // Loop over longdistance send procs
   for (i = 0; i < hypre_AMGDDCommPkgNumSendProcs(compGridCommPkg)[level]; i++)
   {
      if (num_starting_dofs[i])
      {
         // Initialize the add_flag at the starting dofs
         for (j = 0; j < num_starting_dofs[i]; j++)
         {
            HYPRE_Int idx = starting_dofs[i][j];
            HYPRE_Int send_dof = hypre_AMGDDCommPkgSendFlag(compGridCommPkg)[level][i][level][idx];
            add_flag[send_dof] = distances[i][idx];
         }
         // Recursively search for longer distance dofs
         for (j = 0; j < num_starting_dofs[i]; j++)
         {
            HYPRE_Int idx = starting_dofs[i][j];
            HYPRE_Int send_dof = hypre_AMGDDCommPkgSendFlag(compGridCommPkg)[level][i][level][idx];
            hypre_BoomerAMGDD_RecursivelyFindNeighborNodes(send_dof, distances[i][idx] - 1, A, add_flag,
                                                           add_flag_requests);
         }
         num_starting_dofs[i] = 0;
         hypre_TFree(starting_dofs[i], HYPRE_MEMORY_HOST);
         starting_dofs[i] = NULL;
         // Update the send flag and request dofs
         hypre_BoomerAMGDD_AddToSendAndRequestDofs(A, add_flag, add_flag_requests, level, i, compGridCommPkg,
                                                   distances, send_dof_maps, send_dof_capacities, csr_num_recvs, num_req_dofs, req_dofs, req_dof_dist);
         // Reset add flags
         hypre_Memset(add_flag, 0, sizeof(HYPRE_Int)*hypre_ParCSRMatrixNumRows(A), HYPRE_MEMORY_HOST);
         hypre_Memset(add_flag_requests, 0,
                      sizeof(HYPRE_Int)*hypre_CSRMatrixNumCols(hypre_ParCSRMatrixOffd(A)), HYPRE_MEMORY_HOST);
      }
   }
   hypre_TFree(add_flag, HYPRE_MEMORY_HOST);
   hypre_TFree(add_flag_requests, HYPRE_MEMORY_HOST);

   //////////////////////////////////////////////////
   // Communicate newly connected longer-distance processors to send procs:
   // sending to current longdistance send_procs and receiving from current
   // longdistance recv_procs
   //////////////////////////////////////////////////

   // Get the sizes
   hypre_MPI_Request *requests = hypre_CTAlloc(hypre_MPI_Request,
                                               hypre_AMGDDCommPkgNumSendProcs(compGridCommPkg)[level] + hypre_AMGDDCommPkgNumRecvProcs(
                                                  compGridCommPkg)[level], HYPRE_MEMORY_HOST);
   hypre_MPI_Status *statuses = hypre_CTAlloc(hypre_MPI_Status,
                                              hypre_AMGDDCommPkgNumSendProcs(compGridCommPkg)[level] + hypre_AMGDDCommPkgNumRecvProcs(
                                                 compGridCommPkg)[level], HYPRE_MEMORY_HOST);
   HYPRE_Int request_cnt = 0;

   HYPRE_Int *recv_sizes = hypre_CTAlloc(HYPRE_Int,
                                         hypre_AMGDDCommPkgNumRecvProcs(compGridCommPkg)[level], HYPRE_MEMORY_HOST);
   for (i = 0; i < hypre_AMGDDCommPkgNumRecvProcs(compGridCommPkg)[level]; i++)
   {
      hypre_MPI_Irecv(&(recv_sizes[i]), 1, HYPRE_MPI_INT,
                      hypre_AMGDDCommPkgRecvProcs(compGridCommPkg)[level][i], 6, hypre_MPI_COMM_WORLD,
                      &(requests[request_cnt++]));
   }
   HYPRE_Int *send_sizes = hypre_CTAlloc(HYPRE_Int,
                                         hypre_AMGDDCommPkgNumSendProcs(compGridCommPkg)[level], HYPRE_MEMORY_HOST);
   for (i = 0; i < hypre_AMGDDCommPkgNumSendProcs(compGridCommPkg)[level]; i++)
   {
      for (j = 0; j < csr_num_recvs; j++)
      {
         if (num_req_dofs[j][i])
         {
            send_sizes[i]++;
         }
      }
      hypre_MPI_Isend(&(send_sizes[i]), 1, HYPRE_MPI_INT,
                      hypre_AMGDDCommPkgSendProcs(compGridCommPkg)[level][i], 6, hypre_MPI_COMM_WORLD,
                      &(requests[request_cnt++]));
   }

   // Wait
   hypre_MPI_Waitall(hypre_AMGDDCommPkgNumSendProcs(compGridCommPkg)[level] +
                     hypre_AMGDDCommPkgNumRecvProcs(compGridCommPkg)[level], requests, statuses);
   hypre_TFree(requests, HYPRE_MEMORY_HOST);
   hypre_TFree(statuses, HYPRE_MEMORY_HOST);
   requests = hypre_CTAlloc(hypre_MPI_Request,
                            hypre_AMGDDCommPkgNumSendProcs(compGridCommPkg)[level] + hypre_AMGDDCommPkgNumRecvProcs(
                               compGridCommPkg)[level], HYPRE_MEMORY_HOST);
   statuses = hypre_CTAlloc(hypre_MPI_Status,
                            hypre_AMGDDCommPkgNumSendProcs(compGridCommPkg)[level] + hypre_AMGDDCommPkgNumRecvProcs(
                               compGridCommPkg)[level], HYPRE_MEMORY_HOST);
   request_cnt = 0;

   // Allocate and post the recvs
   HYPRE_Int **recv_buffers = hypre_CTAlloc(HYPRE_Int*,
                                            hypre_AMGDDCommPkgNumRecvProcs(compGridCommPkg)[level], HYPRE_MEMORY_HOST);
   for (i = 0; i < hypre_AMGDDCommPkgNumRecvProcs(compGridCommPkg)[level]; i++)
   {
      recv_buffers[i] = hypre_CTAlloc(HYPRE_Int, recv_sizes[i], HYPRE_MEMORY_HOST);
      hypre_MPI_Irecv(recv_buffers[i], recv_sizes[i], HYPRE_MPI_INT,
                      hypre_AMGDDCommPkgRecvProcs(compGridCommPkg)[level][i], 7, hypre_MPI_COMM_WORLD,
                      &(requests[request_cnt++]));
   }
   // Setup and send the send buffers
   HYPRE_Int **send_buffers = hypre_CTAlloc(HYPRE_Int*,
                                            hypre_AMGDDCommPkgNumSendProcs(compGridCommPkg)[level], HYPRE_MEMORY_HOST);
   for (i = 0; i < hypre_AMGDDCommPkgNumSendProcs(compGridCommPkg)[level]; i++)
   {
      send_buffers[i] = hypre_CTAlloc(HYPRE_Int, send_sizes[i], HYPRE_MEMORY_HOST);
      HYPRE_Int inner_cnt = 0;
      for (j = 0; j < csr_num_recvs; j++)
      {
         if (num_req_dofs[j][i])
         {
            send_buffers[i][inner_cnt++] = hypre_AMGDDCommPkgRecvProcs(compGridCommPkg)[level][j];
         }

      }
      hypre_MPI_Isend(send_buffers[i], send_sizes[i], HYPRE_MPI_INT,
                      hypre_AMGDDCommPkgSendProcs(compGridCommPkg)[level][i], 7, hypre_MPI_COMM_WORLD,
                      &(requests[request_cnt++]));
   }

   // Wait
   hypre_MPI_Waitall(hypre_AMGDDCommPkgNumSendProcs(compGridCommPkg)[level] +
                     hypre_AMGDDCommPkgNumRecvProcs(compGridCommPkg)[level], requests, statuses);
   hypre_TFree(requests, HYPRE_MEMORY_HOST);
   hypre_TFree(statuses, HYPRE_MEMORY_HOST);

   // Update recv_procs
   HYPRE_Int old_num_recv_procs = hypre_AMGDDCommPkgNumRecvProcs(compGridCommPkg)[level];
   for (i = 0; i < old_num_recv_procs; i++)
   {
      for (j = 0; j < recv_sizes[i]; j++)
      {
         // For each incoming longer-distance recv proc, need to check whether it is already accounted for
         // !!! Optimization: can add a hypre set here for looking up previous recv procs if necessary (replace linear search)
         HYPRE_Int accounted_for = 0;
         for (k = 0; k < hypre_AMGDDCommPkgNumRecvProcs(compGridCommPkg)[level]; k++)
         {
            if (hypre_AMGDDCommPkgRecvProcs(compGridCommPkg)[level][k] == recv_buffers[i][j])
            {
               accounted_for = 1;
               break;
            }
         }
         if (!accounted_for)
         {
            // Check whether we need to reallocate
            if (hypre_AMGDDCommPkgNumRecvProcs(compGridCommPkg)[level] == recv_proc_capacity)
            {
               recv_proc_capacity *= 2;
               hypre_AMGDDCommPkgRecvProcs(compGridCommPkg)[level] = hypre_TReAlloc(hypre_AMGDDCommPkgRecvProcs(
                                                                                       compGridCommPkg)[level], HYPRE_Int, recv_proc_capacity, HYPRE_MEMORY_HOST);
            }
            hypre_AMGDDCommPkgRecvProcs(compGridCommPkg)[level][ hypre_AMGDDCommPkgNumRecvProcs(
                                                                    compGridCommPkg)[level]++ ] = recv_buffers[i][j];
         }
      }
   }

   // Clean up memory
   for (i = 0; i < old_num_recv_procs; i++)
   {
      hypre_TFree(recv_buffers[i], HYPRE_MEMORY_HOST);
   }
   for (i = 0; i < hypre_AMGDDCommPkgNumSendProcs(compGridCommPkg)[level]; i++)
   {
      hypre_TFree(send_buffers[i], HYPRE_MEMORY_HOST);
   }
   hypre_TFree(recv_buffers, HYPRE_MEMORY_HOST);
   hypre_TFree(send_buffers, HYPRE_MEMORY_HOST);
   hypre_TFree(recv_sizes, HYPRE_MEMORY_HOST);
   hypre_TFree(send_sizes, HYPRE_MEMORY_HOST);

   //////////////////////////////////////////////////
   // Communicate request dofs to processors that I recv from: sending to request_procs and receiving from distance 1 send procs
   //////////////////////////////////////////////////

   // Count up the send size: 1 + sum_{destination_procs}(2 + 2*num_requested_dofs)
   // send_buffer = [num destination procs, [request info for proc], [request info for proc], ... ]
   // [request info for proc] = [proc id, num requested dofs, [(dof index, distance), (dof index, distance), ...] ]

   // Exchange message sizes
   send_sizes = hypre_CTAlloc(HYPRE_Int, csr_num_recvs, HYPRE_MEMORY_HOST);
   recv_sizes = hypre_CTAlloc(HYPRE_Int, csr_num_sends, HYPRE_MEMORY_HOST);
   requests = hypre_CTAlloc(hypre_MPI_Request, csr_num_sends + csr_num_recvs, HYPRE_MEMORY_HOST);
   statuses = hypre_CTAlloc(hypre_MPI_Status, csr_num_sends + csr_num_recvs, HYPRE_MEMORY_HOST);
   request_cnt = 0;
   for (i = 0; i < csr_num_sends; i++)
   {
      hypre_MPI_Irecv(&(recv_sizes[i]), 1, HYPRE_MPI_INT, hypre_ParCSRCommPkgSendProc(commPkg, i), 4,
                      hypre_MPI_COMM_WORLD, &(requests[request_cnt++]));
   }
   for (i = 0; i < csr_num_recvs; i++)
   {
      send_sizes[i]++;
      for (j = 0; j < hypre_AMGDDCommPkgNumSendProcs(compGridCommPkg)[level]; j++)
      {
         if (num_req_dofs[i][j])
         {
            send_sizes[i] += 2 + 2 * num_req_dofs[i][j];
         }
      }
      hypre_MPI_Isend(&(send_sizes[i]), 1, HYPRE_MPI_INT, hypre_ParCSRCommPkgRecvProc(commPkg, i), 4,
                      hypre_MPI_COMM_WORLD, &(requests[request_cnt++]));
   }

   // Wait on the recv sizes, then free and re-allocate the requests and statuses
   hypre_MPI_Waitall(csr_num_sends + csr_num_recvs, requests, statuses);
   hypre_TFree(requests, HYPRE_MEMORY_HOST);
   hypre_TFree(statuses, HYPRE_MEMORY_HOST);
   requests = hypre_CTAlloc(hypre_MPI_Request, csr_num_sends + csr_num_recvs, HYPRE_MEMORY_HOST);
   statuses = hypre_CTAlloc(hypre_MPI_Status, csr_num_sends + csr_num_recvs, HYPRE_MEMORY_HOST);
   request_cnt = 0;

   // Allocate recv buffers and post the recvs
   recv_buffers = hypre_CTAlloc(HYPRE_Int*, csr_num_sends, HYPRE_MEMORY_HOST);
   for (i = 0; i < csr_num_sends; i++)
   {
      recv_buffers[i] = hypre_CTAlloc(HYPRE_Int, recv_sizes[i], HYPRE_MEMORY_HOST);
      hypre_MPI_Irecv(recv_buffers[i], recv_sizes[i], HYPRE_MPI_INT, hypre_ParCSRCommPkgSendProc(commPkg,
                                                                                                 i), 5, hypre_MPI_COMM_WORLD, &(requests[request_cnt++]));
   }

   // Setup the send buffer and post the sends
   send_buffers = hypre_CTAlloc(HYPRE_Int*, csr_num_recvs, HYPRE_MEMORY_HOST);
   for (i = 0; i < csr_num_recvs; i++)
   {
      send_buffers[i] = hypre_CTAlloc(HYPRE_Int, send_sizes[i], HYPRE_MEMORY_HOST);
      HYPRE_Int inner_cnt = 1;
      for (j = 0; j < hypre_AMGDDCommPkgNumSendProcs(compGridCommPkg)[level]; j++)
      {
         if (num_req_dofs[i][j])
         {
            send_buffers[i][0]++;
            send_buffers[i][inner_cnt++] = hypre_AMGDDCommPkgSendProcs(compGridCommPkg)[level][j];
            send_buffers[i][inner_cnt++] = num_req_dofs[i][j];
            for (k = 0; k < num_req_dofs[i][j]; k++)
            {
               send_buffers[i][inner_cnt++] = req_dofs[i][j][k];
               send_buffers[i][inner_cnt++] = req_dof_dist[i][j][k];
            }
         }
      }
      hypre_MPI_Isend(send_buffers[i], send_sizes[i], HYPRE_MPI_INT, hypre_ParCSRCommPkgRecvProc(commPkg,
                                                                                                 i), 5, hypre_MPI_COMM_WORLD, &(requests[request_cnt++]));
   }
   // Free the req dof info
   for (i = 0; i < csr_num_recvs; i++)
   {
      for (j = 0; j < hypre_AMGDDCommPkgNumSendProcs(compGridCommPkg)[level]; j++)
      {
         if (req_dofs[i][j])
         {
            hypre_TFree(req_dofs[i][j], HYPRE_MEMORY_HOST);
            hypre_TFree(req_dof_dist[i][j], HYPRE_MEMORY_HOST);
         }
      }
      hypre_TFree(num_req_dofs[i], HYPRE_MEMORY_HOST);
      hypre_TFree(req_dofs[i], HYPRE_MEMORY_HOST);
      hypre_TFree(req_dof_dist[i], HYPRE_MEMORY_HOST);
   }
   hypre_TFree(num_req_dofs, HYPRE_MEMORY_HOST);
   hypre_TFree(req_dofs, HYPRE_MEMORY_HOST);
   hypre_TFree(req_dof_dist, HYPRE_MEMORY_HOST);

   // Wait
   hypre_MPI_Waitall(csr_num_sends + csr_num_recvs, requests, statuses);
   hypre_TFree(requests, HYPRE_MEMORY_HOST);
   hypre_TFree(statuses, HYPRE_MEMORY_HOST);

   // Update send_proc_dofs and starting_dofs
   // Loop over send_proc's, i.e. the processors that we just received from
   for (i = 0; i < csr_num_sends; i++)
   {
      HYPRE_Int cnt = 0;
      HYPRE_Int num_destination_procs = recv_buffers[i][cnt++];
      HYPRE_Int destination_proc;
      for (destination_proc = 0; destination_proc < num_destination_procs; destination_proc++)
      {
         // Get destination proc id and the number of requested dofs
         HYPRE_Int proc_id = recv_buffers[i][cnt++];
         HYPRE_Int num_requested_dofs = recv_buffers[i][cnt++];

         // create new map for this destination proc if it doesn't already exist
         HYPRE_Int new_proc = 0;
         HYPRE_Int p_idx = -1;
         for (j = 0; j < hypre_AMGDDCommPkgNumSendProcs(compGridCommPkg)[level]; j++)
         {
            if (hypre_AMGDDCommPkgSendProcs(compGridCommPkg)[level][j] == proc_id)
            {
               p_idx = j;
               break;
            }
         }
         if (p_idx < 0)
         {
            new_proc = 1;
            p_idx = hypre_AMGDDCommPkgNumSendProcs(compGridCommPkg)[level];
            if (p_idx == send_proc_capacity)
            {
               send_proc_capacity *= 2;
               hypre_AMGDDCommPkgSendProcs(compGridCommPkg)[level] = hypre_TReAlloc(hypre_AMGDDCommPkgSendProcs(
                                                                                       compGridCommPkg)[level], HYPRE_Int, send_proc_capacity, HYPRE_MEMORY_HOST);
               hypre_AMGDDCommPkgSendFlag(compGridCommPkg)[level] = hypre_TReAlloc(hypre_AMGDDCommPkgSendFlag(
                                                                                      compGridCommPkg)[level], HYPRE_Int**, send_proc_capacity, HYPRE_MEMORY_HOST);
               hypre_AMGDDCommPkgNumSendNodes(compGridCommPkg)[level] = hypre_TReAlloc(
                                                                           hypre_AMGDDCommPkgNumSendNodes(compGridCommPkg)[level], HYPRE_Int*, send_proc_capacity,
                                                                           HYPRE_MEMORY_HOST);
               starting_dofs = hypre_TReAlloc(starting_dofs, HYPRE_Int*, send_proc_capacity, HYPRE_MEMORY_HOST);
               num_starting_dofs = hypre_TReAlloc(num_starting_dofs, HYPRE_Int, send_proc_capacity,
                                                  HYPRE_MEMORY_HOST);
               send_dof_capacities = hypre_TReAlloc(send_dof_capacities, HYPRE_Int, send_proc_capacity,
                                                    HYPRE_MEMORY_HOST);
               distances = hypre_TReAlloc(distances, HYPRE_Int*, send_proc_capacity, HYPRE_MEMORY_HOST);
               send_dof_maps = hypre_TReAlloc(send_dof_maps, hypre_UnorderedIntMap*, send_proc_capacity,
                                              HYPRE_MEMORY_HOST);
            }
            hypre_AMGDDCommPkgNumSendProcs(compGridCommPkg)[level]++;
            hypre_AMGDDCommPkgSendProcs(compGridCommPkg)[level][p_idx] = proc_id;
            hypre_AMGDDCommPkgSendFlag(compGridCommPkg)[level][p_idx] = hypre_CTAlloc(HYPRE_Int*,
                                                                                      hypre_AMGDDCommPkgNumLevels(compGridCommPkg), HYPRE_MEMORY_HOST);
            hypre_AMGDDCommPkgNumSendNodes(compGridCommPkg)[level][p_idx] = hypre_CTAlloc(HYPRE_Int,
                                                                                          hypre_AMGDDCommPkgNumLevels(compGridCommPkg), HYPRE_MEMORY_HOST);
            send_dof_capacities[p_idx] = num_requested_dofs;
            hypre_AMGDDCommPkgSendFlag(compGridCommPkg)[level][p_idx][level] = hypre_CTAlloc(HYPRE_Int,
                                                                                             send_dof_capacities[p_idx], HYPRE_MEMORY_HOST);
            distances[p_idx] = hypre_CTAlloc(HYPRE_Int, send_dof_capacities[p_idx], HYPRE_MEMORY_HOST);
            send_dof_maps[p_idx] = hypre_CTAlloc(hypre_UnorderedIntMap, 1, HYPRE_MEMORY_HOST);
            hypre_UnorderedIntMapCreate(send_dof_maps[p_idx], 2 * max_distance * num_requested_dofs,
                                        16 * hypre_NumThreads()); // !!! Is this a "safe" upper bound on map size?
            starting_dofs[p_idx] = hypre_CTAlloc(HYPRE_Int, num_requested_dofs, HYPRE_MEMORY_HOST);
            num_starting_dofs[p_idx] = 0;
         }
         else
         {
            if (starting_dofs[p_idx])
            {
               starting_dofs[p_idx] = hypre_TReAlloc(starting_dofs[p_idx], HYPRE_Int,
                                                     num_starting_dofs[p_idx] + num_requested_dofs, HYPRE_MEMORY_HOST);
            }
            else
            {
               starting_dofs[p_idx] = hypre_CTAlloc(HYPRE_Int, num_requested_dofs, HYPRE_MEMORY_HOST);
            }
         }

         // Loop over the requested dofs for this destination proc
         HYPRE_Int j;
         for (j = 0; j < num_requested_dofs; j++)
         {
            // Get the local index for this dof on this processor
            HYPRE_Int req_dof_local_index = recv_buffers[i][cnt++] - hypre_ParCSRMatrixFirstRowIndex(A);
            HYPRE_Int req_dof_incoming_dist = recv_buffers[i][cnt++];

            // If this proc alreay has send dofs, look up to see whether this dof is already accounted for
            HYPRE_Int d_idx = -1;
            if (!new_proc)
            {
               d_idx = hypre_UnorderedIntMapGet(send_dof_maps[p_idx], req_dof_local_index);
            }
            // If dof is not found, then add local index and distance info, and add to starting dofs
            if (d_idx < 0)
            {
               d_idx = hypre_AMGDDCommPkgNumSendNodes(compGridCommPkg)[level][p_idx][level];
               // Realloc if necessary
               if (d_idx == send_dof_capacities[p_idx])
               {
                  send_dof_capacities[p_idx] *= 2;
                  hypre_AMGDDCommPkgSendFlag(compGridCommPkg)[level][p_idx][level] = hypre_TReAlloc(
                                                                                        hypre_AMGDDCommPkgSendFlag(compGridCommPkg)[level][p_idx][level],
                                                                                        HYPRE_Int, send_dof_capacities[p_idx], HYPRE_MEMORY_HOST);
                  distances[p_idx] = hypre_TReAlloc(distances[p_idx], HYPRE_Int, send_dof_capacities[p_idx],
                                                    HYPRE_MEMORY_HOST);
               }
               hypre_AMGDDCommPkgNumSendNodes(compGridCommPkg)[level][p_idx][level]++;
               hypre_AMGDDCommPkgSendFlag(compGridCommPkg)[level][p_idx][level][d_idx] = req_dof_local_index;
               hypre_UnorderedIntMapPutIfAbsent(send_dof_maps[p_idx], req_dof_local_index, d_idx);
               distances[p_idx][d_idx] = req_dof_incoming_dist;
               starting_dofs[p_idx][ num_starting_dofs[p_idx]++ ] = d_idx;
            }
            // If dof is found, but at a closer distance (larger dist value), then update distances and add to starting dofs
            else if (distances[p_idx][d_idx] < req_dof_incoming_dist)
            {
               distances[p_idx][d_idx] = req_dof_incoming_dist;
               starting_dofs[p_idx][ num_starting_dofs[p_idx]++ ] = d_idx;
            }
         }
      }
   }

   // Clean up memory
   for (i = 0; i < csr_num_sends; i++)
   {
      hypre_TFree(recv_buffers[i], HYPRE_MEMORY_HOST);
   }
   for (i = 0; i < csr_num_recvs; i++)
   {
      hypre_TFree(send_buffers[i], HYPRE_MEMORY_HOST);
   }
   hypre_TFree(recv_buffers, HYPRE_MEMORY_HOST);
   hypre_TFree(send_buffers, HYPRE_MEMORY_HOST);
   hypre_TFree(recv_sizes, HYPRE_MEMORY_HOST);
   hypre_TFree(send_sizes, HYPRE_MEMORY_HOST);

   // Return ptrs in case of reallocation
   (*distances_ptr) = distances;
   (*send_dof_maps_ptr) = send_dof_maps;
   (*send_proc_capacity_ptr) = send_proc_capacity;
   (*send_dof_capacities_ptr) = send_dof_capacities;
   (*recv_proc_capacity_ptr) = recv_proc_capacity;
   (*starting_dofs_ptr) = starting_dofs;
   (*num_starting_dofs_ptr) = num_starting_dofs;

   return hypre_error_flag;
}

HYPRE_Int
hypre_BoomerAMGDD_SetupNearestProcessorNeighbors( hypre_ParCSRMatrix *A,
                                                  hypre_AMGDDCommPkg *compGridCommPkg,
                                                  HYPRE_Int           level,
                                                  HYPRE_Int          *padding,
                                                  HYPRE_Int           num_ghost_layers)
{
   hypre_ParCSRCommPkg     *commPkg = hypre_ParCSRMatrixCommPkg(A);
   HYPRE_Int               start, finish;
   HYPRE_Int               i, j;
   HYPRE_Int               num_levels = hypre_AMGDDCommPkgNumLevels(compGridCommPkg);
   HYPRE_Int               max_distance = padding[level] + num_ghost_layers;

   // Get the default (distance 1) number of send and recv procs
   HYPRE_Int               csr_num_sends = hypre_ParCSRCommPkgNumSends(commPkg);
   HYPRE_Int               csr_num_recvs = hypre_ParCSRCommPkgNumRecvs(commPkg);

   // If csr_num_sends and csr_num_recvs are zero, then simply note that in compGridCommPkg and we are done
   if (csr_num_sends == 0 && csr_num_recvs == 0)
   {
      hypre_AMGDDCommPkgNumSendProcs(compGridCommPkg)[level] = 0;
      hypre_AMGDDCommPkgNumRecvProcs(compGridCommPkg)[level] = 0;
   }
   else
   {
      // Initialize send info (send procs, send dofs, starting dofs, distances, map for lookups in send dofs)
      hypre_AMGDDCommPkgNumSendProcs(compGridCommPkg)[level] = csr_num_sends;
      HYPRE_Int send_proc_capacity = 2 * csr_num_sends;
      hypre_AMGDDCommPkgSendProcs(compGridCommPkg)[level] = hypre_CTAlloc(HYPRE_Int, send_proc_capacity,
                                                                          HYPRE_MEMORY_HOST);
      hypre_AMGDDCommPkgNumSendNodes(compGridCommPkg)[level] = hypre_CTAlloc(HYPRE_Int*,
                                                                             send_proc_capacity, HYPRE_MEMORY_HOST);
      hypre_AMGDDCommPkgSendFlag(compGridCommPkg)[level] = hypre_CTAlloc(HYPRE_Int**, send_proc_capacity,
                                                                         HYPRE_MEMORY_HOST);
      HYPRE_Int *num_starting_dofs = hypre_CTAlloc(HYPRE_Int, send_proc_capacity, HYPRE_MEMORY_HOST);
      HYPRE_Int *send_dof_capacities = hypre_CTAlloc(HYPRE_Int, send_proc_capacity, HYPRE_MEMORY_HOST);
      HYPRE_Int **starting_dofs = hypre_CTAlloc(HYPRE_Int*, send_proc_capacity, HYPRE_MEMORY_HOST);
      HYPRE_Int **distances = hypre_CTAlloc(HYPRE_Int*, send_proc_capacity, HYPRE_MEMORY_HOST);
      hypre_UnorderedIntMap **send_dof_maps = hypre_CTAlloc(hypre_UnorderedIntMap*, send_proc_capacity,
                                                            HYPRE_MEMORY_HOST);
      for (i = 0; i < csr_num_sends; i++)
      {
         hypre_AMGDDCommPkgSendProcs(compGridCommPkg)[level][i] = hypre_ParCSRCommPkgSendProc(commPkg, i);
         start = hypre_ParCSRCommPkgSendMapStart(commPkg, i);
         finish = hypre_ParCSRCommPkgSendMapStart(commPkg, i + 1);
         HYPRE_Int num_send_dofs = finish - start;
         send_dof_capacities[i] = max_distance * num_send_dofs;
         num_starting_dofs[i] = num_send_dofs;
         hypre_AMGDDCommPkgNumSendNodes(compGridCommPkg)[level][i] = hypre_CTAlloc(HYPRE_Int, num_levels,
                                                                                   HYPRE_MEMORY_HOST);
         hypre_AMGDDCommPkgNumSendNodes(compGridCommPkg)[level][i][level] = num_send_dofs;
         hypre_AMGDDCommPkgSendFlag(compGridCommPkg)[level][i] = hypre_CTAlloc(HYPRE_Int*, num_levels,
                                                                               HYPRE_MEMORY_HOST);
         hypre_AMGDDCommPkgSendFlag(compGridCommPkg)[level][i][level] = hypre_CTAlloc(HYPRE_Int,
                                                                                      send_dof_capacities[i], HYPRE_MEMORY_HOST);
         starting_dofs[i] = hypre_CTAlloc(HYPRE_Int, num_send_dofs, HYPRE_MEMORY_HOST);
         distances[i] = hypre_CTAlloc(HYPRE_Int, send_dof_capacities[i], HYPRE_MEMORY_HOST);
         send_dof_maps[i] = hypre_CTAlloc(hypre_UnorderedIntMap, 1, HYPRE_MEMORY_HOST);
         hypre_UnorderedIntMapCreate(send_dof_maps[i],
                                     2 * max_distance * num_send_dofs, // !!! Is this a "safe" upper bound on the map size?
                                     16 * hypre_NumThreads());
         for (j = start; j < finish; j++)
         {
            HYPRE_Int send_dof = hypre_ParCSRCommPkgSendMapElmt(commPkg, j);
            hypre_AMGDDCommPkgSendFlag(compGridCommPkg)[level][i][level][j - start] = send_dof;
            starting_dofs[i][j - start] = j - start;
            distances[i][j - start] = max_distance;
            hypre_UnorderedIntMapPutIfAbsent(send_dof_maps[i], send_dof, j - start);
         }
      }

      //Initialize the recv_procs
      hypre_AMGDDCommPkgNumRecvProcs(compGridCommPkg)[level] = csr_num_recvs;
      HYPRE_Int recv_proc_capacity = 2 * csr_num_recvs;
      hypre_AMGDDCommPkgRecvProcs(compGridCommPkg)[level] = hypre_CTAlloc(HYPRE_Int, recv_proc_capacity,
                                                                          HYPRE_MEMORY_HOST);
      for (i = 0; i < csr_num_recvs; i++)
      {
         hypre_AMGDDCommPkgRecvProcs(compGridCommPkg)[level][i] = hypre_ParCSRCommPkgRecvProc(commPkg, i);
      }

      // Iteratively communicate with longer and longer distance neighbors to grow the communication stencils
      for (i = 0; i < max_distance - 1; i++)
      {
         hypre_BoomerAMGDD_FindNeighborProcessors(A,
                                                  compGridCommPkg,
                                                  &distances,
                                                  &send_dof_maps,
                                                  &send_proc_capacity,
                                                  &send_dof_capacities,
                                                  &recv_proc_capacity,
                                                  &starting_dofs,
                                                  &num_starting_dofs,
                                                  level, max_distance);
      }
      // Update sendflag to encode ghost layers with negative mapped indices and enforce global index ordering beyond original send dofs
      for (i = 0; i < hypre_AMGDDCommPkgNumSendProcs(compGridCommPkg)[level]; i++)
      {
         HYPRE_Int num_orig_sends = 0;
         if (i < csr_num_sends)
         {
            num_orig_sends = hypre_ParCSRCommPkgSendMapStart(commPkg,
                                                             i + 1) - hypre_ParCSRCommPkgSendMapStart(commPkg, i);
         }
         hypre_qsort0(hypre_AMGDDCommPkgSendFlag(compGridCommPkg)[level][i][level], num_orig_sends,
                      hypre_AMGDDCommPkgNumSendNodes(compGridCommPkg)[level][i][level] - 1);

         for (j = num_orig_sends; j < hypre_AMGDDCommPkgNumSendNodes(compGridCommPkg)[level][i][level]; j++)
         {
            if (distances[i][j] <= num_ghost_layers)
            {
               hypre_AMGDDCommPkgSendFlag(compGridCommPkg)[level][i][level][j] = -(hypre_AMGDDCommPkgSendFlag(
                                                                                      compGridCommPkg)[level][i][level][j] + 1 );
            }
         }
      }
      // Clean up memory
      for (i = 0; i < hypre_AMGDDCommPkgNumSendProcs(compGridCommPkg)[level]; i++)
      {
         if (starting_dofs[i])
         {
            hypre_TFree(starting_dofs[i], HYPRE_MEMORY_HOST);
         }
         if (distances[i])
         {
            hypre_TFree(distances[i], HYPRE_MEMORY_HOST);
         }
         if (send_dof_maps[i])
         {
            hypre_UnorderedIntMapDestroy(send_dof_maps[i]);
            hypre_TFree(send_dof_maps[i], HYPRE_MEMORY_HOST);
         }
      }
      hypre_TFree(num_starting_dofs, HYPRE_MEMORY_HOST);
      hypre_TFree(send_dof_capacities, HYPRE_MEMORY_HOST);
      hypre_TFree(starting_dofs, HYPRE_MEMORY_HOST);
      hypre_TFree(distances, HYPRE_MEMORY_HOST);
      hypre_TFree(send_dof_maps, HYPRE_MEMORY_HOST);
   }

   return hypre_error_flag;
}

HYPRE_Int
hypre_BoomerAMGDD_UnpackRecvBuffer( hypre_ParAMGDDData *amgdd_data,
                                    HYPRE_Int          *recv_buffer,
                                    HYPRE_Int         **A_tmp_info,
                                    HYPRE_Int          *recv_map_send_buffer_size,
                                    HYPRE_Int          *nodes_added_on_level,
                                    HYPRE_Int           current_level,
                                    HYPRE_Int           buffer_number )
{
   // recv_buffer = [ num_psi_levels , [level] , [level] , ... ]
   // level = [ num send nodes, [global indices] , [coarse global indices] , [A row sizes] , [A col ind] ]

   hypre_ParAMGData        *amg_data        = hypre_ParAMGDDDataAMG(amgdd_data);
   hypre_AMGDDCompGrid    **compGrid        = hypre_ParAMGDDDataCompGrid(amgdd_data);
   hypre_AMGDDCommPkg      *compGridCommPkg = hypre_ParAMGDDDataCommPkg(amgdd_data);
   hypre_ParCSRCommPkg     *commPkg         = hypre_ParCSRMatrixCommPkg(hypre_ParAMGDataAArray(
                                                                           amg_data)[current_level]);

   HYPRE_Int                num_levels      = hypre_ParAMGDataNumLevels(amg_data);
   HYPRE_Int            ****recv_map        = hypre_AMGDDCommPkgRecvMap(compGridCommPkg);
   HYPRE_Int             ***num_recv_nodes  = hypre_AMGDDCommPkgNumRecvNodes(compGridCommPkg);
   HYPRE_Int            ****recv_red_marker = hypre_AMGDDCommPkgRecvRedMarker(compGridCommPkg);

   HYPRE_Int                level, i, j, cnt;
   HYPRE_Int                num_psi_levels;
   HYPRE_Int                level_start;
   HYPRE_Int                add_node_cnt;

   // initialize the counter
   cnt = 0;

   // get the number of levels received
   num_psi_levels = recv_buffer[cnt++];

   // Init the recv_map_send_buffer_size !!! I think this can just be set a priori instead of counting it up in this function... !!!
   *recv_map_send_buffer_size = num_levels - current_level - 1;

   ////////////////////////////////////////////////////////////////////
   // Treat current_level specially: no redundancy here, and recv positions need to agree with original ParCSRCommPkg (extra comp grid points at the end)
   ////////////////////////////////////////////////////////////////////

   // Get the compgrid matrix, specifically the nonowned parts that will be added to
   hypre_AMGDDCompGridMatrix *A = hypre_AMGDDCompGridA(compGrid[current_level]);
   hypre_CSRMatrix *nonowned_diag = hypre_AMGDDCompGridMatrixNonOwnedDiag(A);
   hypre_CSRMatrix *nonowned_offd = hypre_AMGDDCompGridMatrixNonOwnedOffd(A);

   // get the number of nodes on this level
   num_recv_nodes[current_level][buffer_number][current_level] = recv_buffer[cnt++];
   nodes_added_on_level[current_level] += num_recv_nodes[current_level][buffer_number][current_level];

   // if necessary, reallocate more space for nonowned dofs
   HYPRE_Int max_nonowned = hypre_CSRMatrixNumRows(nonowned_diag);
   HYPRE_Int start_extra_dofs = hypre_AMGDDCompGridNumNonOwnedNodes(compGrid[current_level]);
   if (num_recv_nodes[current_level][buffer_number][current_level] + start_extra_dofs > max_nonowned)
   {
      HYPRE_Int new_size = ceil(1.5 * max_nonowned);
      if (new_size < num_recv_nodes[current_level][buffer_number][current_level] + start_extra_dofs)
      {
         new_size = num_recv_nodes[current_level][buffer_number][current_level] + start_extra_dofs;
      }
      hypre_AMGDDCompGridResize(compGrid[current_level], new_size,
                                current_level != num_levels - 1); // !!! Is there a better way to manage memory? !!!
   }

   // Get the original number of recv dofs in the ParCSRCommPkg (if this proc was recv'd from in original)
   HYPRE_Int num_original_recv_dofs = 0;
   if (commPkg)
      if (buffer_number < hypre_ParCSRCommPkgNumRecvs(commPkg))
      {
         num_original_recv_dofs = hypre_ParCSRCommPkgRecvVecStart(commPkg,
                                                                  buffer_number + 1) - hypre_ParCSRCommPkgRecvVecStart(commPkg, buffer_number);
      }

   // Skip over original commPkg recv dofs !!! Optimization: can avoid sending GIDs here
   HYPRE_Int remaining_dofs = num_recv_nodes[current_level][buffer_number][current_level] -
                              num_original_recv_dofs;
   cnt += num_original_recv_dofs;

   // Setup the recv map on current level
   recv_map[current_level][buffer_number][current_level] = hypre_CTAlloc(HYPRE_Int,
                                                                         num_recv_nodes[current_level][buffer_number][current_level], HYPRE_MEMORY_HOST);
   for (i = 0; i < num_original_recv_dofs; i++)
   {
      recv_map[current_level][buffer_number][current_level][i] = i + hypre_ParCSRCommPkgRecvVecStart(
                                                                    commPkg, buffer_number) + hypre_AMGDDCompGridNumOwnedNodes(compGrid[current_level]);
   }

   // Unpack global indices and setup sort and invsort
   hypre_AMGDDCompGridNumNonOwnedNodes(compGrid[current_level]) += remaining_dofs;
   HYPRE_Int *sort_map = hypre_AMGDDCompGridNonOwnedSort(compGrid[current_level]);
   HYPRE_Int *inv_sort_map = hypre_AMGDDCompGridNonOwnedInvSort(compGrid[current_level]);
   HYPRE_Int *new_inv_sort_map = hypre_CTAlloc(HYPRE_Int, hypre_CSRMatrixNumRows(nonowned_diag),
                                               hypre_AMGDDCompGridMemoryLocation(compGrid[current_level]));
   HYPRE_Int sort_cnt = 0;
   HYPRE_Int compGrid_cnt = 0;
   HYPRE_Int incoming_cnt = 0;
   while (incoming_cnt < remaining_dofs && compGrid_cnt < start_extra_dofs)
   {
      // !!! Optimization: don't have to do these assignments every time... probably doesn't save much (i.e. only update incoming_global_index when necessary, etc.)
      HYPRE_Int incoming_global_index = recv_buffer[cnt];
      HYPRE_Int compGrid_global_index = hypre_AMGDDCompGridNonOwnedGlobalIndices(
                                           compGrid[current_level])[ inv_sort_map[compGrid_cnt] ];

      HYPRE_Int incoming_is_real = 1;
      if (incoming_global_index < 0)
      {
         incoming_global_index = -(incoming_global_index + 1);
         incoming_is_real = 0;
      }

      if (incoming_global_index < compGrid_global_index)
      {
         // Set global index and real marker for incoming extra dof
         hypre_AMGDDCompGridNonOwnedGlobalIndices(compGrid[current_level])[ incoming_cnt + start_extra_dofs ]
            = incoming_global_index;
         hypre_AMGDDCompGridNonOwnedRealMarker(compGrid[current_level])[ incoming_cnt + start_extra_dofs ] =
            incoming_is_real;

         if (incoming_is_real)
         {
            recv_map[current_level][buffer_number][current_level][incoming_cnt + num_original_recv_dofs] =
               incoming_cnt + start_extra_dofs + hypre_AMGDDCompGridNumOwnedNodes(compGrid[current_level]);
         }
         else
         {
            recv_map[current_level][buffer_number][current_level][incoming_cnt + num_original_recv_dofs] = -
                                                                                                           (incoming_cnt + start_extra_dofs + hypre_AMGDDCompGridNumOwnedNodes(compGrid[current_level]) + 1);
         }

         sort_map[ incoming_cnt + start_extra_dofs ] = sort_cnt;
         new_inv_sort_map[sort_cnt] = incoming_cnt + start_extra_dofs;
         sort_cnt++;
         incoming_cnt++;
         cnt++;
      }
      else
      {
         sort_map[ inv_sort_map[compGrid_cnt] ] = sort_cnt;
         new_inv_sort_map[sort_cnt] = inv_sort_map[compGrid_cnt];
         compGrid_cnt++;
         sort_cnt++;
      }
   }
   while (incoming_cnt < remaining_dofs)
   {
      HYPRE_Int incoming_global_index = recv_buffer[cnt];
      HYPRE_Int incoming_is_real = 1;
      if (incoming_global_index < 0)
      {
         incoming_global_index = -(incoming_global_index + 1);
         incoming_is_real = 0;
      }

      hypre_AMGDDCompGridNonOwnedGlobalIndices(compGrid[current_level])[ incoming_cnt + start_extra_dofs ]
         = incoming_global_index;
      hypre_AMGDDCompGridNonOwnedRealMarker(compGrid[current_level])[ incoming_cnt + start_extra_dofs ] =
         incoming_is_real;

      if (incoming_is_real)
      {
         recv_map[current_level][buffer_number][current_level][incoming_cnt + num_original_recv_dofs] =
            incoming_cnt + start_extra_dofs + hypre_AMGDDCompGridNumOwnedNodes(compGrid[current_level]);
      }
      else
      {
         recv_map[current_level][buffer_number][current_level][incoming_cnt + num_original_recv_dofs] = -
                                                                                                        (incoming_cnt + start_extra_dofs + hypre_AMGDDCompGridNumOwnedNodes(compGrid[current_level]) + 1);
      }

      sort_map[ incoming_cnt + start_extra_dofs ] = sort_cnt;
      new_inv_sort_map[sort_cnt] = incoming_cnt + start_extra_dofs;
      sort_cnt++;
      incoming_cnt++;
      cnt++;
   }
   while (compGrid_cnt < start_extra_dofs)
   {
      sort_map[ inv_sort_map[compGrid_cnt] ] = sort_cnt;
      new_inv_sort_map[sort_cnt] = inv_sort_map[compGrid_cnt];
      compGrid_cnt++;
      sort_cnt++;
   }

   hypre_TFree(inv_sort_map, hypre_AMGDDCompGridMemoryLocation(compGrid[current_level]));
   hypre_AMGDDCompGridNonOwnedInvSort(compGrid[current_level]) = new_inv_sort_map;

   // Unpack coarse global indices (need these for original commPkg recvs as well).
   // NOTE: store global indices for now, will be adjusted to local indices during SetupLocalIndices
   if (current_level != num_levels - 1)
   {
      for (i = 0; i < num_original_recv_dofs; i++)
      {
         HYPRE_Int coarse_index = recv_buffer[cnt++];
         if (coarse_index != -1) { coarse_index = -(coarse_index + 2); } // Marking coarse indices that need setup by negative mapping
         hypre_AMGDDCompGridNonOwnedCoarseIndices(compGrid[current_level])[i +
                                                                           hypre_ParCSRCommPkgRecvVecStart(commPkg, buffer_number)] = coarse_index;
      }
      for (i = 0; i < remaining_dofs; i++)
      {
         HYPRE_Int coarse_index = recv_buffer[cnt++];
         if (coarse_index != -1) { coarse_index = -(coarse_index + 2); } // Marking coarse indices that need setup by negative mapping
         hypre_AMGDDCompGridNonOwnedCoarseIndices(compGrid[current_level])[i + start_extra_dofs] =
            coarse_index;
      }
   }

   // Unpack the col indices of A
   HYPRE_Int row_sizes_start = cnt;
   cnt += num_recv_nodes[current_level][buffer_number][current_level];

   // Setup col indices for original commPkg dofs
   for (i = 0; i < num_original_recv_dofs; i++)
   {
      HYPRE_Int diag_rowptr = hypre_CSRMatrixI(nonowned_diag)[ hypre_ParCSRCommPkgRecvVecStart(commPkg,
                                                                                               buffer_number) + i ];
      HYPRE_Int offd_rowptr = hypre_CSRMatrixI(nonowned_offd)[ hypre_ParCSRCommPkgRecvVecStart(commPkg,
                                                                                               buffer_number) + i ];

      HYPRE_Int row_size = recv_buffer[ i + row_sizes_start ];
      for (j = 0; j < row_size; j++)
      {
         HYPRE_Int incoming_index = recv_buffer[cnt++];

         // Incoming is a global index (could be owned or nonowned)
         if (incoming_index < 0)
         {
            incoming_index = -(incoming_index + 1);
            // See whether global index is owned on this proc (if so, can directly setup appropriate local index)
            if (incoming_index >= hypre_AMGDDCompGridFirstGlobalIndex(compGrid[current_level]) &&
                incoming_index <= hypre_AMGDDCompGridLastGlobalIndex(compGrid[current_level]))
            {
               // Add to offd
               if (offd_rowptr >= hypre_CSRMatrixNumNonzeros(nonowned_offd))
               {
                  hypre_CSRMatrixResize(nonowned_offd, hypre_CSRMatrixNumRows(nonowned_offd),
                                        hypre_CSRMatrixNumCols(nonowned_offd), ceil(1.5 * hypre_CSRMatrixNumNonzeros(nonowned_offd) + 1));
               }
               hypre_CSRMatrixJ(nonowned_offd)[offd_rowptr++] = incoming_index -
                                                                hypre_AMGDDCompGridFirstGlobalIndex(compGrid[current_level]);
            }
            else
            {
               // Add to diag (global index, not in buffer, so we store global index and get a local index during SetupLocalIndices)
               if (diag_rowptr >= hypre_CSRMatrixNumNonzeros(nonowned_diag))
               {
                  hypre_AMGDDCompGridNonOwnedDiagMissingColIndices(compGrid[current_level]) = hypre_TReAlloc_v2(
                                                                                                 hypre_AMGDDCompGridNonOwnedDiagMissingColIndices(compGrid[current_level]), HYPRE_Int,
                                                                                                 hypre_CSRMatrixNumNonzeros(nonowned_diag), HYPRE_Int,
                                                                                                 ceil(1.5 * hypre_CSRMatrixNumNonzeros(nonowned_diag) + 1),
                                                                                                 hypre_AMGDDCompGridMemoryLocation(compGrid[current_level]));
                  hypre_CSRMatrixResize(nonowned_diag, hypre_CSRMatrixNumRows(nonowned_diag),
                                        hypre_CSRMatrixNumCols(nonowned_diag), ceil(1.5 * hypre_CSRMatrixNumNonzeros(nonowned_diag) + 1));
               }
               hypre_AMGDDCompGridNonOwnedDiagMissingColIndices(
                  compGrid[current_level])[ hypre_AMGDDCompGridNumMissingColIndices(compGrid[current_level])++ ] =
                     diag_rowptr;
               hypre_CSRMatrixJ(nonowned_diag)[diag_rowptr++] = -(incoming_index + 1);
            }
         }
         // Incoming is an index to dofs within the buffer (by construction, nonowned)
         else
         {
            // Add to diag (index is within buffer, so we can directly go to local index)
            if (diag_rowptr >= hypre_CSRMatrixNumNonzeros(nonowned_diag))
            {
               hypre_AMGDDCompGridNonOwnedDiagMissingColIndices(compGrid[current_level]) = hypre_TReAlloc_v2(
                                                                                              hypre_AMGDDCompGridNonOwnedDiagMissingColIndices(compGrid[current_level]), HYPRE_Int,
                                                                                              hypre_CSRMatrixNumNonzeros(nonowned_diag), HYPRE_Int,
                                                                                              ceil(1.5 * hypre_CSRMatrixNumNonzeros(nonowned_diag) + 1),
                                                                                              hypre_AMGDDCompGridMemoryLocation(compGrid[current_level]));
               hypre_CSRMatrixResize(nonowned_diag, hypre_CSRMatrixNumRows(nonowned_diag),
                                     hypre_CSRMatrixNumCols(nonowned_diag), ceil(1.5 * hypre_CSRMatrixNumNonzeros(nonowned_diag) + 1));
            }
            if (incoming_index < num_original_recv_dofs)
            {
               hypre_CSRMatrixJ(nonowned_diag)[diag_rowptr++] = incoming_index + hypre_ParCSRCommPkgRecvVecStart(
                                                                   commPkg, buffer_number);
            }
            else
            {
               hypre_CSRMatrixJ(nonowned_diag)[diag_rowptr++] = incoming_index - num_original_recv_dofs +
                                                                start_extra_dofs;
            }
         }
      }

      // Update row pointers
      hypre_CSRMatrixI(nonowned_diag)[ hypre_ParCSRCommPkgRecvVecStart(commPkg,
                                                                       buffer_number) + i + 1 ] = diag_rowptr;
      hypre_CSRMatrixI(nonowned_offd)[ hypre_ParCSRCommPkgRecvVecStart(commPkg,
                                                                       buffer_number) + i + 1 ] = offd_rowptr;
   }

   // Temporary storage for extra comp grid dofs on this level (will be setup after all recv's during SetupLocalIndices)
   // A_tmp_info[buffer_number] = [ size, [row], size, [row], ... ]
   HYPRE_Int A_tmp_info_size = 1 + remaining_dofs;

   for (i = num_original_recv_dofs; i < num_recv_nodes[current_level][buffer_number][current_level];
        i++)
   {
      HYPRE_Int row_size = recv_buffer[ i + row_sizes_start ];
      A_tmp_info_size += row_size;
   }
   A_tmp_info[buffer_number] = hypre_CTAlloc(HYPRE_Int, A_tmp_info_size,
                                             hypre_AMGDDCompGridMemoryLocation(compGrid[current_level]));
   HYPRE_Int A_tmp_info_cnt = 0;
   A_tmp_info[buffer_number][A_tmp_info_cnt++] = remaining_dofs;
   for (i = num_original_recv_dofs; i < num_recv_nodes[current_level][buffer_number][current_level];
        i++)
   {
      HYPRE_Int row_size = recv_buffer[ i + row_sizes_start ];
      A_tmp_info[buffer_number][A_tmp_info_cnt++] = row_size;
      for (j = 0; j < row_size; j++)
      {
         A_tmp_info[buffer_number][A_tmp_info_cnt++] = recv_buffer[cnt++];
      }
   }

   ////////////////////////////////////////////////////////////////////
   // loop over coarser psi levels
   ////////////////////////////////////////////////////////////////////

   for (level = current_level + 1; level < current_level + num_psi_levels; level++)
   {
      // get the number of nodes on this level
      num_recv_nodes[current_level][buffer_number][level] = recv_buffer[cnt++];
      level_start = cnt;
      *recv_map_send_buffer_size += num_recv_nodes[current_level][buffer_number][level];

      A = hypre_AMGDDCompGridA(compGrid[level]);
      nonowned_diag = hypre_AMGDDCompGridMatrixNonOwnedDiag(A);
      nonowned_offd = hypre_AMGDDCompGridMatrixNonOwnedOffd(A);

      HYPRE_Int num_nonowned = hypre_AMGDDCompGridNumNonOwnedNodes(compGrid[level]);
      HYPRE_Int diag_rowptr = hypre_CSRMatrixI(nonowned_diag)[ num_nonowned ];
      HYPRE_Int offd_rowptr = hypre_CSRMatrixI(nonowned_offd)[ num_nonowned ];

      // Incoming nodes and existing (non-owned) nodes in the comp grid are both sorted by global index, so here we merge these lists together (getting rid of redundant nodes along the way)
      add_node_cnt = 0;

      // NOTE: Don't free incoming_dest because we set that as recv_map and use it outside this function
      HYPRE_Int *incoming_dest = hypre_CTAlloc(HYPRE_Int,
                                               num_recv_nodes[current_level][buffer_number][level], HYPRE_MEMORY_HOST);
      recv_red_marker[current_level][buffer_number][level] = hypre_CTAlloc(HYPRE_Int,
                                                                           num_recv_nodes[current_level][buffer_number][level], HYPRE_MEMORY_HOST);

      // if necessary, reallocate more space for compGrid
      if (num_recv_nodes[current_level][buffer_number][level] + num_nonowned > hypre_CSRMatrixNumRows(
             nonowned_diag))
      {
         HYPRE_Int new_size = ceil(1.5 * hypre_CSRMatrixNumRows(nonowned_diag));
         if (new_size < num_recv_nodes[current_level][buffer_number][level] + num_nonowned)
         {
            new_size = num_recv_nodes[current_level][buffer_number][level] + num_nonowned;
         }
         hypre_AMGDDCompGridResize(compGrid[level], new_size,
                                   level != num_levels - 1); // !!! Is there a better way to manage memory? !!!
      }

      sort_map = hypre_AMGDDCompGridNonOwnedSort(compGrid[level]);
      inv_sort_map = hypre_AMGDDCompGridNonOwnedInvSort(compGrid[level]);
      new_inv_sort_map = hypre_CTAlloc(HYPRE_Int, hypre_CSRMatrixNumRows(nonowned_diag),
                                       hypre_AMGDDCompGridMemoryLocation(compGrid[level]));
      sort_cnt = 0;
      compGrid_cnt = 0;
      incoming_cnt = 0;
      HYPRE_Int dest = num_nonowned;

      while (incoming_cnt < num_recv_nodes[current_level][buffer_number][level] &&
             compGrid_cnt < num_nonowned)
      {
         HYPRE_Int incoming_global_index = recv_buffer[cnt];
         HYPRE_Int incoming_is_real = 1;
         if (incoming_global_index < 0)
         {
            incoming_global_index = -(incoming_global_index + 1);
            incoming_is_real = 0;
         }

         // If incoming is owned, go on to the next
         if (incoming_global_index >= hypre_AMGDDCompGridFirstGlobalIndex(compGrid[level]) &&
             incoming_global_index <= hypre_AMGDDCompGridLastGlobalIndex(compGrid[level]))
         {
            recv_red_marker[current_level][buffer_number][level][incoming_cnt] = 1;
            if (incoming_is_real)
            {
               incoming_dest[incoming_cnt] = incoming_global_index - hypre_AMGDDCompGridFirstGlobalIndex(
                                                compGrid[level]);   // Save location info for use below
            }
            else
            {
               incoming_dest[incoming_cnt] = -(incoming_global_index - hypre_AMGDDCompGridFirstGlobalIndex(
                                                  compGrid[level]) + 1);   // Save location info for use below
            }
            incoming_cnt++;
            cnt++;
         }
         // Otherwise, merge
         else
         {
            HYPRE_Int compGrid_global_index = hypre_AMGDDCompGridNonOwnedGlobalIndices(
                                                 compGrid[level])[ inv_sort_map[compGrid_cnt] ];

            if (incoming_global_index < compGrid_global_index)
            {
               sort_map[dest] = sort_cnt;
               new_inv_sort_map[sort_cnt] = dest;
               if (incoming_is_real)
               {
                  incoming_dest[incoming_cnt] = dest + hypre_AMGDDCompGridNumOwnedNodes(compGrid[level]);
               }
               else
               {
                  incoming_dest[incoming_cnt] = -(dest + hypre_AMGDDCompGridNumOwnedNodes(compGrid[level]) + 1);
               }
               sort_cnt++;
               incoming_cnt++;
               dest++;
               cnt++;
               add_node_cnt++;
            }
            else if (incoming_global_index > compGrid_global_index)
            {
               sort_map[ inv_sort_map[compGrid_cnt] ] = sort_cnt;
               new_inv_sort_map[sort_cnt] = inv_sort_map[compGrid_cnt];
               compGrid_cnt++;
               sort_cnt++;
            }
            else
            {
               if (incoming_is_real &&
                   !hypre_AMGDDCompGridNonOwnedRealMarker(compGrid[level])[ inv_sort_map[compGrid_cnt] ])
               {
                  hypre_AMGDDCompGridNonOwnedRealMarker(compGrid[level])[ inv_sort_map[compGrid_cnt] ] = 1;
                  incoming_dest[incoming_cnt] = inv_sort_map[compGrid_cnt] + hypre_AMGDDCompGridNumOwnedNodes(
                                                   compGrid[level]); // Incoming real dof received to existing ghost location
                  incoming_cnt++;
                  cnt++;
               }
               else
               {
                  recv_red_marker[current_level][buffer_number][level][incoming_cnt] = 1;
                  if (incoming_is_real)
                  {
                     incoming_dest[incoming_cnt] = inv_sort_map[compGrid_cnt] + hypre_AMGDDCompGridNumOwnedNodes(
                                                      compGrid[level]);   // Save location info for use below
                  }
                  else
                  {
                     incoming_dest[incoming_cnt] = -(inv_sort_map[compGrid_cnt] + hypre_AMGDDCompGridNumOwnedNodes(
                                                        compGrid[level]) + 1);   // Save location info for use below
                  }
                  incoming_cnt++;
                  cnt++;
               }
            }
         }
      }
      while (incoming_cnt < num_recv_nodes[current_level][buffer_number][level])
      {
         HYPRE_Int incoming_global_index = recv_buffer[cnt];
         HYPRE_Int incoming_is_real = 1;
         if (incoming_global_index < 0)
         {
            incoming_global_index = -(incoming_global_index + 1);
            incoming_is_real = 0;
         }

         // If incoming is owned, go on to the next
         if (incoming_global_index >= hypre_AMGDDCompGridFirstGlobalIndex(compGrid[level]) &&
             incoming_global_index <= hypre_AMGDDCompGridLastGlobalIndex(compGrid[level]))
         {
            recv_red_marker[current_level][buffer_number][level][incoming_cnt] = 1;
            if (incoming_is_real)
            {
               incoming_dest[incoming_cnt] = incoming_global_index - hypre_AMGDDCompGridFirstGlobalIndex(
                                                compGrid[level]);   // Save location info for use below
            }
            else
            {
               incoming_dest[incoming_cnt] = -(incoming_global_index - hypre_AMGDDCompGridFirstGlobalIndex(
                                                  compGrid[level]) + 1);   // Save location info for use below
            }
            incoming_cnt++;
            cnt++;
         }
         else
         {
            sort_map[dest] = sort_cnt;
            new_inv_sort_map[sort_cnt] = dest;
            if (incoming_is_real)
            {
               incoming_dest[incoming_cnt] = dest + hypre_AMGDDCompGridNumOwnedNodes(compGrid[level]);
            }
            else
            {
               incoming_dest[incoming_cnt] = -(dest + hypre_AMGDDCompGridNumOwnedNodes(compGrid[level]) + 1);
            }
            sort_cnt++;
            incoming_cnt++;
            dest++;
            cnt++;
            add_node_cnt++;
         }
      }
      while (compGrid_cnt < num_nonowned)
      {
         sort_map[ inv_sort_map[compGrid_cnt] ] = sort_cnt;
         new_inv_sort_map[sort_cnt] = inv_sort_map[compGrid_cnt];
         compGrid_cnt++;
         sort_cnt++;
      }

      nodes_added_on_level[level] += add_node_cnt;

      // Free the old inv sort map and set new
      hypre_TFree(inv_sort_map, hypre_AMGDDCompGridMemoryLocation(compGrid[level]));
      hypre_AMGDDCompGridNonOwnedInvSort(compGrid[level]) = new_inv_sort_map;

      // Set recv_map[current_level] to incoming_dest
      recv_map[current_level][buffer_number][level] = incoming_dest;

      // Now copy in the new nodes to their appropriate positions
      cnt = level_start;
      for (i = 0; i < num_recv_nodes[current_level][buffer_number][level]; i++)
      {
         if (!recv_red_marker[current_level][buffer_number][level][i])
         {
            dest = incoming_dest[i];
            if (dest < 0) { dest = -(dest + 1); }
            dest -= hypre_AMGDDCompGridNumOwnedNodes(compGrid[level]);
            HYPRE_Int global_index = recv_buffer[cnt];
            if (global_index < 0)
            {
               global_index = -(global_index + 1);
               hypre_AMGDDCompGridNonOwnedRealMarker(compGrid[level])[ dest ] = 0;
            }
            else { hypre_AMGDDCompGridNonOwnedRealMarker(compGrid[level])[ dest ] = 1; }
            hypre_AMGDDCompGridNonOwnedGlobalIndices(compGrid[level])[ dest ] = global_index;
         }
         cnt++;
      }
      if (level != num_levels - 1)
      {
         for (i = 0; i < num_recv_nodes[current_level][buffer_number][level]; i++)
         {
            if (!recv_red_marker[current_level][buffer_number][level][i])
            {
               dest = incoming_dest[i];
               if (dest < 0) { dest = -(dest + 1); }
               dest -= hypre_AMGDDCompGridNumOwnedNodes(compGrid[level]);
               HYPRE_Int coarse_index = recv_buffer[cnt];
               if (coarse_index != -1) { coarse_index = -(coarse_index + 2); } // Marking coarse indices that need setup by negative mapping
               hypre_AMGDDCompGridNonOwnedCoarseIndices(compGrid[level])[ dest ] = coarse_index;
            }
            cnt++;
         }
      }

      // Setup col indices
      row_sizes_start = cnt;
      cnt += num_recv_nodes[current_level][buffer_number][level];
      for (i = 0; i < num_recv_nodes[current_level][buffer_number][level]; i++)
      {
         HYPRE_Int row_size = recv_buffer[ i + row_sizes_start ];

         // !!! Optimization: (probably small gain) right now, I disregard incoming info for real overwriting ghost (internal buf connectivity could be used to avoid a few binary searches later)
         dest = incoming_dest[i];
         if (dest < 0) { dest = -(dest + 1); }
         dest -= hypre_AMGDDCompGridNumOwnedNodes(compGrid[level]);

         if (dest >= num_nonowned)
         {
            for (j = 0; j < row_size; j++)
            {
               HYPRE_Int incoming_index = recv_buffer[cnt++];

               // Incoming is a global index (could be owned or nonowned)
               if (incoming_index < 0)
               {
                  incoming_index = -(incoming_index + 1);
                  // See whether global index is owned on this proc (if so, can directly setup appropriate local index)
                  if (incoming_index >= hypre_AMGDDCompGridFirstGlobalIndex(compGrid[level]) &&
                      incoming_index <= hypre_AMGDDCompGridLastGlobalIndex(compGrid[level]))
                  {
                     // Add to offd
                     if (offd_rowptr >= hypre_CSRMatrixNumNonzeros(nonowned_offd))
                     {
                        hypre_CSRMatrixResize(nonowned_offd, hypre_CSRMatrixNumRows(nonowned_offd),
                                              hypre_CSRMatrixNumCols(nonowned_offd), ceil(1.5 * hypre_CSRMatrixNumNonzeros(nonowned_offd) + 1));
                     }
                     hypre_CSRMatrixJ(nonowned_offd)[offd_rowptr++] = incoming_index -
                                                                      hypre_AMGDDCompGridFirstGlobalIndex(compGrid[level]);
                  }
                  else
                  {
                     // Add to diag (global index, not in buffer, so we store global index and get a local index during SetupLocalIndices)
                     if (diag_rowptr >= hypre_CSRMatrixNumNonzeros(nonowned_diag))
                     {
                        hypre_AMGDDCompGridNonOwnedDiagMissingColIndices(compGrid[level]) = hypre_TReAlloc_v2(
                                                                                               hypre_AMGDDCompGridNonOwnedDiagMissingColIndices(compGrid[level]), HYPRE_Int,
                                                                                               hypre_CSRMatrixNumNonzeros(nonowned_diag), HYPRE_Int,
                                                                                               ceil(1.5 * hypre_CSRMatrixNumNonzeros(nonowned_diag) + 1),
                                                                                               hypre_AMGDDCompGridMemoryLocation(compGrid[level]));
                        hypre_CSRMatrixResize(nonowned_diag, hypre_CSRMatrixNumRows(nonowned_diag),
                                              hypre_CSRMatrixNumCols(nonowned_diag), ceil(1.5 * hypre_CSRMatrixNumNonzeros(nonowned_diag) + 1));
                     }
                     hypre_AMGDDCompGridNonOwnedDiagMissingColIndices(
                        compGrid[level])[ hypre_AMGDDCompGridNumMissingColIndices(compGrid[level])++ ] = diag_rowptr;
                     hypre_CSRMatrixJ(nonowned_diag)[diag_rowptr++] = -(incoming_index + 1);
                  }
               }
               // Incoming is an index to dofs within the buffer (could be owned or nonowned)
               else
               {
                  HYPRE_Int local_index = incoming_dest[ incoming_index ];
                  if (local_index < 0) { local_index = -(local_index + 1); }

                  // Check whether dof is owned or nonowned
                  if (local_index < hypre_AMGDDCompGridNumOwnedNodes(compGrid[level]))
                  {
                     // Add to offd
                     if (offd_rowptr >= hypre_CSRMatrixNumNonzeros(nonowned_offd))
                     {
                        hypre_CSRMatrixResize(nonowned_offd, hypre_CSRMatrixNumRows(nonowned_offd),
                                              hypre_CSRMatrixNumCols(nonowned_offd), ceil(1.5 * hypre_CSRMatrixNumNonzeros(nonowned_offd) + 1));
                     }
                     hypre_CSRMatrixJ(nonowned_offd)[offd_rowptr++] = local_index;
                  }
                  else
                  {
                     // Add to diag (index is within buffer, so we can directly go to local index)
                     if (diag_rowptr >= hypre_CSRMatrixNumNonzeros(nonowned_diag))
                     {
                        hypre_AMGDDCompGridNonOwnedDiagMissingColIndices(compGrid[level]) = hypre_TReAlloc_v2(
                                                                                               hypre_AMGDDCompGridNonOwnedDiagMissingColIndices(compGrid[level]), HYPRE_Int,
                                                                                               hypre_CSRMatrixNumNonzeros(nonowned_diag), HYPRE_Int,
                                                                                               ceil(1.5 * hypre_CSRMatrixNumNonzeros(nonowned_diag) + 1),
                                                                                               hypre_AMGDDCompGridMemoryLocation(compGrid[level]));
                        hypre_CSRMatrixResize(nonowned_diag, hypre_CSRMatrixNumRows(nonowned_diag),
                                              hypre_CSRMatrixNumCols(nonowned_diag), ceil(1.5 * hypre_CSRMatrixNumNonzeros(nonowned_diag) + 1));
                     }
                     hypre_CSRMatrixJ(nonowned_diag)[diag_rowptr++] = local_index - hypre_AMGDDCompGridNumOwnedNodes(
                                                                         compGrid[level]);
                  }
               }
            }
            // Update row pointers
            hypre_CSRMatrixI(nonowned_diag)[ dest + 1 ] = diag_rowptr;
            hypre_CSRMatrixI(nonowned_offd)[ dest + 1 ] = offd_rowptr;
         }
         else
         {
            cnt += row_size;
         }
      }

      hypre_AMGDDCompGridNumNonOwnedNodes(compGrid[level]) += add_node_cnt;
   }

   return hypre_error_flag;
}

HYPRE_Int
hypre_BoomerAMGDD_PackColInd( HYPRE_Int           *send_flag,
                              HYPRE_Int            num_send_nodes,
                              HYPRE_Int           *add_flag,
                              hypre_AMGDDCompGrid *compGrid,
                              HYPRE_Int           *send_buffer,
                              HYPRE_Int            starting_cnt)
{
   HYPRE_Int i, j, send_elmt, add_flag_index;
   HYPRE_Int cnt = starting_cnt;
   HYPRE_Int total_num_nodes = hypre_AMGDDCompGridNumOwnedNodes(compGrid) +
                               hypre_AMGDDCompGridNumNonOwnedNodes(compGrid);
   for (i = 0; i < num_send_nodes; i++)
   {
      send_elmt = send_flag[i];
      if (send_elmt < 0) { send_elmt = -(send_elmt + 1); }

      // Owned point
      if (send_elmt < hypre_AMGDDCompGridNumOwnedNodes(compGrid))
      {
         hypre_CSRMatrix *diag = hypre_AMGDDCompGridMatrixOwnedDiag(hypre_AMGDDCompGridA(compGrid));
         hypre_CSRMatrix *offd = hypre_AMGDDCompGridMatrixOwnedOffd(hypre_AMGDDCompGridA(compGrid));
         // Get diag connections
         for (j = hypre_CSRMatrixI(diag)[send_elmt]; j < hypre_CSRMatrixI(diag)[send_elmt + 1]; j++)
         {
            add_flag_index = hypre_CSRMatrixJ(diag)[j];
            if (add_flag[add_flag_index] > 0)
            {
               send_buffer[cnt++] = add_flag[add_flag_index] - 1; // Buffer connection
            }
            else
            {
               send_buffer[cnt++] = -(add_flag_index + hypre_AMGDDCompGridFirstGlobalIndex(
                                         compGrid) + 1); // -(GID + 1)
            }
         }
         // Get offd connections
         for (j = hypre_CSRMatrixI(offd)[send_elmt]; j < hypre_CSRMatrixI(offd)[send_elmt + 1]; j++)
         {
            add_flag_index = hypre_CSRMatrixJ(offd)[j] + hypre_AMGDDCompGridNumOwnedNodes(compGrid);
            if (add_flag[add_flag_index] > 0)
            {
               send_buffer[cnt++] = add_flag[add_flag_index] - 1; // Buffer connection
            }
            else
            {
               send_buffer[cnt++] = -(hypre_AMGDDCompGridNonOwnedGlobalIndices(compGrid)[ hypre_CSRMatrixJ(
                                                                                             offd)[j] ] + 1); // -(GID + 1)
            }
         }
      }
      // NonOwned point
      else if (send_elmt < total_num_nodes)
      {
         HYPRE_Int nonowned_index = send_elmt - hypre_AMGDDCompGridNumOwnedNodes(compGrid);
         hypre_CSRMatrix *diag = hypre_AMGDDCompGridMatrixNonOwnedDiag(hypre_AMGDDCompGridA(compGrid));
         hypre_CSRMatrix *offd = hypre_AMGDDCompGridMatrixNonOwnedOffd(hypre_AMGDDCompGridA(compGrid));
         // Get diag connections
         for (j = hypre_CSRMatrixI(diag)[nonowned_index]; j < hypre_CSRMatrixI(diag)[nonowned_index + 1];
              j++)
         {
            if (hypre_CSRMatrixJ(diag)[j] >= 0)
            {
               add_flag_index = hypre_CSRMatrixJ(diag)[j] + hypre_AMGDDCompGridNumOwnedNodes(compGrid);
               if (add_flag[add_flag_index] > 0)
               {
                  send_buffer[cnt++] = add_flag[add_flag_index] - 1; // Buffer connection
               }
               else
               {
                  send_buffer[cnt++] = -(hypre_AMGDDCompGridNonOwnedGlobalIndices(compGrid)[ hypre_CSRMatrixJ(
                                                                                                diag)[j] ] + 1); // -(GID + 1)
               }
            }
            else
            {
               send_buffer[cnt++] = hypre_CSRMatrixJ(diag)[j]; // -(GID + 1)
            }
         }
         // Get offd connections
         for (j = hypre_CSRMatrixI(offd)[nonowned_index]; j < hypre_CSRMatrixI(offd)[nonowned_index + 1];
              j++)
         {
            add_flag_index = hypre_CSRMatrixJ(offd)[j];
            if (add_flag[add_flag_index] > 0)
            {
               send_buffer[cnt++] = add_flag[add_flag_index] - 1; // Buffer connection
            }
            else
            {
               send_buffer[cnt++] = -(add_flag_index + hypre_AMGDDCompGridFirstGlobalIndex(
                                         compGrid) + 1); // -(GID + 1)
            }
         }
      }
      else { send_flag[i] = send_elmt - total_num_nodes; }
   }

   return cnt;
}

HYPRE_Int
hypre_BoomerAMGDD_MarkCoarse(HYPRE_Int  *list,
                             HYPRE_Int  *marker,
                             HYPRE_Int  *owned_coarse_indices,
                             HYPRE_Int  *nonowned_coarse_indices,
                             HYPRE_Int  *sort_map,
                             HYPRE_Int   num_owned,
                             HYPRE_Int   total_num_nodes,
                             HYPRE_Int   num_owned_coarse,
                             HYPRE_Int   list_size,
                             HYPRE_Int   dist,
                             HYPRE_Int   use_sort,
                             HYPRE_Int  *nodes_to_add)
{
   HYPRE_Int i, coarse_index;
   for (i = 0; i < list_size; i++)
   {
      HYPRE_Int idx = list[i];
      if (idx >= 0)
      {
         if (idx >= total_num_nodes)
         {
            idx -= total_num_nodes;
         }
         if (idx < num_owned)
         {
            coarse_index = owned_coarse_indices[idx];
            if (coarse_index >= 0)
            {
               marker[ coarse_index ] = dist;
               (*nodes_to_add) = 1;
            }
         }
         else
         {
            idx -= num_owned;
            coarse_index = nonowned_coarse_indices[idx];
            if (coarse_index >= 0)
            {
               if (use_sort)
               {
                  coarse_index = sort_map[ coarse_index ] + num_owned_coarse;
               }
               else
               {
                  coarse_index = coarse_index + num_owned_coarse;
               }
               marker[ coarse_index ] = dist;
               (*nodes_to_add) = 1;
            }
         }
      }
   }
   return hypre_error_flag;
}

HYPRE_Int*
hypre_BoomerAMGDD_AddFlagToSendFlag( hypre_AMGDDCompGrid *compGrid,
                                     HYPRE_Int           *add_flag,
                                     HYPRE_Int           *num_send_nodes,
                                     HYPRE_Int            num_ghost_layers )
{
   HYPRE_Int i, cnt, add_flag_index;
   HYPRE_Int total_num_nodes = hypre_AMGDDCompGridNumOwnedNodes(compGrid) +
                               hypre_AMGDDCompGridNumNonOwnedNodes(compGrid);
   for (i = 0; i < total_num_nodes; i++)
   {
      if (add_flag[i] > 0)
      {
         (*num_send_nodes)++;
      }
   }

   HYPRE_Int *inv_sort_map = hypre_AMGDDCompGridNonOwnedInvSort(compGrid);
   HYPRE_Int *send_flag = hypre_CTAlloc( HYPRE_Int, (*num_send_nodes), HYPRE_MEMORY_HOST );
   cnt =  0;
   i = 0;
   // First the nonowned indices coming before the owned block
   if (hypre_AMGDDCompGridNumNonOwnedNodes(compGrid))
   {
      while (hypre_AMGDDCompGridNonOwnedGlobalIndices(compGrid)[inv_sort_map[i]] <
             hypre_AMGDDCompGridFirstGlobalIndex(compGrid))
      {
         add_flag_index = i + hypre_AMGDDCompGridNumOwnedNodes(compGrid);
         if (add_flag[add_flag_index] > num_ghost_layers)
         {
            send_flag[cnt] = inv_sort_map[i] + hypre_AMGDDCompGridNumOwnedNodes(compGrid);
            cnt++;
         }
         else if (add_flag[add_flag_index] > 0)
         {
            send_flag[cnt] = -(inv_sort_map[i] + hypre_AMGDDCompGridNumOwnedNodes(compGrid) + 1);
            cnt++;
         }
         i++;
         if (i == hypre_AMGDDCompGridNumNonOwnedNodes(compGrid)) { break; }
      }
   }
   // Then the owned block
   for (add_flag_index = 0; add_flag_index < hypre_AMGDDCompGridNumOwnedNodes(compGrid);
        add_flag_index++)
   {
      if (add_flag[add_flag_index] > num_ghost_layers)
      {
         send_flag[cnt] = add_flag_index;
         cnt++;
      }
      else if (add_flag[add_flag_index] > 0)
      {
         send_flag[cnt] = -(add_flag_index + 1);
         cnt++;
      }
   }
   // Finally the nonowned indices coming after the owned block
   while (i < hypre_AMGDDCompGridNumNonOwnedNodes(compGrid))
   {
      add_flag_index = i + hypre_AMGDDCompGridNumOwnedNodes(compGrid);
      if (add_flag[add_flag_index] > num_ghost_layers)
      {
         send_flag[cnt] = inv_sort_map[i] + hypre_AMGDDCompGridNumOwnedNodes(compGrid);
         cnt++;
      }
      else if (add_flag[add_flag_index] > 0)
      {
         send_flag[cnt] = -(inv_sort_map[i] + hypre_AMGDDCompGridNumOwnedNodes(compGrid) + 1);
         cnt++;
      }
      i++;
   }

   return send_flag;
}

HYPRE_Int
hypre_BoomerAMGDD_SubtractLists( hypre_AMGDDCompGrid *compGrid,
                                 HYPRE_Int           *current_list,
                                 HYPRE_Int           *current_list_length,
                                 HYPRE_Int           *prev_list,
                                 HYPRE_Int            prev_list_length )
{
   // send_flag's are in global index ordering on each level, so can merge
   HYPRE_Int prev_cnt = 0;
   HYPRE_Int current_cnt = 0;
   HYPRE_Int new_cnt = 0;
   while (current_cnt < (*current_list_length) && prev_cnt < prev_list_length)
   {
      // Get the global indices
      HYPRE_Int current_global_index = hypre_BoomerAMGDD_LocalToGlobalIndex(compGrid,
                                                                            current_list[current_cnt]);
      HYPRE_Int prev_global_index = hypre_BoomerAMGDD_LocalToGlobalIndex(compGrid, prev_list[prev_cnt]);

      // Do the merge
      if (current_global_index > prev_global_index)
      {
         prev_cnt++;
      }
      else if (current_global_index < prev_global_index)
      {
         current_list[new_cnt] = current_list[current_cnt];
         new_cnt++;
         current_cnt++;
      }
      else
      {
         // Special treatment for ghosts sent later as real
         if (prev_list[prev_cnt] < 0 && current_list[current_cnt] >= 0)
         {
            // This is the case of real dof sent to overwrite ghost.
            // Current list is a positive local index here. Map beyond the range of total dofs to mark.
            if (current_list[current_cnt] < hypre_AMGDDCompGridNumOwnedNodes(compGrid) +
                hypre_AMGDDCompGridNumNonOwnedNodes(compGrid))
            {
               current_list[new_cnt] = current_list[current_cnt] + hypre_AMGDDCompGridNumOwnedNodes(
                                          compGrid) + hypre_AMGDDCompGridNumNonOwnedNodes(compGrid);
            }
            else
            {
               current_list[new_cnt] = current_list[current_cnt];
            }
            new_cnt++;
            current_cnt++;
            prev_cnt++;
         }
         else
         {
            prev_cnt++;
            current_cnt++;
         }
      }
   }
   while (current_cnt < (*current_list_length))
   {
      current_list[new_cnt] = current_list[current_cnt];
      new_cnt++;
      current_cnt++;
   }
   (*current_list_length) = new_cnt;

   return hypre_error_flag;
}

HYPRE_Int
hypre_BoomerAMGDD_RemoveRedundancy( hypre_ParAMGData      *amg_data,
                                    HYPRE_Int          ****send_flag,
                                    HYPRE_Int           ***num_send_nodes,
                                    hypre_AMGDDCompGrid  **compGrid,
                                    hypre_AMGDDCommPkg    *compGridCommPkg,
                                    HYPRE_Int              current_level,
                                    HYPRE_Int              proc,
                                    HYPRE_Int              level )
{
   HYPRE_Int current_send_proc = hypre_AMGDDCommPkgSendProcs(compGridCommPkg)[current_level][proc];
   HYPRE_Int prev_proc, prev_level;
   for (prev_level = current_level + 1; prev_level <= level; prev_level++)
   {
      hypre_ParCSRCommPkg *original_commPkg = hypre_ParCSRMatrixCommPkg(hypre_ParAMGDataAArray(
                                                                           amg_data)[prev_level]);
      for (prev_proc = 0; prev_proc < hypre_AMGDDCommPkgNumSendProcs(compGridCommPkg)[prev_level];
           prev_proc++)
      {
         if (hypre_AMGDDCommPkgSendProcs(compGridCommPkg)[prev_level][prev_proc] == current_send_proc)
         {
            HYPRE_Int prev_list_end = num_send_nodes[prev_level][prev_proc][level];
            if (prev_level == level)
            {
               HYPRE_Int original_proc;
               for (original_proc = 0; original_proc < hypre_ParCSRCommPkgNumSends(original_commPkg);
                    original_proc++)
               {
                  if (hypre_ParCSRCommPkgSendProc(original_commPkg, original_proc) == current_send_proc)
                  {
                     prev_list_end = hypre_ParCSRCommPkgSendMapStart(original_commPkg,
                                                                     original_proc + 1) - hypre_ParCSRCommPkgSendMapStart(original_commPkg, original_proc);
                     break;
                  }
               }
            }

            hypre_BoomerAMGDD_SubtractLists(compGrid[level],
                                            send_flag[current_level][proc][level],
                                            &(num_send_nodes[current_level][proc][level]),
                                            send_flag[prev_level][prev_proc][level],
                                            prev_list_end);

            if (num_send_nodes[prev_level][prev_proc][level] - prev_list_end > 0)
            {
               hypre_BoomerAMGDD_SubtractLists(compGrid[level],
                                               send_flag[current_level][proc][level],
                                               &(num_send_nodes[current_level][proc][level]),
                                               &(send_flag[prev_level][prev_proc][level][prev_list_end]),
                                               num_send_nodes[prev_level][prev_proc][level] - prev_list_end);
            }
         }
      }

      for (prev_proc = 0; prev_proc < hypre_AMGDDCommPkgNumRecvProcs(compGridCommPkg)[prev_level];
           prev_proc++)
      {
         if (hypre_AMGDDCommPkgRecvProcs(compGridCommPkg)[prev_level][prev_proc] == current_send_proc)
         {
            HYPRE_Int prev_list_end = hypre_AMGDDCommPkgNumRecvNodes(
                                         compGridCommPkg)[prev_level][prev_proc][level];
            if (prev_level == level)
            {
               HYPRE_Int original_proc;
               for (original_proc = 0; original_proc < hypre_ParCSRCommPkgNumRecvs(original_commPkg);
                    original_proc++)
               {
                  if (hypre_ParCSRCommPkgRecvProc(original_commPkg, original_proc) == current_send_proc)
                  {
                     prev_list_end = hypre_ParCSRCommPkgRecvVecStart(original_commPkg,
                                                                     original_proc + 1) - hypre_ParCSRCommPkgRecvVecStart(original_commPkg, original_proc);
                     break;
                  }
               }
            }

            hypre_BoomerAMGDD_SubtractLists(compGrid[level],
                                            send_flag[current_level][proc][level],
                                            &(num_send_nodes[current_level][proc][level]),
                                            hypre_AMGDDCommPkgRecvMap(compGridCommPkg)[prev_level][prev_proc][level],
                                            prev_list_end);

            if (hypre_AMGDDCommPkgNumRecvNodes(compGridCommPkg)[prev_level][prev_proc][level] - prev_list_end >
                0)
            {
               hypre_BoomerAMGDD_SubtractLists(compGrid[level],
                                               send_flag[current_level][proc][level],
                                               &(num_send_nodes[current_level][proc][level]),
                                               &(hypre_AMGDDCommPkgRecvMap(compGridCommPkg)[prev_level][prev_proc][level][prev_list_end]),
                                               hypre_AMGDDCommPkgNumRecvNodes(compGridCommPkg)[prev_level][prev_proc][level] - prev_list_end);
            }
         }
      }
   }

   return hypre_error_flag;
}

HYPRE_Int
hypre_BoomerAMGDD_RecursivelyBuildPsiComposite( HYPRE_Int            node,
                                                HYPRE_Int            m,
                                                hypre_AMGDDCompGrid *compGrid,
                                                HYPRE_Int           *add_flag,
                                                HYPRE_Int            use_sort)
{
   HYPRE_Int i, index, sort_index;
   HYPRE_Int error_code = 0;

   HYPRE_Int *sort_map = hypre_AMGDDCompGridNonOwnedSort(compGrid);

   hypre_CSRMatrix *diag;
   hypre_CSRMatrix *offd;
   HYPRE_Int owned;
   if (node < hypre_AMGDDCompGridNumOwnedNodes(compGrid))
   {
      owned = 1;
      diag = hypre_AMGDDCompGridMatrixOwnedDiag( hypre_AMGDDCompGridA(compGrid) );
      offd = hypre_AMGDDCompGridMatrixOwnedOffd( hypre_AMGDDCompGridA(compGrid) );
   }
   else
   {
      owned = 0;
      node = node - hypre_AMGDDCompGridNumOwnedNodes(compGrid);
      diag = hypre_AMGDDCompGridMatrixNonOwnedDiag( hypre_AMGDDCompGridA(compGrid) );
      offd = hypre_AMGDDCompGridMatrixNonOwnedOffd( hypre_AMGDDCompGridA(compGrid) );
   }

   // Look at neighbors in diag
   for (i = hypre_CSRMatrixI(diag)[node]; i < hypre_CSRMatrixI(diag)[node + 1]; i++)
   {
      // Get the index of the neighbor
      index = hypre_CSRMatrixJ(diag)[i];
      if (index >= 0)
      {
         if (owned)
         {
            sort_index = index;
         }
         else
         {
            if (use_sort) { sort_index = sort_map[index] + hypre_AMGDDCompGridNumOwnedNodes(compGrid); }
            else { sort_index = index + hypre_AMGDDCompGridNumOwnedNodes(compGrid); }
            index += hypre_AMGDDCompGridNumOwnedNodes(compGrid);
         }

         // If we still need to visit this index (note that add_flag[index] = m means we have already added all distance m-1 neighbors of index)
         if (add_flag[sort_index] < m)
         {
            add_flag[sort_index] = m;
            // Recursively call to find distance m-1 neighbors of index
            if (m - 1 > 0) { error_code = hypre_BoomerAMGDD_RecursivelyBuildPsiComposite(index, m - 1, compGrid, add_flag, use_sort); }
         }
      }
      else
      {
         error_code = 1;
         hypre_error_w_msg(HYPRE_ERROR_GENERIC,
                           "WARNING: Negative col index encountered during hypre_BoomerAMGDD_RecursivelyBuildPsiComposite().\n");
      }
   }

   // Look at neighbors in offd
   for (i = hypre_CSRMatrixI(offd)[node]; i < hypre_CSRMatrixI(offd)[node + 1]; i++)
   {
      // Get the index of the neighbor
      index = hypre_CSRMatrixJ(offd)[i];
      if (index >= 0)
      {
         if (!owned)
         {
            sort_index = index;
         }
         else
         {
            if (use_sort) { sort_index = sort_map[index] + hypre_AMGDDCompGridNumOwnedNodes(compGrid); }
            else { sort_index = index + hypre_AMGDDCompGridNumOwnedNodes(compGrid); }
            index += hypre_AMGDDCompGridNumOwnedNodes(compGrid);
         }

         // If we still need to visit this index (note that add_flag[index] = m means we have already added all distance m-1 neighbors of index)
         if (add_flag[sort_index] < m)
         {
            add_flag[sort_index] = m;
            // Recursively call to find distance m-1 neighbors of index
            if (m - 1 > 0) { error_code = hypre_BoomerAMGDD_RecursivelyBuildPsiComposite(index, m - 1, compGrid, add_flag, use_sort); }
         }
      }
      else
      {
         error_code = 1;
         hypre_error_w_msg(HYPRE_ERROR_GENERIC,
                           "WARNING: Negative col index encountered during hypre_BoomerAMGDD_RecursivelyBuildPsiComposite().\n");
      }
   }

   return error_code;
}

HYPRE_Int*
hypre_BoomerAMGDD_PackSendBuffer( hypre_ParAMGDDData *amgdd_data,
                                  HYPRE_Int           proc,
                                  HYPRE_Int           current_level,
                                  HYPRE_Int          *padding,
                                  HYPRE_Int          *send_flag_buffer_size )
{
   // send_buffer = [ num_psi_levels , [level] , [level] , ... ]
   // level = [ num send nodes, [global indices] , [coarse global indices] , [A row sizes] , [A col ind: either global indices or local col indices within buffer] ]
   hypre_ParAMGData      *amg_data         = hypre_ParAMGDDDataAMG(amgdd_data);
   hypre_AMGDDCompGrid  **compGrid         = hypre_ParAMGDDDataCompGrid(amgdd_data);
   hypre_AMGDDCommPkg    *compGridCommPkg  = hypre_ParAMGDDDataCommPkg(amgdd_data);
   HYPRE_Int              num_levels       = hypre_ParAMGDataNumLevels(amg_data);
   HYPRE_Int              num_ghost_layers = hypre_ParAMGDDDataNumGhostLayers(amgdd_data);

   HYPRE_Int          ****send_flag        = hypre_AMGDDCommPkgSendFlag(compGridCommPkg);
   HYPRE_Int           ***num_send_nodes   = hypre_AMGDDCommPkgNumSendNodes(compGridCommPkg);
   HYPRE_Int            **send_buffer_size = hypre_AMGDDCommPkgSendBufferSize(compGridCommPkg);
   HYPRE_Int            **add_flag;
   HYPRE_Int             *send_buffer;
   hypre_CSRMatrix       *diag;
   hypre_CSRMatrix       *offd;

   HYPRE_MemoryLocation   memory_location;
   HYPRE_Int              level, i, ii, cnt, row_length, send_elmt, add_flag_index;
   HYPRE_Int              nodes_to_add = 0;
   HYPRE_Int              num_psi_levels = 1;
   HYPRE_Int              total_num_nodes;
   HYPRE_Int              nonowned_index;
   HYPRE_Int              nonowned_coarse_index;

   // initialize send map buffer size
   (*send_flag_buffer_size) = num_levels - current_level - 1;

   //////////////////////////////////////////////////////////////////////////////////////////////////////////////
   // Mark the nodes to send (including Psi_c grid plus ghost nodes)
   //////////////////////////////////////////////////////////////////////////////////////////////////////////////

   // Count up the buffer size for the starting nodes
   add_flag = hypre_CTAlloc(HYPRE_Int *, num_levels, HYPRE_MEMORY_HOST);
   total_num_nodes = hypre_AMGDDCompGridNumOwnedNodes(compGrid[current_level]) +
                     hypre_AMGDDCompGridNumNonOwnedNodes(compGrid[current_level]);
   memory_location = hypre_AMGDDCompGridMemoryLocation(compGrid[current_level]);
   add_flag[current_level] = hypre_CTAlloc(HYPRE_Int, total_num_nodes, memory_location);

   send_buffer_size[current_level][proc] += 2;
   if (current_level != num_levels - 1)
   {
      send_buffer_size[current_level][proc] += 3 * num_send_nodes[current_level][proc][current_level];
   }
   else
   {
      send_buffer_size[current_level][proc] += 2 * num_send_nodes[current_level][proc][current_level];
   }

   for (i = 0; i < num_send_nodes[current_level][proc][current_level]; i++)
   {
      send_elmt = send_flag[current_level][proc][current_level][i];
      if (send_elmt < 0)
      {
         send_elmt = -(send_elmt + 1);
      }
      add_flag[current_level][send_elmt] = i + 1;

      diag = hypre_AMGDDCompGridMatrixOwnedDiag(hypre_AMGDDCompGridA(compGrid[current_level]));
      offd = hypre_AMGDDCompGridMatrixOwnedOffd(hypre_AMGDDCompGridA(compGrid[current_level]));
      send_buffer_size[current_level][proc] += hypre_CSRMatrixI(diag)[send_elmt + 1] - hypre_CSRMatrixI(
                                                  diag)[send_elmt];
      send_buffer_size[current_level][proc] += hypre_CSRMatrixI(offd)[send_elmt + 1] - hypre_CSRMatrixI(
                                                  offd)[send_elmt];
   }

   // Add the nodes listed by the coarse grid counterparts if applicable
   // Note that the compGridCommPkg is set up to list all nodes within the padding plus ghost layers
   if (current_level != num_levels - 1)
   {
      total_num_nodes = hypre_AMGDDCompGridNumOwnedNodes(compGrid[current_level + 1]) +
                        hypre_AMGDDCompGridNumNonOwnedNodes(compGrid[current_level + 1]);
      memory_location = hypre_AMGDDCompGridMemoryLocation(compGrid[current_level + 1]);
      add_flag[current_level + 1] = hypre_CTAlloc(HYPRE_Int, total_num_nodes, memory_location);

      total_num_nodes  = hypre_AMGDDCompGridNumOwnedNodes(compGrid[current_level]) +
                         hypre_AMGDDCompGridNumNonOwnedNodes(compGrid[current_level]);
      hypre_BoomerAMGDD_MarkCoarse(send_flag[current_level][proc][current_level],
                                   add_flag[current_level + 1],
                                   hypre_AMGDDCompGridOwnedCoarseIndices(compGrid[current_level]),
                                   hypre_AMGDDCompGridNonOwnedCoarseIndices(compGrid[current_level]),
                                   hypre_AMGDDCompGridNonOwnedSort(compGrid[current_level + 1]),
                                   hypre_AMGDDCompGridNumOwnedNodes(compGrid[current_level]),
                                   total_num_nodes,
                                   hypre_AMGDDCompGridNumOwnedNodes(compGrid[current_level + 1]),
                                   num_send_nodes[current_level][proc][current_level],
                                   padding[current_level + 1] + num_ghost_layers + 1,
                                   1,
                                   &nodes_to_add);
   }

   //////////////////////////////////////////////////////////////////////////////////////////////////////////////
   // Now build out the psi_c composite grid (along with required ghost nodes) on coarser levels
   //////////////////////////////////////////////////////////////////////////////////////////////////////////////

   for (level = current_level + 1; level < num_levels; level++)
   {
      // if there are nodes to add on this grid
      if (nodes_to_add)
      {
         num_psi_levels++;
         send_buffer_size[current_level][proc]++;
         nodes_to_add = 0;

         // if we need coarse info, allocate space for the add flag on the next level
         if (level != num_levels - 1)
         {
            total_num_nodes = hypre_AMGDDCompGridNumOwnedNodes(compGrid[level + 1]) +
                              hypre_AMGDDCompGridNumNonOwnedNodes(compGrid[level + 1]);
            memory_location = hypre_AMGDDCompGridMemoryLocation(compGrid[current_level + 1]);
            add_flag[level + 1] = hypre_CTAlloc(HYPRE_Int, total_num_nodes, memory_location);
         }

         // Expand by the padding on this level and add coarse grid counterparts if applicable
         total_num_nodes = hypre_AMGDDCompGridNumOwnedNodes(compGrid[level]) +
                           hypre_AMGDDCompGridNumNonOwnedNodes(compGrid[level]);
         for (i = 0; i < total_num_nodes; i++)
         {
            if (i < hypre_AMGDDCompGridNumOwnedNodes(compGrid[level]))
            {
               add_flag_index = i;
            }
            else
            {
               ii = i - hypre_AMGDDCompGridNumOwnedNodes(compGrid[level]);
               add_flag_index = hypre_AMGDDCompGridNonOwnedSort(compGrid[level])[ii] +
                                hypre_AMGDDCompGridNumOwnedNodes(compGrid[level]);
            }

            if (add_flag[level][add_flag_index] == padding[level] + num_ghost_layers + 1)
            {
               hypre_BoomerAMGDD_RecursivelyBuildPsiComposite(i,
                                                              padding[level] + num_ghost_layers,
                                                              compGrid[level],
                                                              add_flag[level],
                                                              1);
            }
         }

         send_flag[current_level][proc][level] = hypre_BoomerAMGDD_AddFlagToSendFlag(compGrid[level],
                                                                                     add_flag[level],
                                                                                     &(num_send_nodes[current_level][proc][level]),
                                                                                     num_ghost_layers);

         // Compare with previous send/recvs to eliminate redundant info
         hypre_BoomerAMGDD_RemoveRedundancy(amg_data,
                                            send_flag,
                                            num_send_nodes,
                                            compGrid,
                                            compGridCommPkg,
                                            current_level,
                                            proc,
                                            level);

         // Mark the points to start from on the next level
         if (level != num_levels - 1)
         {
            total_num_nodes = hypre_AMGDDCompGridNumOwnedNodes(compGrid[level]) +
                              hypre_AMGDDCompGridNumNonOwnedNodes(compGrid[level]);
            hypre_BoomerAMGDD_MarkCoarse(send_flag[current_level][proc][level],
                                         add_flag[level + 1],
                                         hypre_AMGDDCompGridOwnedCoarseIndices(compGrid[level]),
                                         hypre_AMGDDCompGridNonOwnedCoarseIndices(compGrid[level]),
                                         hypre_AMGDDCompGridNonOwnedSort(compGrid[level + 1]),
                                         hypre_AMGDDCompGridNumOwnedNodes(compGrid[level]),
                                         total_num_nodes,
                                         hypre_AMGDDCompGridNumOwnedNodes(compGrid[level + 1]),
                                         num_send_nodes[current_level][proc][level],
                                         padding[level + 1] + num_ghost_layers + 1,
                                         1,
                                         &nodes_to_add);
         }

         // Count up the buffer sizes and adjust the add_flag
         total_num_nodes = hypre_AMGDDCompGridNumOwnedNodes(compGrid[level]) +
                           hypre_AMGDDCompGridNumNonOwnedNodes(compGrid[level]);

         hypre_Memset(add_flag[level], 0, sizeof(HYPRE_Int)*total_num_nodes, HYPRE_MEMORY_HOST);
         (*send_flag_buffer_size) += num_send_nodes[current_level][proc][level];
         if (level != num_levels - 1)
         {
            send_buffer_size[current_level][proc] += 3 * num_send_nodes[current_level][proc][level];
         }
         else
         {
            send_buffer_size[current_level][proc] += 2 * num_send_nodes[current_level][proc][level];
         }

         for (i = 0; i < num_send_nodes[current_level][proc][level]; i++)
         {
            send_elmt = send_flag[current_level][proc][level][i];
            if (send_elmt < 0)
            {
               send_elmt = -(send_elmt + 1);
            }

            if (send_elmt < hypre_AMGDDCompGridNumOwnedNodes(compGrid[level]))
            {
               add_flag[level][send_elmt] = i + 1;
               diag = hypre_AMGDDCompGridMatrixOwnedDiag(hypre_AMGDDCompGridA(compGrid[level]));
               offd = hypre_AMGDDCompGridMatrixOwnedOffd(hypre_AMGDDCompGridA(compGrid[level]));
               send_buffer_size[current_level][proc] += hypre_CSRMatrixI(diag)[send_elmt + 1] - hypre_CSRMatrixI(
                                                           diag)[send_elmt];
               send_buffer_size[current_level][proc] += hypre_CSRMatrixI(offd)[send_elmt + 1] - hypre_CSRMatrixI(
                                                           offd)[send_elmt];
            }
            else if (send_elmt < hypre_AMGDDCompGridNumOwnedNodes(compGrid[level]) +
                     hypre_AMGDDCompGridNumNonOwnedNodes(compGrid[level]))
            {
               add_flag[level][send_elmt] = i + 1;
               send_elmt -= hypre_AMGDDCompGridNumOwnedNodes(compGrid[level]);
               diag = hypre_AMGDDCompGridMatrixNonOwnedDiag(hypre_AMGDDCompGridA(compGrid[level]));
               offd = hypre_AMGDDCompGridMatrixNonOwnedOffd(hypre_AMGDDCompGridA(compGrid[level]));
               send_buffer_size[current_level][proc] += hypre_CSRMatrixI(diag)[send_elmt + 1] - hypre_CSRMatrixI(
                                                           diag)[send_elmt];
               send_buffer_size[current_level][proc] += hypre_CSRMatrixI(offd)[send_elmt + 1] - hypre_CSRMatrixI(
                                                           offd)[send_elmt];
            }
            else
            {
               send_elmt -= hypre_AMGDDCompGridNumOwnedNodes(compGrid[level]) +
                            hypre_AMGDDCompGridNumNonOwnedNodes(compGrid[level]);
               add_flag[level][send_elmt] = i + 1;
            }
         }
      }
      else
      {
         break;
      }
   }

   //////////////////////////////////////////////////////////////////////////////////////////////////////////////
   // Pack the buffer
   //////////////////////////////////////////////////////////////////////////////////////////////////////////////

   send_buffer = hypre_CTAlloc(HYPRE_Int, send_buffer_size[current_level][proc], HYPRE_MEMORY_HOST);
   send_buffer[0] = num_psi_levels;
   cnt = 1;
   for (level = current_level; level < current_level + num_psi_levels; level++)
   {
      total_num_nodes = hypre_AMGDDCompGridNumOwnedNodes(compGrid[level]) +
                        hypre_AMGDDCompGridNumNonOwnedNodes(compGrid[level]);

      // store the number of nodes on this level
      send_buffer[cnt++] = num_send_nodes[current_level][proc][level];

      // copy all global indices
      for (i = 0; i < num_send_nodes[current_level][proc][level]; i++)
      {
         send_elmt = send_flag[current_level][proc][level][i];
         if (send_elmt < 0)
         {
            send_elmt = -(send_elmt + 1);

            if (send_elmt < hypre_AMGDDCompGridNumOwnedNodes(compGrid[level]))
            {
               send_buffer[cnt++] = -(send_elmt + hypre_AMGDDCompGridFirstGlobalIndex(compGrid[level]) + 1);
            }
            else
            {
               send_buffer[cnt++] = -(hypre_AMGDDCompGridNonOwnedGlobalIndices(compGrid[level])[ send_elmt -
                                                                                                 hypre_AMGDDCompGridNumOwnedNodes(compGrid[level]) ] + 1);
            }
         }
         else
         {
            if (send_elmt >= total_num_nodes)
            {
               send_elmt -= total_num_nodes;
            }

            if (send_elmt < hypre_AMGDDCompGridNumOwnedNodes(compGrid[level]))
            {
               send_buffer[cnt++] = send_elmt + hypre_AMGDDCompGridFirstGlobalIndex(compGrid[level]);
            }
            else
            {
               send_buffer[cnt++] = hypre_AMGDDCompGridNonOwnedGlobalIndices(compGrid[level])[send_elmt -
                                                                                              hypre_AMGDDCompGridNumOwnedNodes(compGrid[level])];
            }
         }
      }

      // if not on last level, copy coarse gobal indices
      if (level != num_levels - 1)
      {
         for (i = 0; i < num_send_nodes[current_level][proc][level]; i++)
         {
            send_elmt = send_flag[current_level][proc][level][i];
            if (send_elmt < 0)
            {
               send_elmt = -(send_elmt + 1);
            }
            else if (send_elmt >= total_num_nodes)
            {
               send_elmt -= total_num_nodes;
            }

            if (send_elmt < hypre_AMGDDCompGridNumOwnedNodes(compGrid[level]))
            {
               if (hypre_AMGDDCompGridOwnedCoarseIndices(compGrid[level])[ send_elmt ] >= 0)
               {
                  send_buffer[cnt++] = hypre_AMGDDCompGridOwnedCoarseIndices(compGrid[level])[send_elmt] +
                                       hypre_AMGDDCompGridFirstGlobalIndex(compGrid[level + 1]);
               }
               else
               {
                  send_buffer[cnt++] = hypre_AMGDDCompGridOwnedCoarseIndices(compGrid[level])[send_elmt];
               }
            }
            else
            {
               nonowned_index = send_elmt - hypre_AMGDDCompGridNumOwnedNodes(compGrid[level]);
               nonowned_coarse_index = hypre_AMGDDCompGridNonOwnedCoarseIndices(compGrid[level])[nonowned_index];

               if (nonowned_coarse_index >= 0)
               {
<<<<<<< HEAD
                  send_buffer[cnt++] = hypre_AMGDDCompGridNonOwnedGlobalIndices(compGrid[level +
                                                                                         1])[ nonowned_coarse_index ];
=======
                  send_buffer[cnt++] = hypre_AMGDDCompGridNonOwnedGlobalIndices(compGrid[level
                                                                                         + 1])[ nonowned_coarse_index ];
>>>>>>> 805ee77b
               }
               else if (nonowned_coarse_index == -1)
               {
                  send_buffer[cnt++] = nonowned_coarse_index;
               }
               else
               {
                  send_buffer[cnt++] = -(nonowned_coarse_index + 2);
               }
            }
         }
      }

      // store the row length for matrix A
      for (i = 0; i < num_send_nodes[current_level][proc][level]; i++)
      {
         send_elmt = send_flag[current_level][proc][level][i];
         if (send_elmt < 0)
         {
            send_elmt = -(send_elmt + 1);
         }
         if (send_elmt < hypre_AMGDDCompGridNumOwnedNodes(compGrid[level]))
         {
            diag = hypre_AMGDDCompGridMatrixOwnedDiag(hypre_AMGDDCompGridA(compGrid[level]));
            offd = hypre_AMGDDCompGridMatrixOwnedOffd(hypre_AMGDDCompGridA(compGrid[level]));
            row_length = hypre_CSRMatrixI(diag)[send_elmt + 1] - hypre_CSRMatrixI(diag)[send_elmt]
                         + hypre_CSRMatrixI(offd)[send_elmt + 1] - hypre_CSRMatrixI(offd)[send_elmt];
         }
         else if (send_elmt < total_num_nodes)
         {
            nonowned_index = send_elmt - hypre_AMGDDCompGridNumOwnedNodes(compGrid[level]);
            diag = hypre_AMGDDCompGridMatrixNonOwnedDiag(hypre_AMGDDCompGridA(compGrid[level]));
            offd = hypre_AMGDDCompGridMatrixNonOwnedOffd(hypre_AMGDDCompGridA(compGrid[level]));
            row_length = hypre_CSRMatrixI(diag)[nonowned_index + 1] - hypre_CSRMatrixI(diag)[nonowned_index]
                         + hypre_CSRMatrixI(offd)[nonowned_index + 1] - hypre_CSRMatrixI(offd)[nonowned_index];
         }
         else
         {
            row_length = 0;
            /* send_flag[current_level][proc][level][i] -= hypre_AMGDDCompGridNumOwnedNodes(compGrid[level]) + hypre_AMGDDCompGridNumNonOwnedNodes(compGrid[level]); */
         }
         send_buffer[cnt++] = row_length;
      }

      // copy indices for matrix A (local connectivity within buffer where available, global index otherwise)
      cnt = hypre_BoomerAMGDD_PackColInd(send_flag[current_level][proc][level],
                                         num_send_nodes[current_level][proc][level],
                                         add_flag[level],
                                         compGrid[level],
                                         send_buffer,
                                         cnt);
   }

   // Clean up memory
   for (level = 0; level < num_levels; level++)
   {
      if (add_flag[level])
      {
         hypre_TFree(add_flag[level], hypre_AMGDDCompGridMemoryLocation(compGrid[level]));
      }
   }
   hypre_TFree(add_flag, HYPRE_MEMORY_HOST);

   // Return the send buffer
   return send_buffer;
}

HYPRE_Int
hypre_BoomerAMGDD_PackRecvMapSendBuffer( HYPRE_Int   *recv_map_send_buffer,
                                         HYPRE_Int  **recv_red_marker,
                                         HYPRE_Int   *num_recv_nodes,
                                         HYPRE_Int   *recv_buffer_size,
                                         HYPRE_Int    current_level,
                                         HYPRE_Int    num_levels )
{
   HYPRE_Int  level, i, cnt, num_nodes;

   cnt = 0;
   *recv_buffer_size = 0;
   for (level = current_level + 1; level < num_levels; level++)
   {
      // if there were nodes in psiComposite on this level
      if (recv_red_marker[level])
      {
         // store the number of nodes on this level
         num_nodes = num_recv_nodes[level];
         recv_map_send_buffer[cnt++] = num_nodes;

         for (i = 0; i < num_nodes; i++)
         {
            // store the map values for each node
            recv_map_send_buffer[cnt++] = recv_red_marker[level][i];
         }
      }
      // otherwise record that there were zero nodes on this level
      else { recv_map_send_buffer[cnt++] = 0; }
   }

   return hypre_error_flag;
}

HYPRE_Int
hypre_BoomerAMGDD_UnpackSendFlagBuffer( hypre_AMGDDCompGrid **compGrid,
                                        HYPRE_Int            *send_flag_buffer,
                                        HYPRE_Int           **send_flag,
                                        HYPRE_Int            *num_send_nodes,
                                        HYPRE_Int            *send_buffer_size,
                                        HYPRE_Int             current_level,
                                        HYPRE_Int             num_levels )
{
   HYPRE_Int level, i, cnt, num_nodes;

   cnt = 0;
   *send_buffer_size = 0;
   for (level = current_level + 1; level < num_levels; level++)
   {
      num_nodes = send_flag_buffer[cnt++];
      num_send_nodes[level] = 0;

      for (i = 0; i < num_nodes; i++)
      {
         if (send_flag_buffer[cnt++] == 0)
         {
            send_flag[level][ num_send_nodes[level]++ ] = send_flag[level][i];
            (*send_buffer_size)++;
         }
      }

      send_flag[level] = hypre_TReAlloc(send_flag[level], HYPRE_Int, num_send_nodes[level],
                                        HYPRE_MEMORY_HOST);
   }

   return hypre_error_flag;
}

HYPRE_Int
hypre_BoomerAMGDD_CommunicateRemainingMatrixInfo( hypre_ParAMGDDData* amgdd_data )
{
   hypre_ParAMGData     *amg_data = hypre_ParAMGDDDataAMG(amgdd_data);
   hypre_AMGDDCompGrid **compGrid = hypre_ParAMGDDDataCompGrid(amgdd_data);
   hypre_AMGDDCommPkg   *compGridCommPkg = hypre_ParAMGDDDataCommPkg(amgdd_data);
   HYPRE_Int             num_levels = hypre_AMGDDCommPkgNumLevels(compGridCommPkg);
   HYPRE_Int             amgdd_start_level = hypre_ParAMGDDDataStartLevel(amgdd_data);

   hypre_CSRMatrix *diag;
   hypre_CSRMatrix *offd;

   HYPRE_Int *P_row_cnt = hypre_CTAlloc(HYPRE_Int, num_levels, HYPRE_MEMORY_HOST);
   HYPRE_Int *R_row_cnt = hypre_CTAlloc(HYPRE_Int, num_levels, HYPRE_MEMORY_HOST);
   HYPRE_Int *A_row_cnt = hypre_CTAlloc(HYPRE_Int, num_levels, HYPRE_MEMORY_HOST);

   HYPRE_Int outer_level, proc, level, i, j;

   for (outer_level = num_levels - 1; outer_level >= amgdd_start_level; outer_level--)
   {

      // Initialize nonowned matrices for P (and R)
      if (outer_level != num_levels - 1)
      {
         hypre_CSRMatrix *P_diag_original = hypre_ParCSRMatrixDiag(hypre_ParAMGDataPArray(
                                                                      amg_data)[outer_level]);
         hypre_CSRMatrix *P_offd_original = hypre_ParCSRMatrixOffd(hypre_ParAMGDataPArray(
                                                                      amg_data)[outer_level]);
         HYPRE_Int ave_nnz_per_row = 1;
         if (hypre_ParAMGDataPMaxElmts(amg_data))
         {
            ave_nnz_per_row = hypre_ParAMGDataPMaxElmts(amg_data);
         }
         else if (hypre_CSRMatrixNumRows(P_diag_original))
         {
            ave_nnz_per_row = (HYPRE_Int) (hypre_CSRMatrixNumNonzeros(P_diag_original) / hypre_CSRMatrixNumRows(
                                              P_diag_original));
         }
         HYPRE_Int max_nonowned_diag_nnz = hypre_AMGDDCompGridNumNonOwnedNodes(
                                              compGrid[outer_level]) * ave_nnz_per_row;
         HYPRE_Int max_nonowned_offd_nnz = hypre_CSRMatrixNumNonzeros(P_offd_original);
         hypre_AMGDDCompGridMatrixNonOwnedDiag(hypre_AMGDDCompGridP(compGrid[outer_level])) =
            hypre_CSRMatrixCreate(hypre_AMGDDCompGridNumNonOwnedNodes(compGrid[outer_level]),
                                  hypre_AMGDDCompGridNumNonOwnedNodes(compGrid[outer_level + 1]), max_nonowned_diag_nnz);
         hypre_CSRMatrixInitialize(hypre_AMGDDCompGridMatrixNonOwnedDiag(hypre_AMGDDCompGridP(
                                                                            compGrid[outer_level])));
         hypre_AMGDDCompGridMatrixNonOwnedOffd(hypre_AMGDDCompGridP(compGrid[outer_level])) =
            hypre_CSRMatrixCreate(hypre_AMGDDCompGridNumNonOwnedNodes(compGrid[outer_level]),
                                  hypre_AMGDDCompGridNumOwnedNodes(compGrid[outer_level + 1]), max_nonowned_offd_nnz);
         hypre_CSRMatrixInitialize(hypre_AMGDDCompGridMatrixNonOwnedOffd(hypre_AMGDDCompGridP(
                                                                            compGrid[outer_level])));
      }
      if (hypre_ParAMGDataRestriction(amg_data) && outer_level != 0)
      {
         hypre_CSRMatrix *R_diag_original = hypre_ParCSRMatrixDiag(hypre_ParAMGDataPArray(
                                                                      amg_data)[outer_level - 1]);
         hypre_CSRMatrix *R_offd_original = hypre_ParCSRMatrixOffd(hypre_ParAMGDataPArray(
                                                                      amg_data)[outer_level - 1]);
         HYPRE_Int ave_nnz_per_row = 1;
         if (hypre_CSRMatrixNumRows(R_diag_original))
         {
            ave_nnz_per_row = (HYPRE_Int) (hypre_CSRMatrixNumNonzeros(R_diag_original) / hypre_CSRMatrixNumRows(
                                              R_diag_original));
         }
         HYPRE_Int max_nonowned_diag_nnz = hypre_AMGDDCompGridNumNonOwnedNodes(
                                              compGrid[outer_level]) * ave_nnz_per_row;
         HYPRE_Int max_nonowned_offd_nnz = hypre_CSRMatrixNumNonzeros(R_offd_original);
         hypre_AMGDDCompGridMatrixNonOwnedDiag(hypre_AMGDDCompGridR(compGrid[outer_level - 1])) =
            hypre_CSRMatrixCreate(hypre_AMGDDCompGridNumNonOwnedNodes(compGrid[outer_level]),
                                  hypre_AMGDDCompGridNumNonOwnedNodes(compGrid[outer_level - 1]), max_nonowned_diag_nnz);
         hypre_CSRMatrixInitialize(hypre_AMGDDCompGridMatrixNonOwnedDiag(hypre_AMGDDCompGridR(
                                                                            compGrid[outer_level - 1])));
         hypre_AMGDDCompGridMatrixNonOwnedOffd(hypre_AMGDDCompGridR(compGrid[outer_level - 1])) =
            hypre_CSRMatrixCreate(hypre_AMGDDCompGridNumNonOwnedNodes(compGrid[outer_level]),
                                  hypre_AMGDDCompGridNumOwnedNodes(compGrid[outer_level - 1]), max_nonowned_offd_nnz);
         hypre_CSRMatrixInitialize(hypre_AMGDDCompGridMatrixNonOwnedOffd(hypre_AMGDDCompGridR(
                                                                            compGrid[outer_level - 1])));
      }

      // Get send/recv info from the comp grid comm pkg
      HYPRE_Int num_send_procs = hypre_AMGDDCommPkgNumSendProcs(compGridCommPkg)[outer_level];
      HYPRE_Int num_recv_procs = hypre_AMGDDCommPkgNumRecvProcs(compGridCommPkg)[outer_level];
      HYPRE_Int *send_procs = hypre_AMGDDCommPkgSendProcs(compGridCommPkg)[outer_level];
      HYPRE_Int *recv_procs = hypre_AMGDDCommPkgRecvProcs(compGridCommPkg)[outer_level];

      if (num_send_procs || num_recv_procs)
      {
         ////////////////////////////////////
         // Get the buffer sizes
         ////////////////////////////////////

         HYPRE_Int *send_sizes = hypre_CTAlloc(HYPRE_Int, 2 * num_send_procs, HYPRE_MEMORY_HOST);
         for (proc = 0; proc < num_send_procs; proc++)
         {
            for (level = outer_level; level < num_levels; level++)
            {
               HYPRE_Int idx;
               HYPRE_Int A_row_size = 0;
               HYPRE_Int P_row_size = 0;
               HYPRE_Int R_row_size = 0;
               for (i = 0; i < hypre_AMGDDCommPkgNumSendNodes(compGridCommPkg)[outer_level][proc][level]; i++)
               {
                  idx = hypre_AMGDDCommPkgSendFlag(compGridCommPkg)[outer_level][proc][level][i];
                  if (idx < 0) { idx = -(idx + 1); }

                  // Owned diag and offd
                  if (idx < hypre_AMGDDCompGridNumOwnedNodes(compGrid[level]))
                  {
                     diag = hypre_AMGDDCompGridMatrixOwnedDiag(hypre_AMGDDCompGridA(compGrid[level]));
                     offd = hypre_AMGDDCompGridMatrixOwnedOffd(hypre_AMGDDCompGridA(compGrid[level]));
                     A_row_size = hypre_CSRMatrixI(diag)[idx + 1] - hypre_CSRMatrixI(diag)[idx]
                                  + hypre_CSRMatrixI(offd)[idx + 1] - hypre_CSRMatrixI(offd)[idx];
                     if (level != num_levels - 1)
                     {
                        diag = hypre_AMGDDCompGridMatrixOwnedDiag(hypre_AMGDDCompGridP(compGrid[level]));
                        offd = hypre_AMGDDCompGridMatrixOwnedOffd(hypre_AMGDDCompGridP(compGrid[level]));
                        P_row_size = hypre_CSRMatrixI(diag)[idx + 1] - hypre_CSRMatrixI(diag)[idx]
                                     + hypre_CSRMatrixI(offd)[idx + 1] - hypre_CSRMatrixI(offd)[idx];
                     }
                     if (hypre_ParAMGDataRestriction(amg_data) && level != 0)
                     {
                        diag = hypre_AMGDDCompGridMatrixOwnedDiag(hypre_AMGDDCompGridR(compGrid[level - 1]));
                        offd = hypre_AMGDDCompGridMatrixOwnedOffd(hypre_AMGDDCompGridR(compGrid[level - 1]));
                        R_row_size = hypre_CSRMatrixI(diag)[idx + 1] - hypre_CSRMatrixI(diag)[idx]
                                     + hypre_CSRMatrixI(offd)[idx + 1] - hypre_CSRMatrixI(offd)[idx];
                     }
                  }
                  // Nonowned diag and offd
                  else
                  {
                     idx -= hypre_AMGDDCompGridNumOwnedNodes(compGrid[level]);
                     // Count diag and offd
                     diag = hypre_AMGDDCompGridMatrixNonOwnedDiag(hypre_AMGDDCompGridA(compGrid[level]));
                     offd = hypre_AMGDDCompGridMatrixNonOwnedOffd(hypre_AMGDDCompGridA(compGrid[level]));
                     A_row_size = hypre_CSRMatrixI(diag)[idx + 1] - hypre_CSRMatrixI(diag)[idx]
                                  + hypre_CSRMatrixI(offd)[idx + 1] - hypre_CSRMatrixI(offd)[idx];
                     if (level != num_levels - 1)
                     {
                        diag = hypre_AMGDDCompGridMatrixNonOwnedDiag(hypre_AMGDDCompGridP(compGrid[level]));
                        offd = hypre_AMGDDCompGridMatrixNonOwnedOffd(hypre_AMGDDCompGridP(compGrid[level]));
                        P_row_size = hypre_CSRMatrixI(diag)[idx + 1] - hypre_CSRMatrixI(diag)[idx]
                                     + hypre_CSRMatrixI(offd)[idx + 1] - hypre_CSRMatrixI(offd)[idx];
                     }
                     if (hypre_ParAMGDataRestriction(amg_data) && level != 0)
                     {
                        diag = hypre_AMGDDCompGridMatrixNonOwnedDiag(hypre_AMGDDCompGridR(compGrid[level - 1]));
                        offd = hypre_AMGDDCompGridMatrixNonOwnedOffd(hypre_AMGDDCompGridR(compGrid[level - 1]));
                        R_row_size = hypre_CSRMatrixI(diag)[idx + 1] - hypre_CSRMatrixI(diag)[idx]
                                     + hypre_CSRMatrixI(offd)[idx + 1] - hypre_CSRMatrixI(offd)[idx];
                     }
                  }

                  send_sizes[2 * proc] += A_row_size + P_row_size + R_row_size;
                  send_sizes[2 * proc + 1] += A_row_size + P_row_size + R_row_size;
               }
               if (level != num_levels - 1) { send_sizes[2 * proc] += hypre_AMGDDCommPkgNumSendNodes(compGridCommPkg)[outer_level][proc][level]; }
               if (hypre_ParAMGDataRestriction(amg_data) && level != 0) { send_sizes[2 * proc] += hypre_AMGDDCommPkgNumSendNodes(compGridCommPkg)[outer_level][proc][level]; }
            }
         }


         HYPRE_Int **int_recv_buffers = hypre_CTAlloc(HYPRE_Int*, num_recv_procs, HYPRE_MEMORY_HOST);
         HYPRE_Complex **complex_recv_buffers = hypre_CTAlloc(HYPRE_Complex*, num_recv_procs,
                                                              HYPRE_MEMORY_HOST);

         // Communicate buffer sizes
         hypre_MPI_Request *size_requests = hypre_CTAlloc(hypre_MPI_Request, num_send_procs + num_recv_procs,
                                                          HYPRE_MEMORY_HOST);
         HYPRE_Int request_cnt = 0;
         hypre_MPI_Status *size_statuses = hypre_CTAlloc(hypre_MPI_Status, num_send_procs + num_recv_procs,
                                                         HYPRE_MEMORY_HOST);
         HYPRE_Int *recv_sizes = hypre_CTAlloc(HYPRE_Int, 2 * num_recv_procs, HYPRE_MEMORY_HOST);

         for (proc = 0; proc < num_recv_procs; proc++)
         {
            hypre_MPI_Irecv(&(recv_sizes[2 * proc]), 2, HYPRE_MPI_INT, recv_procs[proc], 1,
<<<<<<< HEAD
                            hypre_MPI_COMM_WORLD, &(size_requests[request_cnt++]));
=======
                            hypre_MPI_COMM_WORLD,
                            &(size_requests[request_cnt++]));
>>>>>>> 805ee77b
         }
         for (proc = 0; proc < num_send_procs; proc++)
         {
            hypre_MPI_Isend(&(send_sizes[2 * proc]), 2, HYPRE_MPI_INT, send_procs[proc], 1,
<<<<<<< HEAD
                            hypre_MPI_COMM_WORLD, &(size_requests[request_cnt++]));
=======
                            hypre_MPI_COMM_WORLD,
                            &(size_requests[request_cnt++]));
>>>>>>> 805ee77b
         }

         ////////////////////////////////////
         // Pack buffers
         ////////////////////////////////////

         // int_send_buffer = [ [level] , [level] , ... , [level] ]
         // level = [ [A col ind], [P_rows], ( [R_rows] ) ]
         // P_row = [ row_size, [col_ind] ]
         // complex_send_buffer = [ [level] , [level] , ... , [level] ]
         // level = [ [A_data] , [P_data], ( [R_data] ) ]

         hypre_MPI_Request *buf_requests = hypre_CTAlloc(hypre_MPI_Request,
                                                         2 * (num_send_procs + num_recv_procs), HYPRE_MEMORY_HOST);
         request_cnt = 0;
         hypre_MPI_Status *buf_statuses = hypre_CTAlloc(hypre_MPI_Status,
                                                        2 * (num_send_procs + num_recv_procs), HYPRE_MEMORY_HOST);
         HYPRE_Int **int_send_buffers = hypre_CTAlloc(HYPRE_Int*, num_send_procs, HYPRE_MEMORY_HOST);
         HYPRE_Complex **complex_send_buffers = hypre_CTAlloc(HYPRE_Complex*, num_send_procs,
                                                              HYPRE_MEMORY_HOST);
         for (proc = 0; proc < num_send_procs; proc++)
         {
            int_send_buffers[proc] = hypre_CTAlloc(HYPRE_Int, send_sizes[2 * proc], HYPRE_MEMORY_HOST);
            complex_send_buffers[proc] = hypre_CTAlloc(HYPRE_Complex, send_sizes[2 * proc + 1],
                                                       HYPRE_MEMORY_HOST);

            HYPRE_Int int_cnt = 0;
            HYPRE_Int complex_cnt = 0;
            for (level = outer_level; level < num_levels; level++)
            {
               // Pack A
               for (i = 0; i < hypre_AMGDDCommPkgNumSendNodes(compGridCommPkg)[outer_level][proc][level]; i++)
               {
                  HYPRE_Int idx = hypre_AMGDDCommPkgSendFlag(compGridCommPkg)[outer_level][proc][level][i];
                  if (idx < 0) { idx = -(idx + 1); }

                  // Owned diag and offd
                  if (idx < hypre_AMGDDCompGridNumOwnedNodes(compGrid[level]))
                  {
                     diag = hypre_AMGDDCompGridMatrixOwnedDiag(hypre_AMGDDCompGridA(compGrid[level]));
                     offd = hypre_AMGDDCompGridMatrixOwnedOffd(hypre_AMGDDCompGridA(compGrid[level]));
                     for (j = hypre_CSRMatrixI(diag)[idx]; j < hypre_CSRMatrixI(diag)[idx + 1]; j++)
                     {
                        int_send_buffers[proc][int_cnt++] = hypre_CSRMatrixJ(diag)[j] + hypre_AMGDDCompGridFirstGlobalIndex(
                                                               compGrid[level]);
                        complex_send_buffers[proc][complex_cnt++] = hypre_CSRMatrixData(diag)[j];
                     }
                     for (j = hypre_CSRMatrixI(offd)[idx]; j < hypre_CSRMatrixI(offd)[idx + 1]; j++)
                     {
                        int_send_buffers[proc][int_cnt++] = hypre_AMGDDCompGridNonOwnedGlobalIndices(
                                                               compGrid[level])[ hypre_CSRMatrixJ(offd)[j] ];
                        complex_send_buffers[proc][complex_cnt++] = hypre_CSRMatrixData(offd)[j];
                     }
                  }
                  // Nonowned diag and offd
                  else
                  {
                     idx -= hypre_AMGDDCompGridNumOwnedNodes(compGrid[level]);

                     diag = hypre_AMGDDCompGridMatrixNonOwnedDiag(hypre_AMGDDCompGridA(compGrid[level]));
                     offd = hypre_AMGDDCompGridMatrixNonOwnedOffd(hypre_AMGDDCompGridA(compGrid[level]));
                     for (j = hypre_CSRMatrixI(diag)[idx]; j < hypre_CSRMatrixI(diag)[idx + 1]; j++)
                     {
                        if (hypre_CSRMatrixJ(diag)[j] < 0) { int_send_buffers[proc][int_cnt++] = -(hypre_CSRMatrixJ(diag)[j] + 1); }
                        else { int_send_buffers[proc][int_cnt++] = hypre_AMGDDCompGridNonOwnedGlobalIndices(compGrid[level])[ hypre_CSRMatrixJ(diag)[j] ]; }
                        complex_send_buffers[proc][complex_cnt++] = hypre_CSRMatrixData(diag)[j];
                     }
                     for (j = hypre_CSRMatrixI(offd)[idx]; j < hypre_CSRMatrixI(offd)[idx + 1]; j++)
                     {
                        int_send_buffers[proc][int_cnt++] = hypre_CSRMatrixJ(offd)[j] + hypre_AMGDDCompGridFirstGlobalIndex(
                                                               compGrid[level]);
                        complex_send_buffers[proc][complex_cnt++] = hypre_CSRMatrixData(offd)[j];
                     }
                  }
               }
               // Pack P
               if (level != num_levels - 1)
               {
                  for (i = 0; i < hypre_AMGDDCommPkgNumSendNodes(compGridCommPkg)[outer_level][proc][level]; i++)
                  {
                     HYPRE_Int idx = hypre_AMGDDCommPkgSendFlag(compGridCommPkg)[outer_level][proc][level][i];
                     if (idx < 0) { idx = -(idx + 1); }

                     // Owned diag and offd
                     if (idx < hypre_AMGDDCompGridNumOwnedNodes(compGrid[level]))
                     {
                        diag = hypre_AMGDDCompGridMatrixOwnedDiag(hypre_AMGDDCompGridP(compGrid[level]));
                        offd = hypre_AMGDDCompGridMatrixOwnedOffd(hypre_AMGDDCompGridP(compGrid[level]));
                        int_send_buffers[proc][int_cnt++] = hypre_CSRMatrixI(diag)[idx + 1] - hypre_CSRMatrixI(diag)[idx]
                                                            + hypre_CSRMatrixI(offd)[idx + 1] - hypre_CSRMatrixI(offd)[idx];
                        for (j = hypre_CSRMatrixI(diag)[idx]; j < hypre_CSRMatrixI(diag)[idx + 1]; j++)
                        {
                           int_send_buffers[proc][int_cnt++] = hypre_CSRMatrixJ(diag)[j] + hypre_AMGDDCompGridFirstGlobalIndex(
                                                                  compGrid[level + 1]);
                           complex_send_buffers[proc][complex_cnt++] = hypre_CSRMatrixData(diag)[j];
                        }
                        for (j = hypre_CSRMatrixI(offd)[idx]; j < hypre_CSRMatrixI(offd)[idx + 1]; j++)
                        {
                           int_send_buffers[proc][int_cnt++] = hypre_CSRMatrixJ(offd)[j];
                           complex_send_buffers[proc][complex_cnt++] = hypre_CSRMatrixData(offd)[j];
                        }
                     }
                     // Nonowned diag and offd
                     else
                     {
                        idx -= hypre_AMGDDCompGridNumOwnedNodes(compGrid[level]);
                        diag = hypre_AMGDDCompGridMatrixNonOwnedDiag(hypre_AMGDDCompGridP(compGrid[level]));
                        offd = hypre_AMGDDCompGridMatrixNonOwnedOffd(hypre_AMGDDCompGridP(compGrid[level]));
                        int_send_buffers[proc][int_cnt++] = hypre_CSRMatrixI(diag)[idx + 1] - hypre_CSRMatrixI(diag)[idx]
                                                            + hypre_CSRMatrixI(offd)[idx + 1] - hypre_CSRMatrixI(offd)[idx];
                        for (j = hypre_CSRMatrixI(diag)[idx]; j < hypre_CSRMatrixI(diag)[idx + 1]; j++)
                        {
                           int_send_buffers[proc][int_cnt++] = hypre_CSRMatrixJ(diag)[j];
                           complex_send_buffers[proc][complex_cnt++] = hypre_CSRMatrixData(diag)[j];
                        }
                        for (j = hypre_CSRMatrixI(offd)[idx]; j < hypre_CSRMatrixI(offd)[idx + 1]; j++)
                        {
                           int_send_buffers[proc][int_cnt++] = hypre_CSRMatrixJ(offd)[j] + hypre_AMGDDCompGridFirstGlobalIndex(
                                                                  compGrid[level + 1]);
                           complex_send_buffers[proc][complex_cnt++] = hypre_CSRMatrixData(offd)[j];
                        }
                     }
                  }
               }
               // Pack R
               if (hypre_ParAMGDataRestriction(amg_data) && level != 0)
               {
                  for (i = 0; i < hypre_AMGDDCommPkgNumSendNodes(compGridCommPkg)[outer_level][proc][level]; i++)
                  {
                     HYPRE_Int idx = hypre_AMGDDCommPkgSendFlag(compGridCommPkg)[outer_level][proc][level][i];
                     if (idx < 0) { idx = -(idx + 1); }

                     // Owned diag and offd
                     if (idx < hypre_AMGDDCompGridNumOwnedNodes(compGrid[level]))
                     {
                        diag = hypre_AMGDDCompGridMatrixOwnedDiag(hypre_AMGDDCompGridR(compGrid[level - 1]));
                        offd = hypre_AMGDDCompGridMatrixOwnedOffd(hypre_AMGDDCompGridR(compGrid[level - 1]));
                        int_send_buffers[proc][int_cnt++] = hypre_CSRMatrixI(diag)[idx + 1] - hypre_CSRMatrixI(diag)[idx]
                                                            + hypre_CSRMatrixI(offd)[idx + 1] - hypre_CSRMatrixI(offd)[idx];
                        for (j = hypre_CSRMatrixI(diag)[idx]; j < hypre_CSRMatrixI(diag)[idx + 1]; j++)
                        {
                           int_send_buffers[proc][int_cnt++] = hypre_CSRMatrixJ(diag)[j] + hypre_AMGDDCompGridFirstGlobalIndex(
                                                                  compGrid[level - 1]);
                           complex_send_buffers[proc][complex_cnt++] = hypre_CSRMatrixData(diag)[j];
                        }
                        for (j = hypre_CSRMatrixI(offd)[idx]; j < hypre_CSRMatrixI(offd)[idx + 1]; j++)
                        {
                           int_send_buffers[proc][int_cnt++] = hypre_CSRMatrixJ(offd)[j];
                           complex_send_buffers[proc][complex_cnt++] = hypre_CSRMatrixData(offd)[j];
                        }
                     }
                     // Nonowned diag and offd
                     else
                     {
                        idx -= hypre_AMGDDCompGridNumOwnedNodes(compGrid[level]);
                        diag = hypre_AMGDDCompGridMatrixNonOwnedDiag(hypre_AMGDDCompGridR(compGrid[level - 1]));
                        offd = hypre_AMGDDCompGridMatrixNonOwnedOffd(hypre_AMGDDCompGridR(compGrid[level - 1]));
                        int_send_buffers[proc][int_cnt++] = hypre_CSRMatrixI(diag)[idx + 1] - hypre_CSRMatrixI(diag)[idx]
                                                            + hypre_CSRMatrixI(offd)[idx + 1] - hypre_CSRMatrixI(offd)[idx];
                        for (j = hypre_CSRMatrixI(diag)[idx]; j < hypre_CSRMatrixI(diag)[idx + 1]; j++)
                        {
                           int_send_buffers[proc][int_cnt++] = hypre_CSRMatrixJ(diag)[j];
                           complex_send_buffers[proc][complex_cnt++] = hypre_CSRMatrixData(diag)[j];
                        }
                        for (j = hypre_CSRMatrixI(offd)[idx]; j < hypre_CSRMatrixI(offd)[idx + 1]; j++)
                        {
                           int_send_buffers[proc][int_cnt++] = hypre_CSRMatrixJ(offd)[j] + hypre_AMGDDCompGridFirstGlobalIndex(
                                                                  compGrid[level - 1]);
                           complex_send_buffers[proc][complex_cnt++] = hypre_CSRMatrixData(offd)[j];
                        }
                     }
                  }
               }
            }
         }

         ////////////////////////////////////
         // Communicate
         ////////////////////////////////////

         for (proc = 0; proc < num_send_procs; proc++)
         {
            hypre_MPI_Isend(int_send_buffers[proc], send_sizes[2 * proc], HYPRE_MPI_INT, send_procs[proc], 2,
                            hypre_MPI_COMM_WORLD, &(buf_requests[request_cnt++]));
            hypre_MPI_Isend(complex_send_buffers[proc], send_sizes[2 * proc + 1], HYPRE_MPI_COMPLEX,
                            send_procs[proc], 3, hypre_MPI_COMM_WORLD, &(buf_requests[request_cnt++]));
         }

         // Wait on buffer sizes
         hypre_MPI_Waitall( num_send_procs + num_recv_procs, size_requests, size_statuses );

         // Allocate and post recvs
         for (proc = 0; proc < num_recv_procs; proc++)
         {
            int_recv_buffers[proc] = hypre_CTAlloc(HYPRE_Int, recv_sizes[2 * proc], HYPRE_MEMORY_HOST);
            complex_recv_buffers[proc] = hypre_CTAlloc(HYPRE_Complex, recv_sizes[2 * proc + 1],
                                                       HYPRE_MEMORY_HOST);
            hypre_MPI_Irecv(int_recv_buffers[proc], recv_sizes[2 * proc], HYPRE_MPI_INT, recv_procs[proc], 2,
                            hypre_MPI_COMM_WORLD, &(buf_requests[request_cnt++]));
            hypre_MPI_Irecv(complex_recv_buffers[proc], recv_sizes[2 * proc + 1], HYPRE_MPI_COMPLEX,
                            recv_procs[proc], 3, hypre_MPI_COMM_WORLD, &(buf_requests[request_cnt++]));
         }

         // Wait on buffers
         hypre_MPI_Waitall( 2 * (num_send_procs + num_recv_procs), buf_requests, buf_statuses );

         for (proc = 0; proc < num_send_procs; proc++) { hypre_TFree(int_send_buffers[proc], HYPRE_MEMORY_HOST); }
         for (proc = 0; proc < num_send_procs; proc++) { hypre_TFree(complex_send_buffers[proc], HYPRE_MEMORY_HOST); }
         hypre_TFree(int_send_buffers, HYPRE_MEMORY_HOST);
         hypre_TFree(complex_send_buffers, HYPRE_MEMORY_HOST);
         hypre_TFree(size_requests, HYPRE_MEMORY_HOST);
         hypre_TFree(size_statuses, HYPRE_MEMORY_HOST);
         hypre_TFree(buf_requests, HYPRE_MEMORY_HOST);
         hypre_TFree(buf_statuses, HYPRE_MEMORY_HOST);

         // P_tmp_info[buffer_number] = [ size, [row], size, [row], ... ]
         HYPRE_Int **P_tmp_info_int;
         HYPRE_Complex **P_tmp_info_complex;
         HYPRE_Int P_tmp_info_size = 0;
         HYPRE_Int P_tmp_info_cnt = 0;
         if (outer_level != num_levels - 1)
         {
            for (proc = 0; proc < num_recv_procs; proc++)
            {
               P_tmp_info_size += hypre_AMGDDCommPkgNumRecvNodes(compGridCommPkg)[outer_level][proc][outer_level];
            }
            P_tmp_info_size -= hypre_CSRMatrixNumCols(hypre_AMGDDCompGridMatrixOwnedOffd(hypre_AMGDDCompGridA(
                                                                                            compGrid[outer_level])));
            P_tmp_info_int = hypre_CTAlloc(HYPRE_Int*, P_tmp_info_size, HYPRE_MEMORY_HOST);
            P_tmp_info_complex = hypre_CTAlloc(HYPRE_Complex*, P_tmp_info_size, HYPRE_MEMORY_HOST);
         }
         // R_tmp_info[buffer_number] = [ size, [row], size, [row], ... ]
         HYPRE_Int **R_tmp_info_int;
         HYPRE_Complex **R_tmp_info_complex;
         HYPRE_Int R_tmp_info_size = 0;
         HYPRE_Int R_tmp_info_cnt = 0;
         if (hypre_ParAMGDataRestriction(amg_data) && outer_level != 0)
         {
            for (proc = 0; proc < num_recv_procs; proc++)
            {
               R_tmp_info_size += hypre_AMGDDCommPkgNumRecvNodes(compGridCommPkg)[outer_level][proc][outer_level];
            }
            R_tmp_info_size -= hypre_CSRMatrixNumCols(hypre_AMGDDCompGridMatrixOwnedOffd(hypre_AMGDDCompGridA(
                                                                                            compGrid[outer_level])));
            R_tmp_info_int = hypre_CTAlloc(HYPRE_Int*, R_tmp_info_size, HYPRE_MEMORY_HOST);
            R_tmp_info_complex = hypre_CTAlloc(HYPRE_Complex*, R_tmp_info_size, HYPRE_MEMORY_HOST);
         }

         ////////////////////////////////////
         // Unpack recvs
         ////////////////////////////////////

         for (proc = 0; proc < num_recv_procs; proc++)
         {
            HYPRE_Int int_cnt = 0;
            HYPRE_Int complex_cnt = 0;

            for (level = outer_level; level < num_levels; level++)
            {
               for (i = 0; i < hypre_AMGDDCommPkgNumRecvNodes(compGridCommPkg)[outer_level][proc][level]; i++)
               {
                  HYPRE_Int idx = hypre_AMGDDCommPkgRecvMap(compGridCommPkg)[outer_level][proc][level][i];

                  if (idx < 0) { idx = -(idx + 1); }

                  // !!! Optimization: I send (and setup) A info twice for ghosts overwritten as real
                  // Unpack A data
                  diag = hypre_AMGDDCompGridMatrixNonOwnedDiag(hypre_AMGDDCompGridA(compGrid[level]));
                  offd = hypre_AMGDDCompGridMatrixNonOwnedOffd(hypre_AMGDDCompGridA(compGrid[level]));
                  HYPRE_Int diag_rowptr = hypre_CSRMatrixI(diag)[idx];
                  HYPRE_Int offd_rowptr = hypre_CSRMatrixI(offd)[idx];

                  while (diag_rowptr < hypre_CSRMatrixI(diag)[idx + 1] ||
                         offd_rowptr < hypre_CSRMatrixI(offd)[idx + 1])
                  {
                     HYPRE_Int incoming_index = int_recv_buffers[proc][int_cnt++];

                     // See whether global index is owned
                     if (incoming_index >= hypre_AMGDDCompGridFirstGlobalIndex(compGrid[level]) &&
                         incoming_index <= hypre_AMGDDCompGridLastGlobalIndex(compGrid[level]))
                     {
                        // Don't overwrite data if already accounted for (ordering can change and screw things up)
                        if (level == outer_level || idx == A_row_cnt[level])
                        {
                           hypre_CSRMatrixData(offd)[offd_rowptr++] = complex_recv_buffers[proc][complex_cnt++];
                        }
                        else
                        {
                           complex_cnt++;
                           offd_rowptr++;
                        }
                     }
                     else
                     {
                        // Don't overwrite data if already accounted for (ordering can change and screw things up)
                        if (level == outer_level || idx == A_row_cnt[level])
                        {
                           hypre_CSRMatrixData(diag)[diag_rowptr++] = complex_recv_buffers[proc][complex_cnt++];
                        }
                        else
                        {
                           complex_cnt++;
                           diag_rowptr++;
                        }
                     }
                  }
                  if (level != outer_level && idx == A_row_cnt[level]) { A_row_cnt[level]++; }
               }

               if (level == outer_level) { A_row_cnt[level] += hypre_AMGDDCommPkgNumRecvNodes(compGridCommPkg)[outer_level][proc][level]; }

               // Unpack P data and col indices
               if (level != num_levels - 1)
               {
                  diag = hypre_AMGDDCompGridMatrixNonOwnedDiag(hypre_AMGDDCompGridP(compGrid[level]));
                  offd = hypre_AMGDDCompGridMatrixNonOwnedOffd(hypre_AMGDDCompGridP(compGrid[level]));

                  for (i = 0; i < hypre_AMGDDCommPkgNumRecvNodes(compGridCommPkg)[outer_level][proc][level]; i++)
                  {
                     HYPRE_Int idx = hypre_AMGDDCommPkgRecvMap(compGridCommPkg)[outer_level][proc][level][i];
                     if (idx < 0) { idx = -(idx + 1); }

                     // Setup orig commPkg recv dofs
                     if (idx == P_row_cnt[level])
                     {
                        HYPRE_Int row_size = int_recv_buffers[proc][int_cnt++];

                        HYPRE_Int diag_rowptr = hypre_CSRMatrixI(diag)[idx];
                        HYPRE_Int offd_rowptr = hypre_CSRMatrixI(offd)[idx];

                        for (j = 0; j < row_size; j++)
                        {
                           HYPRE_Int incoming_index = int_recv_buffers[proc][int_cnt++];

                           // See whether global index is owned
                           if (incoming_index >= hypre_AMGDDCompGridFirstGlobalIndex(compGrid[level + 1]) &&
                               incoming_index <= hypre_AMGDDCompGridLastGlobalIndex(compGrid[level + 1]))
                           {
                              if (offd_rowptr >= hypre_CSRMatrixNumNonzeros(offd))
                              {
                                 hypre_CSRMatrixResize(offd, hypre_CSRMatrixNumRows(offd), hypre_CSRMatrixNumCols(offd),
                                                       ceil(1.5 * hypre_CSRMatrixNumNonzeros(offd) + 1));
                              }
                              hypre_CSRMatrixJ(offd)[offd_rowptr] = incoming_index - hypre_AMGDDCompGridFirstGlobalIndex(
                                                                       compGrid[level + 1]);
                              hypre_CSRMatrixData(offd)[offd_rowptr] = complex_recv_buffers[proc][complex_cnt++];
                              offd_rowptr++;
                           }
                           else
                           {
                              if (diag_rowptr >= hypre_CSRMatrixNumNonzeros(diag))
                              {
                                 hypre_CSRMatrixResize(diag, hypre_CSRMatrixNumRows(diag), hypre_CSRMatrixNumCols(diag),
                                                       ceil(1.5 * hypre_CSRMatrixNumNonzeros(diag) + 1));
                              }
                              hypre_CSRMatrixJ(diag)[diag_rowptr] = incoming_index;
                              hypre_CSRMatrixData(diag)[diag_rowptr] = complex_recv_buffers[proc][complex_cnt++];
                              diag_rowptr++;
                           }
                        }
                        hypre_CSRMatrixI(diag)[idx + 1] = diag_rowptr;
                        hypre_CSRMatrixI(offd)[idx + 1] = offd_rowptr;

                        P_row_cnt[level]++;
                     }
                     // Store info for later setup on current outer level
                     else if (level == outer_level)
                     {
                        HYPRE_Int row_size = int_recv_buffers[proc][int_cnt++];
                        P_tmp_info_int[P_tmp_info_cnt] = hypre_CTAlloc(HYPRE_Int, row_size + 1, HYPRE_MEMORY_HOST);
                        P_tmp_info_complex[P_tmp_info_cnt] = hypre_CTAlloc(HYPRE_Complex, row_size, HYPRE_MEMORY_HOST);
                        P_tmp_info_int[P_tmp_info_cnt][0] = row_size;
                        for (j = 0; j < row_size; j++)
                        {
                           P_tmp_info_int[P_tmp_info_cnt][j + 1] = int_recv_buffers[proc][int_cnt++];
                           P_tmp_info_complex[P_tmp_info_cnt][j] = complex_recv_buffers[proc][complex_cnt++];
                        }
                        P_tmp_info_cnt++;
                     }
                     // Otherwise, simply advance counters appropriately
                     else
                     {
                        HYPRE_Int row_size = int_recv_buffers[proc][int_cnt++];
                        for (j = 0; j < row_size; j++)
                        {
                           int_cnt++;
                           complex_cnt++;
                        }
                     }
                  }
               }
               // Unpack R data and col indices
               if (hypre_ParAMGDataRestriction(amg_data) && level != 0)
               {
                  diag = hypre_AMGDDCompGridMatrixNonOwnedDiag(hypre_AMGDDCompGridR(compGrid[level - 1]));
                  offd = hypre_AMGDDCompGridMatrixNonOwnedOffd(hypre_AMGDDCompGridR(compGrid[level - 1]));

                  for (i = 0; i < hypre_AMGDDCommPkgNumRecvNodes(compGridCommPkg)[outer_level][proc][level]; i++)
                  {
                     HYPRE_Int idx = hypre_AMGDDCommPkgRecvMap(compGridCommPkg)[outer_level][proc][level][i];
                     if (idx < 0) { idx = -(idx + 1); }

                     // Setup orig commPkg recv dofs
                     if (idx == R_row_cnt[level - 1])
                     {
                        HYPRE_Int row_size = int_recv_buffers[proc][int_cnt++];

                        HYPRE_Int diag_rowptr = hypre_CSRMatrixI(diag)[idx];
                        HYPRE_Int offd_rowptr = hypre_CSRMatrixI(offd)[idx];

                        for (j = 0; j < row_size; j++)
                        {
                           HYPRE_Int incoming_index = int_recv_buffers[proc][int_cnt++];

                           // See whether global index is owned
                           if (incoming_index >= hypre_AMGDDCompGridFirstGlobalIndex(compGrid[level - 1]) &&
                               incoming_index <= hypre_AMGDDCompGridLastGlobalIndex(compGrid[level - 1]))
                           {
                              if (offd_rowptr >= hypre_CSRMatrixNumNonzeros(offd))
                              {
                                 hypre_CSRMatrixResize(offd, hypre_CSRMatrixNumRows(offd), hypre_CSRMatrixNumCols(offd),
                                                       ceil(1.5 * hypre_CSRMatrixNumNonzeros(offd) + 1));
                              }
                              hypre_CSRMatrixJ(offd)[offd_rowptr] = incoming_index - hypre_AMGDDCompGridFirstGlobalIndex(
                                                                       compGrid[level - 1]);
                              hypre_CSRMatrixData(offd)[offd_rowptr] = complex_recv_buffers[proc][complex_cnt++];
                              offd_rowptr++;
                           }
                           else
                           {
                              if (diag_rowptr >= hypre_CSRMatrixNumNonzeros(diag))
                              {
                                 hypre_CSRMatrixResize(diag, hypre_CSRMatrixNumRows(diag), hypre_CSRMatrixNumCols(diag),
                                                       ceil(1.5 * hypre_CSRMatrixNumNonzeros(diag) + 1));
                              }
                              hypre_CSRMatrixJ(diag)[diag_rowptr] = incoming_index;
                              hypre_CSRMatrixData(diag)[diag_rowptr] = complex_recv_buffers[proc][complex_cnt++];
                              diag_rowptr++;
                           }
                        }
                        hypre_CSRMatrixI(diag)[idx + 1] = diag_rowptr;
                        hypre_CSRMatrixI(offd)[idx + 1] = offd_rowptr;

                        R_row_cnt[level - 1]++;
                     }
                     // Store info for later setup on current outer level
                     else if (level == outer_level)
                     {
                        HYPRE_Int row_size = int_recv_buffers[proc][int_cnt++];
                        R_tmp_info_int[R_tmp_info_cnt] = hypre_CTAlloc(HYPRE_Int, row_size + 1, HYPRE_MEMORY_HOST);
                        R_tmp_info_complex[R_tmp_info_cnt] = hypre_CTAlloc(HYPRE_Complex, row_size, HYPRE_MEMORY_HOST);
                        R_tmp_info_int[R_tmp_info_cnt][0] = row_size;
                        for (j = 0; j < row_size; j++)
                        {
                           R_tmp_info_int[R_tmp_info_cnt][j + 1] = int_recv_buffers[proc][int_cnt++];
                           R_tmp_info_complex[R_tmp_info_cnt][j] = complex_recv_buffers[proc][complex_cnt++];
                        }
                        R_tmp_info_cnt++;
                     }
                     // Otherwise, simply advance counters appropriately
                     else
                     {
                        HYPRE_Int row_size = int_recv_buffers[proc][int_cnt++];
                        for (j = 0; j < row_size; j++)
                        {
                           int_cnt++;
                           complex_cnt++;
                        }
                     }
                  }
               }
            }
         }

         // Setup temporary info for P on current level
         if (outer_level != num_levels - 1)
         {
            diag = hypre_AMGDDCompGridMatrixNonOwnedDiag(hypre_AMGDDCompGridP(compGrid[outer_level]));
            offd = hypre_AMGDDCompGridMatrixNonOwnedOffd(hypre_AMGDDCompGridP(compGrid[outer_level]));

            HYPRE_Int diag_rowptr = hypre_CSRMatrixI(diag)[ P_row_cnt[outer_level] ];
            HYPRE_Int offd_rowptr = hypre_CSRMatrixI(offd)[ P_row_cnt[outer_level] ];

            for (i = 0; i < P_tmp_info_size; i++)
            {
               if (P_tmp_info_int[i])
               {
                  HYPRE_Int row_size = P_tmp_info_int[i][0];
                  for (j = 0; j < row_size; j++)
                  {
                     HYPRE_Int incoming_index = P_tmp_info_int[i][j + 1];

                     // See whether global index is owned
                     if (incoming_index >= hypre_AMGDDCompGridFirstGlobalIndex(compGrid[outer_level + 1]) &&
                         incoming_index <= hypre_AMGDDCompGridLastGlobalIndex(compGrid[outer_level + 1]))
                     {
                        if (offd_rowptr >= hypre_CSRMatrixNumNonzeros(offd))
                        {
                           hypre_CSRMatrixResize(offd, hypre_CSRMatrixNumRows(offd), hypre_CSRMatrixNumCols(offd),
                                                 ceil(1.5 * hypre_CSRMatrixNumNonzeros(offd) + 1));
                        }
                        hypre_CSRMatrixJ(offd)[offd_rowptr] = incoming_index - hypre_AMGDDCompGridFirstGlobalIndex(
                                                                 compGrid[outer_level + 1]);
                        hypre_CSRMatrixData(offd)[offd_rowptr] = P_tmp_info_complex[i][j];
                        offd_rowptr++;
                     }
                     else
                     {
                        if (diag_rowptr >= hypre_CSRMatrixNumNonzeros(diag))
                        {
                           hypre_CSRMatrixResize(diag, hypre_CSRMatrixNumRows(diag), hypre_CSRMatrixNumCols(diag),
                                                 ceil(1.5 * hypre_CSRMatrixNumNonzeros(diag) + 1));
                        }
                        hypre_CSRMatrixJ(diag)[diag_rowptr] = incoming_index;
                        hypre_CSRMatrixData(diag)[diag_rowptr] = P_tmp_info_complex[i][j];
                        diag_rowptr++;
                     }

                  }
                  hypre_CSRMatrixI(diag)[P_row_cnt[outer_level] + 1] = diag_rowptr;
                  hypre_CSRMatrixI(offd)[P_row_cnt[outer_level] + 1] = offd_rowptr;
                  P_row_cnt[outer_level]++;

                  hypre_TFree(P_tmp_info_int[i], HYPRE_MEMORY_HOST);
                  hypre_TFree(P_tmp_info_complex[i], HYPRE_MEMORY_HOST);
               }
            }

            hypre_TFree(P_tmp_info_int, HYPRE_MEMORY_HOST);
            hypre_TFree(P_tmp_info_complex, HYPRE_MEMORY_HOST);
         }
         // Setup temporary info for R on current level
         if (hypre_ParAMGDataRestriction(amg_data) && outer_level != 0)
         {
            diag = hypre_AMGDDCompGridMatrixNonOwnedDiag(hypre_AMGDDCompGridR(compGrid[outer_level - 1]));
            offd = hypre_AMGDDCompGridMatrixNonOwnedOffd(hypre_AMGDDCompGridR(compGrid[outer_level - 1]));

            HYPRE_Int diag_rowptr = hypre_CSRMatrixI(diag)[ R_row_cnt[outer_level - 1] ];
            HYPRE_Int offd_rowptr = hypre_CSRMatrixI(offd)[ R_row_cnt[outer_level - 1] ];

            for (i = 0; i < R_tmp_info_size; i++)
            {
               if (R_tmp_info_int[i])
               {
                  HYPRE_Int row_size = R_tmp_info_int[i][0];
                  for (j = 0; j < row_size; j++)
                  {
                     HYPRE_Int incoming_index = R_tmp_info_int[i][j + 1];

                     // See whether global index is owned
                     if (incoming_index >= hypre_AMGDDCompGridFirstGlobalIndex(compGrid[outer_level - 1]) &&
                         incoming_index <= hypre_AMGDDCompGridLastGlobalIndex(compGrid[outer_level - 1]))
                     {
                        if (offd_rowptr >= hypre_CSRMatrixNumNonzeros(offd))
                        {
                           hypre_CSRMatrixResize(offd, hypre_CSRMatrixNumRows(offd), hypre_CSRMatrixNumCols(offd),
                                                 ceil(1.5 * hypre_CSRMatrixNumNonzeros(offd) + 1));
                        }
                        hypre_CSRMatrixJ(offd)[offd_rowptr] = incoming_index - hypre_AMGDDCompGridFirstGlobalIndex(
                                                                 compGrid[outer_level - 1]);
                        hypre_CSRMatrixData(offd)[offd_rowptr] = R_tmp_info_complex[i][j];
                        offd_rowptr++;
                     }
                     else
                     {
                        if (diag_rowptr >= hypre_CSRMatrixNumNonzeros(diag))
                        {
                           hypre_CSRMatrixResize(diag, hypre_CSRMatrixNumRows(diag), hypre_CSRMatrixNumCols(diag),
                                                 ceil(1.5 * hypre_CSRMatrixNumNonzeros(diag) + 1));
                        }
                        hypre_CSRMatrixJ(diag)[diag_rowptr] = incoming_index;
                        hypre_CSRMatrixData(diag)[diag_rowptr] = R_tmp_info_complex[i][j];
                        diag_rowptr++;
                     }

                  }
                  hypre_CSRMatrixI(diag)[R_row_cnt[outer_level - 1] + 1] = diag_rowptr;
                  hypre_CSRMatrixI(offd)[R_row_cnt[outer_level - 1] + 1] = offd_rowptr;
                  R_row_cnt[outer_level - 1]++;

                  hypre_TFree(R_tmp_info_int[i], HYPRE_MEMORY_HOST);
                  hypre_TFree(R_tmp_info_complex[i], HYPRE_MEMORY_HOST);
               }
            }

            hypre_TFree(R_tmp_info_int, HYPRE_MEMORY_HOST);
            hypre_TFree(R_tmp_info_complex, HYPRE_MEMORY_HOST);
         }

         // Clean up memory
         for (proc = 0; proc < num_recv_procs; proc++) { hypre_TFree(int_recv_buffers[proc], HYPRE_MEMORY_HOST); }
         for (proc = 0; proc < num_recv_procs; proc++) { hypre_TFree(complex_recv_buffers[proc], HYPRE_MEMORY_HOST); }
         hypre_TFree(int_recv_buffers, HYPRE_MEMORY_HOST);
         hypre_TFree(complex_recv_buffers, HYPRE_MEMORY_HOST);
         hypre_TFree(send_sizes, HYPRE_MEMORY_HOST);
         hypre_TFree(recv_sizes, HYPRE_MEMORY_HOST);
      }
   }

   // Clean up memory
   hypre_TFree(P_row_cnt, HYPRE_MEMORY_HOST);
   hypre_TFree(R_row_cnt, HYPRE_MEMORY_HOST);
   hypre_TFree(A_row_cnt, HYPRE_MEMORY_HOST);

   return hypre_error_flag;
}

HYPRE_Int
hypre_BoomerAMGDD_FixUpRecvMaps( hypre_AMGDDCompGrid **compGrid,
                                 hypre_AMGDDCommPkg   *compGridCommPkg,
                                 HYPRE_Int             start_level,
                                 HYPRE_Int             num_levels )
{
   HYPRE_Int  ****recv_red_marker;

   HYPRE_Int      proc;
   HYPRE_Int      inner_level;
   HYPRE_Int      num_nodes;
   HYPRE_Int      redundant;
   HYPRE_Int      map_val;
   HYPRE_Int      level, i;

   // Initial fix up of recv map:
   // Get rid of redundant recvs and index from beginning of nonowned (instead of owned)
   if (compGridCommPkg)
   {
      recv_red_marker = hypre_AMGDDCommPkgRecvRedMarker(compGridCommPkg);

      for (level = start_level; level < num_levels; level++)
      {
         for (proc = 0; proc < hypre_AMGDDCommPkgNumRecvProcs(compGridCommPkg)[level]; proc++)
         {
            for (inner_level = level; inner_level < num_levels; inner_level++)
            {
               // if there were nodes in psiComposite on this level
               if (hypre_AMGDDCommPkgRecvMap(compGridCommPkg)[level][proc][inner_level])
               {
                  // store the number of nodes on this level
                  num_nodes = hypre_AMGDDCommPkgNumRecvNodes(compGridCommPkg)[level][proc][inner_level];
                  hypre_AMGDDCommPkgNumRecvNodes(compGridCommPkg)[level][proc][inner_level] = 0;

                  for (i = 0; i < num_nodes; i++)
                  {
                     if (inner_level == level)
                     {
                        redundant = 0;
                     }
                     else
                     {
                        redundant = recv_red_marker[level][proc][inner_level][i];
                     }

                     if (!redundant)
                     {
                        map_val = hypre_AMGDDCommPkgRecvMap(compGridCommPkg)[level][proc][inner_level][i];
                        if (map_val < 0)
                        {
                           map_val += hypre_AMGDDCompGridNumOwnedNodes(compGrid[inner_level]);
                        }
                        else
                        {
                           map_val -= hypre_AMGDDCompGridNumOwnedNodes(compGrid[inner_level]);
                        }
                        hypre_AMGDDCommPkgRecvMap(
                           compGridCommPkg)[level][proc][inner_level][ hypre_AMGDDCommPkgNumRecvNodes(
                                                                          compGridCommPkg)[level][proc][inner_level]++ ] = map_val;
                     }
                  }
                  hypre_AMGDDCommPkgRecvMap(compGridCommPkg)[level][proc][inner_level] =
                     hypre_TReAlloc(hypre_AMGDDCommPkgRecvMap(compGridCommPkg)[level][proc][inner_level],
                                    HYPRE_Int,
                                    hypre_AMGDDCommPkgNumRecvNodes(compGridCommPkg)[level][proc][inner_level],
                                    HYPRE_MEMORY_HOST);
               }
            }
         }
      }
   }

   return hypre_error_flag;
}<|MERGE_RESOLUTION|>--- conflicted
+++ resolved
@@ -2305,13 +2305,8 @@
 
                if (nonowned_coarse_index >= 0)
                {
-<<<<<<< HEAD
-                  send_buffer[cnt++] = hypre_AMGDDCompGridNonOwnedGlobalIndices(compGrid[level +
-                                                                                         1])[ nonowned_coarse_index ];
-=======
                   send_buffer[cnt++] = hypre_AMGDDCompGridNonOwnedGlobalIndices(compGrid[level
                                                                                          + 1])[ nonowned_coarse_index ];
->>>>>>> 805ee77b
                }
                else if (nonowned_coarse_index == -1)
                {
@@ -2623,22 +2618,14 @@
          for (proc = 0; proc < num_recv_procs; proc++)
          {
             hypre_MPI_Irecv(&(recv_sizes[2 * proc]), 2, HYPRE_MPI_INT, recv_procs[proc], 1,
-<<<<<<< HEAD
-                            hypre_MPI_COMM_WORLD, &(size_requests[request_cnt++]));
-=======
                             hypre_MPI_COMM_WORLD,
                             &(size_requests[request_cnt++]));
->>>>>>> 805ee77b
          }
          for (proc = 0; proc < num_send_procs; proc++)
          {
             hypre_MPI_Isend(&(send_sizes[2 * proc]), 2, HYPRE_MPI_INT, send_procs[proc], 1,
-<<<<<<< HEAD
-                            hypre_MPI_COMM_WORLD, &(size_requests[request_cnt++]));
-=======
                             hypre_MPI_COMM_WORLD,
                             &(size_requests[request_cnt++]));
->>>>>>> 805ee77b
          }
 
          ////////////////////////////////////
