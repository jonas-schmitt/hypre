/******************************************************************************
 * Copyright 1998-2019 Lawrence Livermore National Security, LLC and other
 * HYPRE Project Developers. See the top-level COPYRIGHT file for details.
 *
 * SPDX-License-Identifier: (Apache-2.0 OR MIT)
 ******************************************************************************/

/******************************************************************************
 *
 *****************************************************************************/

/* following should be in a header file */


#include "_hypre_parcsr_ls.h"
#include "_hypre_utilities.hpp"

#if defined(HYPRE_USING_CUDA) || defined(HYPRE_USING_HIP)

/**
  Generates global coarse_size and dof_func for next coarser level

  Notes:
  \begin{itemize}
  \item The routine returns the following:
  \begin{itemize}
  \item an integer array containing the
  function values for the local coarse points
  \item the global number of coarse points
  \end{itemize}
  \end{itemize}

  {\bf Input files:}
  _hypre_parcsr_ls.h

  @return Error code.

  @param comm [IN]
  MPI Communicator
  @param local_num_variables [IN]
  number of points on local processor
  @param dof_func [IN]
  array that contains the function numbers for all local points
  @param CF_marker [IN]
  marker array for coarse points
  @param coarse_dof_func_ptr [OUT]
  pointer to array which contains the function numbers for local coarse points
  @param coarse_pnts_global [OUT]
  pointer to array which contains the number of the first coarse point on each  processor and the total number of coarse points in its last element

  @see */
/*--------------------------------------------------------------------------*/

HYPRE_Int
hypre_BoomerAMGCoarseParmsDevice(MPI_Comm          comm,
                                 HYPRE_Int         local_num_variables,
                                 HYPRE_Int         num_functions,
                                 hypre_IntArray   *dof_func,
                                 hypre_IntArray   *CF_marker,
                                 hypre_IntArray  **coarse_dof_func_ptr,
<<<<<<< HEAD
                                 HYPRE_BigInt    **coarse_pnts_global_ptr)
=======
                                 HYPRE_BigInt     *coarse_pnts_global)
>>>>>>> 805ee77b
{
#ifdef HYPRE_PROFILE
   hypre_profile_times[HYPRE_TIMER_ID_COARSE_PARAMS] -= hypre_MPI_Wtime();
#endif

   HYPRE_Int      ierr = 0;
<<<<<<< HEAD
   HYPRE_Int      num_procs;
=======
>>>>>>> 805ee77b
   HYPRE_BigInt   local_coarse_size = 0;

   /*--------------------------------------------------------------
    *----------------------------------------------------------------*/

<<<<<<< HEAD
   hypre_MPI_Comm_size(comm, &num_procs);

=======
>>>>>>> 805ee77b
   local_coarse_size = HYPRE_THRUST_CALL( count_if,
                                          hypre_IntArrayData(CF_marker),
                                          hypre_IntArrayData(CF_marker) + local_num_variables,
                                          equal<HYPRE_Int>(1) );

   if (num_functions > 1)
   {
      *coarse_dof_func_ptr = hypre_IntArrayCreate(local_coarse_size);
      hypre_IntArrayInitialize_v2(*coarse_dof_func_ptr, HYPRE_MEMORY_DEVICE);

      HYPRE_THRUST_CALL( copy_if,
                         hypre_IntArrayData(dof_func),
                         hypre_IntArrayData(dof_func) + local_num_variables,
                         hypre_IntArrayData(CF_marker),
                         hypre_IntArrayData(*coarse_dof_func_ptr),
                         equal<HYPRE_Int>(1) );
   }

   {
      HYPRE_BigInt scan_recv;
<<<<<<< HEAD

      coarse_pnts_global = hypre_CTAlloc(HYPRE_BigInt, 2, HYPRE_MEMORY_HOST);
      hypre_MPI_Scan(&local_coarse_size, &scan_recv, 1, HYPRE_MPI_BIG_INT, hypre_MPI_SUM, comm);
=======
      hypre_MPI_Scan(&local_coarse_size, &scan_recv, 1, HYPRE_MPI_BIG_INT, hypre_MPI_SUM, comm);

>>>>>>> 805ee77b
      /* first point in my range */
      coarse_pnts_global[0] = scan_recv - local_coarse_size;

      /* first point in next proc's range */
      coarse_pnts_global[1] = scan_recv;
   }

#ifdef HYPRE_PROFILE
   hypre_profile_times[HYPRE_TIMER_ID_COARSE_PARAMS] += hypre_MPI_Wtime();
#endif

   return (ierr);
}

HYPRE_Int
hypre_BoomerAMGInitDofFuncDevice( HYPRE_Int *dof_func,
                                  HYPRE_Int  local_size,
                                  HYPRE_Int  offset,
                                  HYPRE_Int  num_functions )
{
   HYPRE_THRUST_CALL( sequence,
                      dof_func,
                      dof_func + local_size,
                      offset,
                      1 );

   HYPRE_THRUST_CALL( transform,
                      dof_func,
                      dof_func + local_size,
                      dof_func,
                      modulo<HYPRE_Int>(num_functions) );

   return hypre_error_flag;
}

#endif // #if defined(HYPRE_USING_CUDA) || defined(HYPRE_USING_HIP)
<|MERGE_RESOLUTION|>--- conflicted
+++ resolved
@@ -58,31 +58,18 @@
                                  hypre_IntArray   *dof_func,
                                  hypre_IntArray   *CF_marker,
                                  hypre_IntArray  **coarse_dof_func_ptr,
-<<<<<<< HEAD
-                                 HYPRE_BigInt    **coarse_pnts_global_ptr)
-=======
                                  HYPRE_BigInt     *coarse_pnts_global)
->>>>>>> 805ee77b
 {
 #ifdef HYPRE_PROFILE
    hypre_profile_times[HYPRE_TIMER_ID_COARSE_PARAMS] -= hypre_MPI_Wtime();
 #endif
 
    HYPRE_Int      ierr = 0;
-<<<<<<< HEAD
-   HYPRE_Int      num_procs;
-=======
->>>>>>> 805ee77b
    HYPRE_BigInt   local_coarse_size = 0;
 
    /*--------------------------------------------------------------
     *----------------------------------------------------------------*/
 
-<<<<<<< HEAD
-   hypre_MPI_Comm_size(comm, &num_procs);
-
-=======
->>>>>>> 805ee77b
    local_coarse_size = HYPRE_THRUST_CALL( count_if,
                                           hypre_IntArrayData(CF_marker),
                                           hypre_IntArrayData(CF_marker) + local_num_variables,
@@ -103,14 +90,8 @@
 
    {
       HYPRE_BigInt scan_recv;
-<<<<<<< HEAD
-
-      coarse_pnts_global = hypre_CTAlloc(HYPRE_BigInt, 2, HYPRE_MEMORY_HOST);
-      hypre_MPI_Scan(&local_coarse_size, &scan_recv, 1, HYPRE_MPI_BIG_INT, hypre_MPI_SUM, comm);
-=======
       hypre_MPI_Scan(&local_coarse_size, &scan_recv, 1, HYPRE_MPI_BIG_INT, hypre_MPI_SUM, comm);
 
->>>>>>> 805ee77b
       /* first point in my range */
       coarse_pnts_global[0] = scan_recv - local_coarse_size;
 
