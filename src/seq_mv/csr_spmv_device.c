/******************************************************************************
 * Copyright 1998-2019 Lawrence Livermore National Security, LLC and other
 * HYPRE Project Developers. See the top-level COPYRIGHT file for details.
 *
 * SPDX-License-Identifier: (Apache-2.0 OR MIT)
 ******************************************************************************/

/******************************************************************************
 *
 * Matvec functions for hypre_CSRMatrix class.
 *
 *****************************************************************************/

#include "seq_mv.h"
#include "_hypre_utilities.hpp"

#if defined(HYPRE_USING_CUDA) || defined(HYPRE_USING_HIP)

#define SPMV_BLOCKDIM 512
#define VERSION 1

#define SPMV_ADD_SUM(p)                                              \
{                                                                    \
   const HYPRE_Int col = read_only_load(&d_ja[p]);                   \
   if (F == 0)                                                       \
   {                                                                 \
      const T val = d_a ? read_only_load(&d_a[p]) : 1.0;             \
      sum += val * read_only_load(&d_x[col]);                        \
   }                                                                 \
   else if (F == -1)                                                 \
   {                                                                 \
      if (col <= grid_group_id)                                      \
      {                                                              \
         const T val = d_a ? read_only_load(&d_a[p]) : 1.0;          \
         sum += val * read_only_load(&d_x[col]);                     \
      }                                                              \
   }                                                                 \
   else if (F == 1)                                                  \
   {                                                                 \
      if (col >= grid_group_id)                                      \
      {                                                              \
         const T val = d_a ? read_only_load(&d_a[p]) : 1.0;          \
         sum += val * read_only_load(&d_x[col]);                     \
      }                                                              \
   }                                                                 \
   else if (F == -2)                                                 \
   {                                                                 \
      if (col < grid_group_id)                                       \
      {                                                              \
         const T val = d_a ? read_only_load(&d_a[p]) : 1.0;          \
         sum += val * read_only_load(&d_x[col]);                     \
      }                                                              \
   }                                                                 \
   else if (F == 2)                                                  \
   {                                                                 \
      if (col > grid_group_id)                                       \
      {                                                              \
         const T val = d_a ? read_only_load(&d_a[p]) : 1.0;          \
         sum += val * read_only_load(&d_x[col]);                     \
      }                                                              \
   }                                                                 \
}

/* K is the number of threads working on a single row. K = 2, 4, 8, 16, 32 */
template <HYPRE_Int F, HYPRE_Int K, typename T>
__global__ void
hypre_csr_v_k_shuffle(HYPRE_Int     n,
                      T             alpha,
                      HYPRE_Int    *d_ia,
                      HYPRE_Int    *d_ja,
                      T            *d_a,
                      T            *d_x,
                      T             beta,
                      T            *d_y,
                      HYPRE_Int    *d_yind)
{
   /*------------------------------------------------------------*
    *               CSR spmv-vector kernel
    *               warp-shuffle reduction
    *            (Group of K threads) per row
    *------------------------------------------------------------*/
   const HYPRE_Int grid_ngroups = gridDim.x * (SPMV_BLOCKDIM / K);
   HYPRE_Int grid_group_id = (blockIdx.x * SPMV_BLOCKDIM + threadIdx.x) / K;
   const HYPRE_Int group_lane = threadIdx.x & (K - 1);
   const HYPRE_Int warp_lane = threadIdx.x & (HYPRE_WARP_SIZE - 1);
   const HYPRE_Int warp_group_id = warp_lane / K;
   const HYPRE_Int warp_ngroups = HYPRE_WARP_SIZE / K;

   for (; __any_sync(HYPRE_WARP_FULL_MASK, grid_group_id < n); grid_group_id += grid_ngroups)
   {
#if 0
      HYPRE_Int p = 0, q = 0;
      if (grid_group_id < n && group_lane < 2)
      {
         p = read_only_load(&d_ia[grid_group_id + group_lane]);
      }
      q = __shfl_sync(HYPRE_WARP_FULL_MASK, p, 1, K);
      p = __shfl_sync(HYPRE_WARP_FULL_MASK, p, 0, K);
#else
      const HYPRE_Int s = grid_group_id - warp_group_id + warp_lane;
      HYPRE_Int p = 0, q = 0;
      if (s <= n && warp_lane <= warp_ngroups)
      {
         p = read_only_load(&d_ia[s]);
      }
      q = __shfl_sync(HYPRE_WARP_FULL_MASK, p, warp_group_id + 1);
      p = __shfl_sync(HYPRE_WARP_FULL_MASK, p, warp_group_id);
#endif
      T sum = 0.0;
#if VERSION == 1
#pragma unroll 1
      for (p += group_lane; __any_sync(HYPRE_WARP_FULL_MASK, p < q); p += K * 2)
      {
         if (p < q)
         {
            SPMV_ADD_SUM(p)
            if (p + K < q)
            {
               SPMV_ADD_SUM((p + K))
            }
         }
      }
#elif VERSION == 2
#pragma unroll 1
      for (p += group_lane; __any_sync(HYPRE_WARP_FULL_MASK, p < q); p += K)
      {
         if (p < q)
         {
            SPMV_ADD_SUM(p)
         }
      }
#else
#pragma unroll 1
      for (p += group_lane;  p < q; p += K)
      {
         SPMV_ADD_SUM(p)
      }
#endif
      // parallel reduction
#pragma unroll
      for (HYPRE_Int d = K / 2; d > 0; d >>= 1)
      {
         sum += __shfl_down_sync(HYPRE_WARP_FULL_MASK, sum, d);
      }
      if (grid_group_id < n && group_lane == 0)
      {
         HYPRE_Int row = d_yind ? read_only_load(&d_yind[grid_group_id]) : grid_group_id;
         if (beta)
         {
            d_y[row] = alpha * sum + beta * d_y[row];
         }
         else
         {
            d_y[row] = alpha * sum;
         }
      }
   }
}

/* F is fill-mode
 *    0: whole matrix
 *   -1: lower
 *    1: upper
 *   -2: strict lower
 *    2: strict upper
 */
template <HYPRE_Int F>
HYPRE_Int
hypreDevice_CSRMatrixMatvec( HYPRE_Int      nrows,
                             HYPRE_Int      nnz,
                             HYPRE_Complex  alpha,
                             HYPRE_Int     *d_ia,
                             HYPRE_Int     *d_ja,
                             HYPRE_Complex *d_a,
                             HYPRE_Complex *d_x,
                             HYPRE_Complex  beta,
                             HYPRE_Complex *d_y,
                             HYPRE_Int     *d_yind)
{
   const HYPRE_Int rownnz = (nnz + nrows - 1) / nrows;
   const dim3 bDim(SPMV_BLOCKDIM);

   if (rownnz >= 64)
   {
      const HYPRE_Int group_size = 32;
      const HYPRE_Int num_groups_per_block = SPMV_BLOCKDIM / group_size;
      const dim3 gDim((nrows + num_groups_per_block - 1) / num_groups_per_block);
      HYPRE_CUDA_LAUNCH( (hypre_csr_v_k_shuffle<F, group_size, HYPRE_Real>), gDim, bDim,
                         nrows, alpha, d_ia, d_ja, d_a, d_x, beta, d_y, d_yind );
   }
   else if (rownnz >= 32)
   {
      const HYPRE_Int group_size = 16;
      const HYPRE_Int num_groups_per_block = SPMV_BLOCKDIM / group_size;
      const dim3 gDim((nrows + num_groups_per_block - 1) / num_groups_per_block);
      HYPRE_CUDA_LAUNCH( (hypre_csr_v_k_shuffle<F, group_size, HYPRE_Real>), gDim, bDim,
                         nrows, alpha, d_ia, d_ja, d_a, d_x, beta, d_y, d_yind );
   }
   else if (rownnz >= 16)
   {
      const HYPRE_Int group_size = 8;
      const HYPRE_Int num_groups_per_block = SPMV_BLOCKDIM / group_size;
      const dim3 gDim((nrows + num_groups_per_block - 1) / num_groups_per_block);
      HYPRE_CUDA_LAUNCH( (hypre_csr_v_k_shuffle<F, group_size, HYPRE_Real>), gDim, bDim,
                         nrows, alpha, d_ia, d_ja, d_a, d_x, beta, d_y, d_yind );
   }
   else if (rownnz >= 8)
   {
      const HYPRE_Int group_size = 4;
      const HYPRE_Int num_groups_per_block = SPMV_BLOCKDIM / group_size;
      const dim3 gDim((nrows + num_groups_per_block - 1) / num_groups_per_block);
      HYPRE_CUDA_LAUNCH( (hypre_csr_v_k_shuffle<F, group_size, HYPRE_Real>), gDim, bDim,
                         nrows, alpha, d_ia, d_ja, d_a, d_x, beta, d_y, d_yind );
   }
   else
   {
      const HYPRE_Int group_size = 4;
      const HYPRE_Int num_groups_per_block = SPMV_BLOCKDIM / group_size;
      const dim3 gDim((nrows + num_groups_per_block - 1) / num_groups_per_block);
      HYPRE_CUDA_LAUNCH( (hypre_csr_v_k_shuffle<F, group_size, HYPRE_Real>), gDim, bDim,
                         nrows, alpha, d_ia, d_ja, d_a, d_x, beta, d_y, d_yind );
   }

   return hypre_error_flag;
}

/* ind != NULL, y(ind) = alpha*A*x + beta*y(ind)
 * ind == NULL, y      = alpha*A*x + beta*y
 * Note: if A has no numrical values, assume the values are all ones
 */
HYPRE_Int
hypre_CSRMatrixSpMVDevice( HYPRE_Complex    alpha,
                           hypre_CSRMatrix *A,
                           hypre_Vector    *x,
                           HYPRE_Complex    beta,
                           hypre_Vector    *y,
                           HYPRE_Int       *y_ind,
                           HYPRE_Int        fill )
{
   HYPRE_Int      nrows = hypre_CSRMatrixNumRows(A);
   HYPRE_Int      nnz   = hypre_CSRMatrixNumNonzeros(A);
   HYPRE_Int     *d_ia  = hypre_CSRMatrixI(A);
   HYPRE_Int     *d_ja  = hypre_CSRMatrixJ(A);
   HYPRE_Complex *d_a   = hypre_CSRMatrixData(A);
   HYPRE_Complex *d_x   = hypre_VectorData(x);
   HYPRE_Complex *d_y   = hypre_VectorData(y);

   if (nnz <= 0 || alpha == 0.0)
   {
      if (y_ind)
      {
         HYPRE_THRUST_CALL( transform,
                            thrust::make_permutation_iterator(d_y, y_ind),
                            thrust::make_permutation_iterator(d_y, y_ind) + nrows,
                            thrust::make_permutation_iterator(d_y, y_ind),
                            beta * _1 );
      }
      else
      {
         hypre_SeqVectorScale(beta, y);
      }

      return hypre_error_flag;
   }

   hypre_assert(nrows > 0);

   if (fill == 0)
   {
      return hypreDevice_CSRMatrixMatvec<0>(nrows, nnz, alpha, d_ia, d_ja, d_a, d_x, beta, d_y, y_ind);
   }
   else if (fill == 1)
   {
      return hypreDevice_CSRMatrixMatvec<1>(nrows, nnz, alpha, d_ia, d_ja, d_a, d_x, beta, d_y, y_ind);
   }
   else if (fill == -1)
   {
<<<<<<< HEAD
      return hypreDevice_CSRMatrixMatvec<-1>(nrows, nnz, alpha, d_ia, d_ja, d_a, d_x, beta, d_y, y_ind);
=======
      return hypreDevice_CSRMatrixMatvec < -1 > (nrows, nnz, alpha, d_ia, d_ja, d_a, d_x, beta, d_y);
>>>>>>> 66e1f2df
   }
   else if (fill == 2)
   {
      return hypreDevice_CSRMatrixMatvec<2>(nrows, nnz, alpha, d_ia, d_ja, d_a, d_x, beta, d_y, y_ind);
   }
   else if (fill == -2)
   {
<<<<<<< HEAD
      return hypreDevice_CSRMatrixMatvec<-2>(nrows, nnz, alpha, d_ia, d_ja, d_a, d_x, beta, d_y, y_ind);
=======
      return hypreDevice_CSRMatrixMatvec < -2 > (nrows, nnz, alpha, d_ia, d_ja, d_a, d_x, beta, d_y);
>>>>>>> 66e1f2df
   }

   return hypre_error_flag;
}

#endif /*#if defined(HYPRE_USING_CUDA)  || defined(HYPRE_USING_HIP) */<|MERGE_RESOLUTION|>--- conflicted
+++ resolved
@@ -275,11 +275,8 @@
    }
    else if (fill == -1)
    {
-<<<<<<< HEAD
-      return hypreDevice_CSRMatrixMatvec<-1>(nrows, nnz, alpha, d_ia, d_ja, d_a, d_x, beta, d_y, y_ind);
-=======
-      return hypreDevice_CSRMatrixMatvec < -1 > (nrows, nnz, alpha, d_ia, d_ja, d_a, d_x, beta, d_y);
->>>>>>> 66e1f2df
+      return hypreDevice_CSRMatrixMatvec < -1 > (nrows, nnz, alpha, d_ia, d_ja, d_a, d_x, beta, d_y,
+                                                 y_ind);
    }
    else if (fill == 2)
    {
@@ -287,11 +284,8 @@
    }
    else if (fill == -2)
    {
-<<<<<<< HEAD
-      return hypreDevice_CSRMatrixMatvec<-2>(nrows, nnz, alpha, d_ia, d_ja, d_a, d_x, beta, d_y, y_ind);
-=======
-      return hypreDevice_CSRMatrixMatvec < -2 > (nrows, nnz, alpha, d_ia, d_ja, d_a, d_x, beta, d_y);
->>>>>>> 66e1f2df
+      return hypreDevice_CSRMatrixMatvec < -2 > (nrows, nnz, alpha, d_ia, d_ja, d_a, d_x, beta, d_y,
+                                                 y_ind);
    }
 
    return hypre_error_flag;
