#include "seq_mv.h"

//#include <stdio.h>
//#include <cuda_runtime.h>
//#include <cublas_v2.h>

#if defined(HYPRE_USING_GPU)

extern "C"{
  __global__
  void VecScaleKernelText(HYPRE_Complex *__restrict__ u, const HYPRE_Complex *__restrict__ v, const HYPRE_Complex *__restrict__ l1_norm, hypre_int num_rows){
    HYPRE_Int i = blockIdx.x * blockDim.x + threadIdx.x;
    if (i<num_rows){
      u[i]+=__ldg(v+i)/__ldg(l1_norm+i);
    }
  }
}

extern "C"{
  __global__
  void VecScaleKernel(HYPRE_Complex *__restrict__ u, const HYPRE_Complex *__restrict__ v, const HYPRE_Complex * __restrict__ l1_norm, hypre_int num_rows){
    HYPRE_Int i = blockIdx.x * blockDim.x + threadIdx.x;
    if (i<num_rows){
      u[i]+=v[i]/l1_norm[i];
  }
  }
}

extern "C"{
  void VecScale(HYPRE_Complex *u, HYPRE_Complex *v, HYPRE_Complex *l1_norm, hypre_int num_rows,cudaStream_t s){
<<<<<<< HEAD
    //PUSH_RANGE_PAYLOAD("VECSCALE",1,num_rows);
    const hypre_int tpb=64;
    hypre_int num_blocks=num_rows/tpb+1;
=======
    PUSH_RANGE_PAYLOAD("VECSCALE",1,num_rows);
    const HYPRE_Int tpb=64;
    HYPRE_Int num_blocks=num_rows/tpb+1;
>>>>>>> 562c29ab
#ifdef CATCH_LAUNCH_ERRORS
    hypre_CheckErrorDevice(cudaPeekAtLastError());
    hypre_CheckErrorDevice(cudaDeviceSynchronize());
#endif
    MemPrefetchSized(l1_norm,num_rows*sizeof(HYPRE_Complex),HYPRE_DEVICE,s);
    VecScaleKernel<<<num_blocks,tpb,0,s>>>(u,v,l1_norm,num_rows);
#ifdef CATCH_LAUNCH_ERRORS
    hypre_CheckErrorDevice(cudaPeekAtLastError());
    hypre_CheckErrorDevice(cudaDeviceSynchronize());
#endif
    hypre_CheckErrorDevice(cudaStreamSynchronize(s));
    //POP_RANGE;
  }
}


extern "C"{

  __global__
  void VecCopyKernel(HYPRE_Complex* __restrict__ tgt, const HYPRE_Complex* __restrict__ src, hypre_int size){
    HYPRE_Int i = blockIdx.x * blockDim.x + threadIdx.x;
    if (i<size) tgt[i]=src[i];
}
  void VecCopy(HYPRE_Complex* tgt, const HYPRE_Complex* src, hypre_int size,cudaStream_t s){
<<<<<<< HEAD
    hypre_int tpb=64;
    hypre_int num_blocks=size/tpb+1;
    //PUSH_RANGE_PAYLOAD("VecCopy",5,size);
=======
    HYPRE_Int tpb=64;
    HYPRE_Int num_blocks=size/tpb+1;
    PUSH_RANGE_PAYLOAD("VecCopy",5,size);
>>>>>>> 562c29ab
    //MemPrefetch(tgt,0,s);
    //MemPrefetch(src,0,s);
    VecCopyKernel<<<num_blocks,tpb,0,s>>>(tgt,src,size);
    //hypre_CheckErrorDevice(cudaStreamSynchronize(s));
    //POP_RANGE;
  }
}
extern "C"{

  __global__
  void VecSetKernel(HYPRE_Complex* __restrict__ tgt, const HYPRE_Complex value,hypre_int size){
    HYPRE_Int i = blockIdx.x * blockDim.x + threadIdx.x;
    if (i<size) tgt[i]=value;
}
  void VecSet(HYPRE_Complex* tgt, hypre_int size, HYPRE_Complex value, cudaStream_t s){
    HYPRE_Int tpb=64;
    //cudaDeviceSynchronize();
    MemPrefetchSized(tgt,size*sizeof(HYPRE_Complex),HYPRE_DEVICE,s);
    HYPRE_Int num_blocks=size/tpb+1;
    VecSetKernel<<<num_blocks,tpb,0,s>>>(tgt,value,size);
    cudaStreamSynchronize(s);
    //cudaDeviceSynchronize();
  }
}
extern "C"{
  __global__
  void  PackOnDeviceKernel(HYPRE_Complex* __restrict__ send_data,const HYPRE_Complex* __restrict__ x_local_data, const HYPRE_Int* __restrict__ send_map, HYPRE_Int begin, HYPRE_Int end){
    HYPRE_Int i = begin+blockIdx.x * blockDim.x + threadIdx.x;
    if (i<end){
      send_data[i-begin]=x_local_data[send_map[i]];
    }
  }
  void PackOnDevice(HYPRE_Complex *send_data,HYPRE_Complex *x_local_data, HYPRE_Int *send_map, HYPRE_Int begin, HYPRE_Int end,cudaStream_t s){
    if ((end-begin)<=0) return;
    HYPRE_Int tpb=64;
    HYPRE_Int num_blocks=(end-begin)/tpb+1;
#ifdef CATCH_LAUNCH_ERRORS
    hypre_CheckErrorDevice(cudaPeekAtLastError());
    hypre_CheckErrorDevice(cudaDeviceSynchronize());
#endif
    PackOnDeviceKernel<<<num_blocks,tpb,0,s>>>(send_data,x_local_data,send_map,begin,end);
#ifdef CATCH_LAUNCH_ERRORS
    hypre_CheckErrorDevice(cudaPeekAtLastError());
    hypre_CheckErrorDevice(cudaDeviceSynchronize());
#endif
    //PUSH_RANGE("PACK_PREFETCH",1);
#ifndef HYPRE_GPU_USE_PINNED
    MemPrefetchSized((void*)send_data,(end-begin)*sizeof(HYPRE_Complex),cudaCpuDeviceId,s);
#endif
    //POP_RANGE;
    //hypre_CheckErrorDevice(cudaStreamSynchronize(s));
  }
}

  // Scale vector by scalar

extern "C"{
__global__
void VecScaleScalarKernel(HYPRE_Complex *__restrict__ u, const HYPRE_Complex alpha, HYPRE_Int num_rows){
  HYPRE_Int i = blockIdx.x * blockDim.x + threadIdx.x;
  //if (i<5) printf("DEVICE %d %lf %lf %lf\n",i,u[i],v[i],l1_norm[i]);
  if (i<num_rows){
    u[i]*=alpha;
    //if (i==0) printf("Diff Device %d %lf %lf %lf\n",i,u[i],v[i],l1_norm[i]);
  }
}
}
extern "C"{
<<<<<<< HEAD
  hypre_int VecScaleScalar(HYPRE_Complex *u, const HYPRE_Complex alpha,  hypre_int num_rows,cudaStream_t s){
    //PUSH_RANGE("SEQVECSCALE",4);
    hypre_int num_blocks=num_rows/64+1;
=======
  hypre_int VecScaleScalar(HYPRE_Complex *u, const HYPRE_Complex alpha, HYPRE_Int num_rows,cudaStream_t s){
    PUSH_RANGE("SEQVECSCALE",4);
    HYPRE_Int num_blocks=num_rows/64+1;
>>>>>>> 562c29ab

#ifdef CATCH_LAUNCH_ERRORS
    hypre_CheckErrorDevice(cudaPeekAtLastError());
    hypre_CheckErrorDevice(cudaDeviceSynchronize());
#endif
    VecScaleScalarKernel<<<num_blocks,64,0,s>>>(u,alpha,num_rows);
#ifdef CATCH_LAUNCH_ERRORS
    hypre_CheckErrorDevice(cudaPeekAtLastError());
    hypre_CheckErrorDevice(cudaDeviceSynchronize());
#endif
    hypre_CheckErrorDevice(cudaStreamSynchronize(s));
    //POP_RANGE;
    return 0;
  }
}

extern "C"{
__global__
void DiagScaleVectorKernel(HYPRE_Complex* __restrict__ x, HYPRE_Complex* __restrict y, HYPRE_Complex* __restrict__ A_data, const hypre_int* __restrict__ A_i, HYPRE_Int num_rows){
   HYPRE_Int i= blockIdx.x * blockDim.x + threadIdx.x;
   if (i<num_rows)
   {
      x[i] = y[i]/A_data[A_i[i]];
   }
}
}

extern "C"{
   void DiagScaleVector(HYPRE_Complex *x, HYPRE_Complex *y, HYPRE_Complex *A_data, HYPRE_Int *A_i, HYPRE_Int num_rows, cudaStream_t s){
      const HYPRE_Int tpb=64;
      HYPRE_Int num_blocks=num_rows/tpb+1;
      DiagScaleVectorKernel<<<num_blocks,tpb,0,s>>>(x,y,A_data,A_i,num_rows);
      hypre_CheckErrorDevice(cudaStreamSynchronize(s));
   }
}

extern "C"{
__global__
void SpMVCudaKernel(HYPRE_Complex* __restrict__ y,HYPRE_Complex alpha, const HYPRE_Complex* __restrict__ A_data, const HYPRE_Int* __restrict__ A_i, const HYPRE_Int* __restrict__ A_j, const HYPRE_Complex* __restrict__ x, HYPRE_Complex beta, HYPRE_Int num_rows)
{
  HYPRE_Int i= blockIdx.x * blockDim.x + threadIdx.x;
  if (i<num_rows){
    HYPRE_Complex temp = 0.0;
    HYPRE_Int jj;
    for (jj = A_i[i]; jj < A_i[i+1]; jj++){
      HYPRE_Int ajj=A_j[jj];
      temp += A_data[jj] * x[ajj];
    }
    y[i] =y[i]*beta+alpha*temp;
  }
}

__global__
void SpMVCudaKernelZB(HYPRE_Complex* __restrict__ y,HYPRE_Complex alpha, const HYPRE_Complex* __restrict__ A_data, const HYPRE_Int* __restrict__ A_i, const HYPRE_Int* __restrict__ A_j, const HYPRE_Complex* __restrict__ x, HYPRE_Int num_rows)
{
  HYPRE_Int i= blockIdx.x * blockDim.x + threadIdx.x;
  if (i<num_rows){
    HYPRE_Complex temp = 0.0;
    HYPRE_Int jj;
    for (jj = A_i[i]; jj < A_i[i+1]; jj++){
      HYPRE_Int ajj=A_j[jj];
      temp += A_data[jj] * x[ajj];
    }
    y[i] = alpha*temp;
  }
}
  void SpMVCuda(HYPRE_Int num_rows,HYPRE_Complex alpha, HYPRE_Complex *A_data,HYPRE_Int *A_i, HYPRE_Int *A_j, HYPRE_Complex *x, HYPRE_Complex beta, HYPRE_Complex *y){
    HYPRE_Int num_threads=64;
    HYPRE_Int num_blocks=num_rows/num_threads+1;
#ifdef CATCH_LAUNCH_ERRORS
    hypre_CheckErrorDevice(cudaPeekAtLastError());
    hypre_CheckErrorDevice(cudaDeviceSynchronize());
#endif
    if (beta==0.0)
      SpMVCudaKernelZB<<<num_blocks,num_threads>>>(y,alpha,A_data,A_i,A_j,x,num_rows);
    else
      SpMVCudaKernel<<<num_blocks,num_threads>>>(y,alpha,A_data,A_i,A_j,x,beta,num_rows);
#ifdef CATCH_LAUNCH_ERRORS
    hypre_CheckErrorDevice(cudaPeekAtLastError());
    hypre_CheckErrorDevice(cudaDeviceSynchronize());
#endif

}
}
extern "C"{
  __global__
  void CompileFlagSafetyCheck(HYPRE_Int actual){
#ifdef __CUDA_ARCH__
    HYPRE_Int cudarch=__CUDA_ARCH__;
    if (cudarch!=actual){
      //printf("WARNING :: nvcc -arch flag does not match actual device architecture\nWARNING :: The code can fail silently and produce wrong results\n");
      //printf("Arch specified at compile = sm_%d Actual device = sm_%d\n",cudarch/10,actual/10);
    }
#else
    hypre_error_w_msg(HYPRE_ERROR_GENERIC,"ERROR:: CUDA_ ARCH is not defined \n This should not be happening\n");
#endif
  }
}
extern "C"{
  void CudaCompileFlagCheck(){
    HYPRE_Int devCount;
    cudaGetDeviceCount(&devCount);
    HYPRE_Int i;
    HYPRE_Int cudarch_actual;
    for(i = 0; i < devCount; ++i)
      {
	struct cudaDeviceProp props;
	cudaGetDeviceProperties(&props, i);
	cudarch_actual=props.major*100+props.minor*10;
    }
    hypre_CheckErrorDevice(cudaPeekAtLastError());
    hypre_CheckErrorDevice(cudaDeviceSynchronize());
    CompileFlagSafetyCheck<<<1,1,0,0>>>(cudarch_actual);
    cudaError_t code=cudaPeekAtLastError();
    if (code != cudaSuccess)
      {
	hypre_error_w_msg(HYPRE_ERROR_GENERIC,"ERROR in CudaCompileFlagCheck \nERROR :: Check if compile arch flags match actual device arch = sm_\n");
	//fprintf(stderr,"ERROR in CudaCompileFlagCheck%s \n", cudaGetErrorString(code));
	//fprintf(stderr,"ERROR :: Check if compile arch flags match actual device arch = sm_%d\n",cudarch_actual/10);
	exit(2);
      }
    hypre_CheckErrorDevice(cudaDeviceSynchronize());
  }
}

extern "C"
{

   __global__
   void BigToSmallCopyKernel (HYPRE_Int* __restrict__ tgt, const HYPRE_BigInt* __restrict__ src, HYPRE_Int size)
   {
      HYPRE_Int i = blockIdx.x * blockDim.x + threadIdx.x;
      if (i<size) tgt[i] = src[i];
   }
<<<<<<< HEAD

   void BigToSmallCopy (hypre_int* tgt, const HYPRE_Int* src, hypre_int size, cudaStream_t s)
   {
      hypre_int tpb=64;
      hypre_int num_blocks=size/tpb+1;
      //PUSH_RANGE_PAYLOAD("VecCopy",5,size);
=======
 
   void BigToSmallCopy (HYPRE_Int* tgt, const HYPRE_BigInt* src, HYPRE_Int size, cudaStream_t s)
   {
      HYPRE_Int tpb=64;
      HYPRE_Int num_blocks=size/tpb+1;
      PUSH_RANGE_PAYLOAD("VecCopy",5,size);
>>>>>>> 562c29ab
      //MemPrefetch(tgt,0,s);
      //MemPrefetch(src,0,s);
      BigToSmallCopyKernel<<<num_blocks,tpb,0,s>>>(tgt,src,size);
      //hypre_CheckErrorDevice(cudaStreamSynchronize(s));
      //POP_RANGE;
   }
}

#endif<|MERGE_RESOLUTION|>--- conflicted
+++ resolved
@@ -8,7 +8,7 @@
 
 extern "C"{
   __global__
-  void VecScaleKernelText(HYPRE_Complex *__restrict__ u, const HYPRE_Complex *__restrict__ v, const HYPRE_Complex *__restrict__ l1_norm, hypre_int num_rows){
+  void VecScaleKernelText(HYPRE_Complex *__restrict__ u, const HYPRE_Complex *__restrict__ v, const HYPRE_Complex *__restrict__ l1_norm, HYPRE_Int num_rows){
     HYPRE_Int i = blockIdx.x * blockDim.x + threadIdx.x;
     if (i<num_rows){
       u[i]+=__ldg(v+i)/__ldg(l1_norm+i);
@@ -18,7 +18,7 @@
 
 extern "C"{
   __global__
-  void VecScaleKernel(HYPRE_Complex *__restrict__ u, const HYPRE_Complex *__restrict__ v, const HYPRE_Complex * __restrict__ l1_norm, hypre_int num_rows){
+  void VecScaleKernel(HYPRE_Complex *__restrict__ u, const HYPRE_Complex *__restrict__ v, const HYPRE_Complex * __restrict__ l1_norm, HYPRE_Int num_rows){
     HYPRE_Int i = blockIdx.x * blockDim.x + threadIdx.x;
     if (i<num_rows){
       u[i]+=v[i]/l1_norm[i];
@@ -27,16 +27,10 @@
 }
 
 extern "C"{
-  void VecScale(HYPRE_Complex *u, HYPRE_Complex *v, HYPRE_Complex *l1_norm, hypre_int num_rows,cudaStream_t s){
-<<<<<<< HEAD
+  void VecScale(HYPRE_Complex *u, HYPRE_Complex *v, HYPRE_Complex *l1_norm, HYPRE_Int num_rows,cudaStream_t s){
     //PUSH_RANGE_PAYLOAD("VECSCALE",1,num_rows);
-    const hypre_int tpb=64;
-    hypre_int num_blocks=num_rows/tpb+1;
-=======
-    PUSH_RANGE_PAYLOAD("VECSCALE",1,num_rows);
     const HYPRE_Int tpb=64;
     HYPRE_Int num_blocks=num_rows/tpb+1;
->>>>>>> 562c29ab
 #ifdef CATCH_LAUNCH_ERRORS
     hypre_CheckErrorDevice(cudaPeekAtLastError());
     hypre_CheckErrorDevice(cudaDeviceSynchronize());
@@ -56,20 +50,14 @@
 extern "C"{
 
   __global__
-  void VecCopyKernel(HYPRE_Complex* __restrict__ tgt, const HYPRE_Complex* __restrict__ src, hypre_int size){
+  void VecCopyKernel(HYPRE_Complex* __restrict__ tgt, const HYPRE_Complex* __restrict__ src, HYPRE_Int size){
     HYPRE_Int i = blockIdx.x * blockDim.x + threadIdx.x;
     if (i<size) tgt[i]=src[i];
 }
-  void VecCopy(HYPRE_Complex* tgt, const HYPRE_Complex* src, hypre_int size,cudaStream_t s){
-<<<<<<< HEAD
-    hypre_int tpb=64;
-    hypre_int num_blocks=size/tpb+1;
-    //PUSH_RANGE_PAYLOAD("VecCopy",5,size);
-=======
+  void VecCopy(HYPRE_Complex* tgt, const HYPRE_Complex* src, HYPRE_Int size,cudaStream_t s){
     HYPRE_Int tpb=64;
     HYPRE_Int num_blocks=size/tpb+1;
-    PUSH_RANGE_PAYLOAD("VecCopy",5,size);
->>>>>>> 562c29ab
+    //PUSH_RANGE_PAYLOAD("VecCopy",5,size);
     //MemPrefetch(tgt,0,s);
     //MemPrefetch(src,0,s);
     VecCopyKernel<<<num_blocks,tpb,0,s>>>(tgt,src,size);
@@ -80,11 +68,11 @@
 extern "C"{
 
   __global__
-  void VecSetKernel(HYPRE_Complex* __restrict__ tgt, const HYPRE_Complex value,hypre_int size){
+  void VecSetKernel(HYPRE_Complex* __restrict__ tgt, const HYPRE_Complex value, HYPRE_Int size){
     HYPRE_Int i = blockIdx.x * blockDim.x + threadIdx.x;
     if (i<size) tgt[i]=value;
 }
-  void VecSet(HYPRE_Complex* tgt, hypre_int size, HYPRE_Complex value, cudaStream_t s){
+  void VecSet(HYPRE_Complex* tgt, HYPRE_Int size, HYPRE_Complex value, cudaStream_t s){
     HYPRE_Int tpb=64;
     //cudaDeviceSynchronize();
     MemPrefetchSized(tgt,size*sizeof(HYPRE_Complex),HYPRE_DEVICE,s);
@@ -138,15 +126,9 @@
 }
 }
 extern "C"{
-<<<<<<< HEAD
-  hypre_int VecScaleScalar(HYPRE_Complex *u, const HYPRE_Complex alpha,  hypre_int num_rows,cudaStream_t s){
+  HYPRE_Int VecScaleScalar(HYPRE_Complex *u, const HYPRE_Complex alpha, HYPRE_Int num_rows,cudaStream_t s){
     //PUSH_RANGE("SEQVECSCALE",4);
-    hypre_int num_blocks=num_rows/64+1;
-=======
-  hypre_int VecScaleScalar(HYPRE_Complex *u, const HYPRE_Complex alpha, HYPRE_Int num_rows,cudaStream_t s){
-    PUSH_RANGE("SEQVECSCALE",4);
     HYPRE_Int num_blocks=num_rows/64+1;
->>>>>>> 562c29ab
 
 #ifdef CATCH_LAUNCH_ERRORS
     hypre_CheckErrorDevice(cudaPeekAtLastError());
@@ -165,7 +147,7 @@
 
 extern "C"{
 __global__
-void DiagScaleVectorKernel(HYPRE_Complex* __restrict__ x, HYPRE_Complex* __restrict y, HYPRE_Complex* __restrict__ A_data, const hypre_int* __restrict__ A_i, HYPRE_Int num_rows){
+void DiagScaleVectorKernel(HYPRE_Complex* __restrict__ x, HYPRE_Complex* __restrict y, HYPRE_Complex* __restrict__ A_data, const HYPRE_Int* __restrict__ A_i, HYPRE_Int num_rows){
    HYPRE_Int i= blockIdx.x * blockDim.x + threadIdx.x;
    if (i<num_rows)
    {
@@ -281,21 +263,12 @@
       HYPRE_Int i = blockIdx.x * blockDim.x + threadIdx.x;
       if (i<size) tgt[i] = src[i];
    }
-<<<<<<< HEAD
-
-   void BigToSmallCopy (hypre_int* tgt, const HYPRE_Int* src, hypre_int size, cudaStream_t s)
-   {
-      hypre_int tpb=64;
-      hypre_int num_blocks=size/tpb+1;
-      //PUSH_RANGE_PAYLOAD("VecCopy",5,size);
-=======
- 
+
    void BigToSmallCopy (HYPRE_Int* tgt, const HYPRE_BigInt* src, HYPRE_Int size, cudaStream_t s)
    {
       HYPRE_Int tpb=64;
       HYPRE_Int num_blocks=size/tpb+1;
-      PUSH_RANGE_PAYLOAD("VecCopy",5,size);
->>>>>>> 562c29ab
+      //PUSH_RANGE_PAYLOAD("VecCopy",5,size);
       //MemPrefetch(tgt,0,s);
       //MemPrefetch(src,0,s);
       BigToSmallCopyKernel<<<num_blocks,tpb,0,s>>>(tgt,src,size);
