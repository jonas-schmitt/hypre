--- conflicted
+++ resolved
@@ -10,8 +10,6 @@
  * Header info for Mapped Matrix data structures
  *
  *****************************************************************************/
-
-#if 0
 
 #ifndef hypre_MAPPED_MATRIX_HEADER
 #define hypre_MAPPED_MATRIX_HEADER
@@ -40,8 +38,3 @@
          (hypre_MappedMatrixColMap(matrix)(j,hypre_MappedMatrixMapData(matrix)))
 
 #endif
-<<<<<<< HEAD
-
-#endif
-=======
->>>>>>> 249383ad
