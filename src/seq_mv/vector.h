/******************************************************************************
 * Copyright 1998-2019 Lawrence Livermore National Security, LLC and other
 * HYPRE Project Developers. See the top-level COPYRIGHT file for details.
 *
 * SPDX-License-Identifier: (Apache-2.0 OR MIT)
 ******************************************************************************/

/******************************************************************************
 *
 * Header info for Vector data structure
 *
 *****************************************************************************/

#if 0

#ifndef hypre_VECTOR_HEADER
#define hypre_VECTOR_HEADER

/*--------------------------------------------------------------------------
 * hypre_Vector
 *--------------------------------------------------------------------------*/

typedef struct
{
   HYPRE_Complex  *data;
   HYPRE_Int       size;

   /* Does the Vector create/destroy `data'? */
   HYPRE_Int       owns_data;

   /* memory location of array data */
<<<<<<< HEAD
   HYPRE_MemoryLocation       memory_location;
=======
   HYPRE_MemoryLocation  memory_location;
>>>>>>> 249383ad

   /* For multivectors...*/
   HYPRE_Int   num_vectors;  /* the above "size" is size of one vector */
   HYPRE_Int   multivec_storage_method;
   /* ...if 0, store colwise v0[0], v0[1], ..., v1[0], v1[1], ... v2[0]... */
   /* ...if 1, store rowwise v0[0], v1[0], ..., v0[1], v1[1], ... */
   /* With colwise storage, vj[i] = data[ j*size + i]
      With rowwise storage, vj[i] = data[ j + num_vectors*i] */
   HYPRE_Int  vecstride, idxstride;
   /* ... so vj[i] = data[ j*vecstride + i*idxstride ] regardless of row_storage.*/
} hypre_Vector;

/*--------------------------------------------------------------------------
 * Accessor functions for the Vector structure
 *--------------------------------------------------------------------------*/

#define hypre_VectorData(vector)                  ((vector) -> data)
#define hypre_VectorSize(vector)                  ((vector) -> size)
#define hypre_VectorOwnsData(vector)              ((vector) -> owns_data)
#define hypre_VectorMemoryLocation(vector)        ((vector) -> memory_location)
#define hypre_VectorNumVectors(vector)            ((vector) -> num_vectors)
#define hypre_VectorMultiVecStorageMethod(vector) ((vector) -> multivec_storage_method)
#define hypre_VectorVectorStride(vector)          ((vector) -> vecstride )
#define hypre_VectorIndexStride(vector)           ((vector) -> idxstride )
<<<<<<< HEAD

#endif
=======
>>>>>>> 249383ad

#endif
<|MERGE_RESOLUTION|>--- conflicted
+++ resolved
@@ -10,8 +10,6 @@
  * Header info for Vector data structure
  *
  *****************************************************************************/
-
-#if 0
 
 #ifndef hypre_VECTOR_HEADER
 #define hypre_VECTOR_HEADER
@@ -29,11 +27,7 @@
    HYPRE_Int       owns_data;
 
    /* memory location of array data */
-<<<<<<< HEAD
-   HYPRE_MemoryLocation       memory_location;
-=======
    HYPRE_MemoryLocation  memory_location;
->>>>>>> 249383ad
 
    /* For multivectors...*/
    HYPRE_Int   num_vectors;  /* the above "size" is size of one vector */
@@ -58,10 +52,5 @@
 #define hypre_VectorMultiVecStorageMethod(vector) ((vector) -> multivec_storage_method)
 #define hypre_VectorVectorStride(vector)          ((vector) -> vecstride )
 #define hypre_VectorIndexStride(vector)           ((vector) -> idxstride )
-<<<<<<< HEAD
 
 #endif
-=======
->>>>>>> 249383ad
-
-#endif
