--- conflicted
+++ resolved
@@ -177,29 +177,11 @@
    HYPRE_Int *ghash_i, ghash_size;
    dim3 bDim = hypre_GetDefaultDeviceBlockDimension();
 
-<<<<<<< HEAD
-   if (type == 1)
-   {
-      ghash_i = hypre_TAlloc(HYPRE_Int, num_ghash + 1, HYPRE_MEMORY_DEVICE);
-      hypre_Memset(ghash_i + num_ghash, 0, sizeof(HYPRE_Int), HYPRE_MEMORY_DEVICE);
-      dim3 gDim = hypre_GetDefaultDeviceGridDimension(num_ghash, "thread", bDim);
-      HYPRE_GPU_LAUNCH( hypre_SpGemmGhashSize1, gDim, bDim,
-                        num_rows, row_id, num_ghash, row_sizes, ghash_i, SHMEM_HASH_SIZE );
-   }
-   else if (type == 2)
-   {
-      ghash_i = hypre_CTAlloc(HYPRE_Int, num_ghash + 1, HYPRE_MEMORY_DEVICE);
-      dim3 gDim = hypre_GetDefaultDeviceGridDimension(num_rows, "thread", bDim);
-      HYPRE_GPU_LAUNCH( hypre_SpGemmGhashSize2, gDim, bDim,
-                        num_rows, row_id, num_ghash, row_sizes, ghash_i, SHMEM_HASH_SIZE );
-   }
-=======
    ghash_i = hypre_TAlloc(HYPRE_Int, num_ghash + 1, HYPRE_MEMORY_DEVICE);
    hypre_Memset(ghash_i + num_ghash, 0, sizeof(HYPRE_Int), HYPRE_MEMORY_DEVICE);
    dim3 gDim = hypre_GetDefaultDeviceGridDimension(num_ghash, "thread", bDim);
-   HYPRE_CUDA_LAUNCH( hypre_SpGemmGhashSize, gDim, bDim,
-                      num_rows, row_id, num_ghash, row_sizes, ghash_i, SHMEM_HASH_SIZE );
->>>>>>> dcead56d
+   HYPRE_GPU_LAUNCH( hypre_SpGemmGhashSize, gDim, bDim,
+                     num_rows, row_id, num_ghash, row_sizes, ghash_i, SHMEM_HASH_SIZE );
 
    hypreDevice_IntegerExclusiveScan(num_ghash + 1, ghash_i);
 
