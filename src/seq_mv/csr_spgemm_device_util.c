--- conflicted
+++ resolved
@@ -134,12 +134,8 @@
 }
 
 __global__ void
-<<<<<<< HEAD
-hypre_SpGemmGhashSize( HYPRE_Int  num_rows,
-=======
 hypre_SpGemmGhashSize( hypre_DeviceItem &item,
                        HYPRE_Int  num_rows,
->>>>>>> 4411530e
                        HYPRE_Int *row_id,
                        HYPRE_Int  num_ghash,
                        HYPRE_Int *row_sizes,
