#BHEADER**********************************************************************
# Copyright (c) 2008,  Lawrence Livermore National Security, LLC.
# Produced at the Lawrence Livermore National Laboratory.
# This file is part of HYPRE.  See file COPYRIGHT for details.
#
# HYPRE is free software; you can redistribute it and/or modify it under the
# terms of the GNU Lesser General Public License (as published by the Free
# Software Foundation) version 2.1 dated February 1999.
#
# $Revision$
#EHEADER**********************************************************************


###############################################################################
##  All configurable variables are defined in the file named Makefile.config.in
##  When Autoconf is run, it will create a file named Makefile.config which
##  will have all of the configurable variables replaced with their values.
###############################################################################

@SET_MAKE@

srcdir = @srcdir@
top_srcdir = @top_srcdir@
prefix = @prefix@
exec_prefix = @exec_prefix@

VPATH = @srcdir@

HYPRE_RELEASE_NAME    = @HYPRE_NAME@
HYPRE_RELEASE_VERSION = @HYPRE_VERSION@
HYPRE_RELEASE_DATE    = @HYPRE_DATE@
HYPRE_RELEASE_TIME    = @HYPRE_TIME@
HYPRE_RELEASE_BUGS    = @HYPRE_BUGS@

HYPRE_SRC_TOP_DIR = @HYPRE_SRCDIR@
HYPRE_BUILD_DIR   = @HYPRE_SRCDIR@/hypre

HYPRE_INSTALL_DIR = @HYPRE_INSTALLDIR@
HYPRE_LIB_INSTALL = @HYPRE_LIBINSTALL@
HYPRE_INC_INSTALL = @HYPRE_INCINSTALL@

HYPRE_LIB_SUFFIX = @HYPRE_LIBSUFFIX@

.SUFFIXES:
.SUFFIXES: .o .f .c .C .cxx .cc .cu

.f.o:
	$(FC) $(FFLAGS) -c $< 
.c.o:
	$(CC) $(CFLAGS) -c $< 
.C.o:
	$(CXX) $(CXXFLAGS) -c $<
.cxx.o:
	$(CXX) $(CXXFLAGS) -c $<
.cc.o:
	$(CXX) $(CXXFLAGS) -c $<
.cu.o:
	$(NVCC) $(NVCCFLAGS) -c $<

FC       = @FC@
FFLAGS   = @FFLAGS@ @FCFLAGS@ $(FC_COMPILE_FLAGS)

CC       = @CC@
CFLAGS   = @CFLAGS@ @DEFS@ $(C_COMPILE_FLAGS)

CXX      = @CXX@
CXXFLAGS = @CXXFLAGS@ @DEFS@ $(CXX_COMPILE_FLAGS)

NVCC 	  = nvcc
NVCCFLAGS = @NVCCFLAGS@
NVCCLIBS  = @NVCCLIBS@

LINK_FC  = @LINK_FC@
LINK_CC  = @LINK_CC@
LINK_CXX = @LINK_CXX@

BUILD_FC_SHARED     = @BUILD_FC_SHARED@
BUILD_CC_SHARED     = @BUILD_CC_SHARED@
BUILD_CXX_SHARED    = @BUILD_CXX_SHARED@
SHARED_COMPILE_FLAG = @SHARED_COMPILE_FLAG@
SHARED_BUILD_FLAG   = @SHARED_BUILD_FLAG@
SHARED_SET_SONAME   = @SHARED_SET_SONAME@
SHARED_OPTIONS      = @SHARED_OPTIONS@

BUILD_PYTHON = @BUILD_PYTHON@
PYTHON       = @PYTHON@

BUILD_JAVA = @BUILD_JAVA@

AR     = @AR@
RANLIB = @RANLIB@

LDFLAGS = @LDFLAGS@
LIBS    = @LIBS@ @CALIPER_LIBS@ @NVCCLIBS@
FLIBS   = @FLIBS@

INCLUDES = @CALIPER_INCLUDE@

##################################################################
##  LAPACK Library Flags 
##################################################################
HYPRE_LAPACK_SRC_DIR = @HYPRE_LAPACK_SRC_DIR@
HYPRE_LAPACK_FILES   = @HYPRE_LAPACK_FILES@
LAPACKLIBS           = @LAPACKLIBS@
LAPACKLIBDIRS        = @LAPACKLIBDIRS@

##################################################################
##  BLAS Library Flags 
##################################################################
HYPRE_BLAS_SRC_DIR = @HYPRE_BLAS_SRC_DIR@
HYPRE_BLAS_FILES   = @HYPRE_BLAS_FILES@
BLASLIBS           = @BLASLIBS@
BLASLIBDIRS        = @BLASLIBDIRS@

##################################################################
##  MPI options
##################################################################
MPIINCLUDE = @MPIINCLUDE@
MPILIBDIRS = @MPILIBDIRS@
MPILIBS    = @MPILIBS@
MPIFLAGS   = @MPIFLAGS@

##################################################################
##  NVCC options
##################################################################
HYPRE_NVCC_MAKEFILE = @HYPRE_NVCC_MAKEFILE@

##################################################################
##  Caliper options
##################################################################
CALIPER_INCLUDE = @CALIPER_INCLUDE@
CALIPER_LIBS    = @CALIPER_LIBS@

##################################################################
##  FEI options
##################################################################
HYPRE_FEI_SRC_DIR       = @HYPRE_FEI_SRC_DIR@
HYPRE_FEI_BASE_DIR      = @HYPRE_FEI_BASE_DIR@
HYPRE_FEI_SUBDIRS       = @HYPRE_FEI_SUBDIRS@
HYPRE_FEI_SUPERLU_FILES = @HYPRE_FEI_SUPERLU_FILES@
HYPRE_FEI_HYPRE_FILES   = @HYPRE_FEI_HYPRE_FILES@
HYPRE_FEI_FEMLI_FILES   = @HYPRE_FEI_FEMLI_FILES@
<<<<<<< HEAD

##################################################################
##  RAJA options
##################################################################
HYPRE_RAJA_SRC_DIR       = @HYPRE_RAJA_SRC_DIR@
HYPRE_RAJA_INCLUDE       = @HYPRE_RAJA_INCLUDE@
HYPRE_RAJA_LIB           = @HYPRE_RAJA_LIB@

##################################################################
##  kokkos options
##################################################################
KOKKOS_PATH = @HYPRE_KOKKOS_PATH@
KOKKOS_DEVICES = @HYPRE_KOKKOS_DEVICE@
KOKKOS_ARCH = @HYPRE_KOKKOS_ARCH@
KOKKOS_CUDA_OPTIONS = @HYPRE_KOKKOS_CUDA_OPTION@
@HYPRE_KOKKOS_INC_FILE@
HYPRE_KOKKOS_CLEAN       = @HYPRE_KOKKOS_CLEAN@
HYPRE_KOKKOS_LIB         = @HYPRE_KOKKOS_LIB@
HYPRE_KOKKOS_DEPENDS     = @HYPRE_KOKKOS_DEPENDS@
=======
>>>>>>> e97fd065
<|MERGE_RESOLUTION|>--- conflicted
+++ resolved
@@ -140,7 +140,6 @@
 HYPRE_FEI_SUPERLU_FILES = @HYPRE_FEI_SUPERLU_FILES@
 HYPRE_FEI_HYPRE_FILES   = @HYPRE_FEI_HYPRE_FILES@
 HYPRE_FEI_FEMLI_FILES   = @HYPRE_FEI_FEMLI_FILES@
-<<<<<<< HEAD
 
 ##################################################################
 ##  RAJA options
@@ -159,6 +158,4 @@
 @HYPRE_KOKKOS_INC_FILE@
 HYPRE_KOKKOS_CLEAN       = @HYPRE_KOKKOS_CLEAN@
 HYPRE_KOKKOS_LIB         = @HYPRE_KOKKOS_LIB@
-HYPRE_KOKKOS_DEPENDS     = @HYPRE_KOKKOS_DEPENDS@
-=======
->>>>>>> e97fd065
+HYPRE_KOKKOS_DEPENDS     = @HYPRE_KOKKOS_DEPENDS@