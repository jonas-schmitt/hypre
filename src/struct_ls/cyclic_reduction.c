--- conflicted
+++ resolved
@@ -627,15 +627,8 @@
       hypre_StructVectorSetDataSize(x_l[l+1], &data_size, &data_size_const);
    }
 
-<<<<<<< HEAD
-   data =  hypre_DeviceCTAlloc(HYPRE_Real,data_size);
-   data_const = hypre_CTAlloc(HYPRE_Real,data_size_const);
-
-=======
-   //data =  hypre_CTAlloc(HYPRE_Real,  data_size, HYPRE_MEMORY_HOST);
-   data =   hypre_CTAlloc(HYPRE_Real, data_size, HYPRE_MEMORY_DEVICE);
-   
->>>>>>> 68076e52
+   data =  hypre_CTAlloc(HYPRE_Real, data_size, HYPRE_MEMORY_DEVICE);
+   data_const = hypre_CTAlloc(HYPRE_Real,data_size_const,HYPRE_MEMORY_HOST);
    (cyc_red_data -> data) = data;
    (cyc_red_data -> data_const) = data_const;
 #ifdef HYPRE_USE_OMP45
