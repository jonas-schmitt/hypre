/*BHEADER**********************************************************************
 * Copyright (c) 2008,  Lawrence Livermore National Security, LLC.
 * Produced at the Lawrence Livermore National Laboratory.
 * This file is part of HYPRE.  See file COPYRIGHT for details.
 *
 * HYPRE is free software; you can redistribute it and/or modify it under the
 * terms of the GNU Lesser General Public License (as published by the Free
 * Software Foundation) version 2.1 dated February 1999.
 *
 * $Revision$
 ***********************************************************************EHEADER*/

/******************************************************************************
 * Cyclic reduction algorithm (coded as if it were a 1D MG method)
 *
 *****************************************************************************/

#include "_hypre_struct_ls.h"

#define DEBUG 0

/*--------------------------------------------------------------------------
 * Macros
 *--------------------------------------------------------------------------*/

#define hypre_CycRedSetCIndex(base_index, base_stride, level, cdir, cindex) \
   {                                                                    \
      if (level > 0)                                                    \
         hypre_SetIndex3(cindex, 0, 0, 0);                              \
      else                                                              \
         hypre_CopyIndex(base_index,  cindex);                          \
      hypre_IndexD(cindex, cdir) += 0;                                  \
   }

#define hypre_CycRedSetFIndex(base_index, base_stride, level, cdir, findex) \
   {                                                                    \
      if (level > 0)                                                    \
         hypre_SetIndex3(findex, 0, 0, 0);                              \
      else                                                              \
         hypre_CopyIndex(base_index,  findex);                          \
      hypre_IndexD(findex, cdir) += 1;                                  \
   }

#define hypre_CycRedSetStride(base_index, base_stride, level, cdir, stride) \
   {                                                                    \
      if (level > 0)                                                    \
         hypre_SetIndex3(stride, 1, 1, 1);                              \
      else                                                              \
         hypre_CopyIndex(base_stride, stride);                          \
      hypre_IndexD(stride, cdir) *= 2;                                  \
   }

/*--------------------------------------------------------------------------
 * hypre_CyclicReductionData data structure
 *--------------------------------------------------------------------------*/

typedef struct
{
   MPI_Comm              comm;
                      
   HYPRE_Int             num_levels;
                      
   HYPRE_Int             ndim;
   HYPRE_Int             cdir;         /* coarsening direction */
   hypre_Index           base_index;
   hypre_Index           base_stride;

   hypre_StructGrid    **grid_l;
                    
   hypre_BoxArray       *base_points;
   hypre_BoxArray      **fine_points_l;

   HYPRE_Real           *data;
   HYPRE_Real           *data_const;
   hypre_StructMatrix  **A_l;
   hypre_StructVector  **x_l;

   hypre_ComputePkg    **down_compute_pkg_l;
   hypre_ComputePkg    **up_compute_pkg_l;

   HYPRE_Int             time_index;
   HYPRE_Int             solve_flops;
   HYPRE_Int             max_levels;
} hypre_CyclicReductionData;

/*--------------------------------------------------------------------------
 * hypre_CyclicReductionCreate
 *--------------------------------------------------------------------------*/

void *
hypre_CyclicReductionCreate( MPI_Comm  comm )
{
   hypre_CyclicReductionData *cyc_red_data;

   cyc_red_data = hypre_CTAlloc(hypre_CyclicReductionData,  1, HYPRE_MEMORY_HOST);
   
   (cyc_red_data -> comm) = comm;
   (cyc_red_data -> ndim) = 3;
   (cyc_red_data -> cdir) = 0;
   (cyc_red_data -> time_index)  = hypre_InitializeTiming("CyclicReduction");
   (cyc_red_data -> max_levels)  = -1;

   /* set defaults */
   hypre_SetIndex3((cyc_red_data -> base_index), 0, 0, 0);
   hypre_SetIndex3((cyc_red_data -> base_stride), 1, 1, 1);

   return (void *) cyc_red_data;
}

/*--------------------------------------------------------------------------
 * hypre_CycRedCreateCoarseOp
 *
 * NOTE: This routine assumes that domain boundary ghost zones (i.e., ghost
 * zones that do not intersect the grid) have the identity equation in them.
 * This is currently insured by the MatrixAssemble routine.
 *--------------------------------------------------------------------------*/

hypre_StructMatrix *
hypre_CycRedCreateCoarseOp( hypre_StructMatrix *A,
                            hypre_StructGrid   *coarse_grid,
                            HYPRE_Int           cdir        )
{
   HYPRE_Int              ndim = hypre_StructMatrixNDim(A);
   hypre_StructMatrix    *Ac;
   hypre_Index           *Ac_stencil_shape;
   hypre_StructStencil   *Ac_stencil;
   HYPRE_Int              Ac_stencil_size;
   HYPRE_Int              Ac_num_ghost[] = {0, 0, 0, 0, 0, 0};
                       
   HYPRE_Int              i;
   HYPRE_Int              stencil_rank;
 
   /*-----------------------------------------------
    * Define Ac_stencil
    *-----------------------------------------------*/

   stencil_rank = 0;

   /*-----------------------------------------------
    * non-symmetric case:
    *
    * 3 point fine grid stencil produces 3 point Ac
    *-----------------------------------------------*/

   if (!hypre_StructMatrixSymmetric(A))
   {
      Ac_stencil_size = 3;
      Ac_stencil_shape = hypre_CTAlloc(hypre_Index,  Ac_stencil_size, HYPRE_MEMORY_HOST);
      for (i = -1; i < 2; i++)
      {
         /* Storage for 3 elements (c,w,e) */
         hypre_SetIndex3(Ac_stencil_shape[stencil_rank],0,0,0);
         hypre_IndexD(Ac_stencil_shape[stencil_rank], cdir) = i;
         stencil_rank++;
      }
   }

   /*-----------------------------------------------
    * symmetric case:
    *
    * 3 point fine grid stencil produces 3 point Ac
    *
    * Only store the lower triangular part + diagonal = 2 entries,
    * lower triangular means the lower triangular part on the matrix
    * in the standard lexicalgraphic ordering.
    *-----------------------------------------------*/

   else
   {
      Ac_stencil_size = 2;
      Ac_stencil_shape = hypre_CTAlloc(hypre_Index,  Ac_stencil_size, HYPRE_MEMORY_HOST);
      for (i = -1; i < 1; i++)
      {

         /* Storage for 2 elements in (c,w) */
         hypre_SetIndex3(Ac_stencil_shape[stencil_rank],0,0,0);
         hypre_IndexD(Ac_stencil_shape[stencil_rank], cdir) = i;
         stencil_rank++;
      }
   }

   Ac_stencil = hypre_StructStencilCreate(ndim, Ac_stencil_size, Ac_stencil_shape);

   Ac = hypre_StructMatrixCreate(hypre_StructMatrixComm(A),
                                 coarse_grid, Ac_stencil);

   hypre_StructStencilDestroy(Ac_stencil);

   /*-----------------------------------------------
    * Coarse operator in symmetric iff fine operator is
    *-----------------------------------------------*/

   hypre_StructMatrixSymmetric(Ac) = hypre_StructMatrixSymmetric(A);

   /*-----------------------------------------------
    * Set number of ghost points
    *-----------------------------------------------*/

   Ac_num_ghost[2*cdir] = 1;
   if (!hypre_StructMatrixSymmetric(A))
   {
      Ac_num_ghost[2*cdir + 1] = 1;
   }
   hypre_StructMatrixSetNumGhost(Ac, Ac_num_ghost);

   hypre_StructMatrixInitializeShell(Ac);
 
   return Ac;
}

/*--------------------------------------------------------------------------
 * hypre_CycRedSetupCoarseOp
 *--------------------------------------------------------------------------*/

HYPRE_Int
hypre_CycRedSetupCoarseOp( hypre_StructMatrix *A,
                           hypre_StructMatrix *Ac,
                           hypre_Index         cindex,
                           hypre_Index         cstride,
                           HYPRE_Int           cdir )
{
   hypre_Index             index;

   hypre_StructGrid       *fgrid;
   HYPRE_Int              *fgrid_ids;
   hypre_StructGrid       *cgrid;
   hypre_BoxArray         *cgrid_boxes;
   HYPRE_Int              *cgrid_ids;
   hypre_Box              *cgrid_box;
   hypre_IndexRef          cstart;
   hypre_Index             stridec;
   hypre_Index             fstart;
   hypre_IndexRef          stridef;
   hypre_Index             loop_size;

   HYPRE_Int               fi, ci;

   hypre_Box              *A_dbox;
   hypre_Box              *Ac_dbox;

   HYPRE_Real             *a_cc, *a_cw, *a_ce;
   HYPRE_Real             *ac_cc, *ac_cw, *ac_ce;
                         
   HYPRE_Int               offsetA;

   stridef = cstride;
   hypre_SetIndex3(stridec, 1, 1, 1);

   fgrid = hypre_StructMatrixGrid(A);
   fgrid_ids = hypre_StructGridIDs(fgrid);

   cgrid = hypre_StructMatrixGrid(Ac);
   cgrid_boxes = hypre_StructGridBoxes(cgrid);
   cgrid_ids = hypre_StructGridIDs(cgrid);

   fi = 0;
   hypre_ForBoxI(ci, cgrid_boxes)
   {
      while (fgrid_ids[fi] != cgrid_ids[ci])
      {
         fi++;
      }

      cgrid_box = hypre_BoxArrayBox(cgrid_boxes, ci);

      cstart = hypre_BoxIMin(cgrid_box);
      hypre_StructMapCoarseToFine(cstart, cindex, cstride, fstart);

      A_dbox = hypre_BoxArrayBox(hypre_StructMatrixDataSpace(A), fi);
      Ac_dbox = hypre_BoxArrayBox(hypre_StructMatrixDataSpace(Ac), ci);

      /*-----------------------------------------------
       * Extract pointers for 3-point fine grid operator:
       * 
       * a_cc is pointer for center coefficient
       * a_cw is pointer for west coefficient
       * a_ce is pointer for east coefficient
       *-----------------------------------------------*/

      hypre_SetIndex3(index,0,0,0);
      a_cc = hypre_StructMatrixExtractPointerByIndex(A, fi, index);

      hypre_IndexD(index, cdir) = -1;
      a_cw = hypre_StructMatrixExtractPointerByIndex(A, fi, index);

      hypre_IndexD(index, cdir) = 1;
      a_ce = hypre_StructMatrixExtractPointerByIndex(A, fi, index);

      /*-----------------------------------------------
       * Extract pointers for coarse grid operator - always 3-point:
       *
       * If A is symmetric so is Ac.  We build only the
       * lower triangular part (plus diagonal).
       * 
       * ac_cc is pointer for center coefficient (etc.)
       *-----------------------------------------------*/

      hypre_SetIndex3(index,0,0,0);
      ac_cc = hypre_StructMatrixExtractPointerByIndex(Ac, ci, index);

      hypre_IndexD(index, cdir) = -1;
      ac_cw = hypre_StructMatrixExtractPointerByIndex(Ac, ci, index);

      if(!hypre_StructMatrixSymmetric(A))
      {
         hypre_IndexD(index, cdir) = 1;
         ac_ce = hypre_StructMatrixExtractPointerByIndex(Ac, ci, index);
      }

      /*-----------------------------------------------
       * Define offsets for fine grid stencil and interpolation
       *
       * In the BoxLoop below I assume iA and iP refer
       * to data associated with the point which we are
       * building the stencil for.  The below offsets
       * are used in refering to data associated with
       * other points. 
       *-----------------------------------------------*/

      hypre_SetIndex3(index,0,0,0);
      hypre_IndexD(index, cdir) = 1;
      offsetA = hypre_BoxOffsetDistance(A_dbox,index); 

      /*-----------------------------------------------
       * non-symmetric case
       *-----------------------------------------------*/

      if(!hypre_StructMatrixSymmetric(A))
      {
         hypre_BoxGetSize(cgrid_box, loop_size);

#undef DEVICE_VAR
#define DEVICE_VAR is_device_ptr(ac_cw,a_cw,a_cc,ac_cc,a_ce,ac_ce)
         hypre_BoxLoop2Begin(hypre_StructMatrixNDim(A), loop_size,
                             A_dbox, fstart, stridef, iA,
                             Ac_dbox, cstart, stridec, iAc);
<<<<<<< HEAD
#if defined(HYPRE_USING_OPENMP) && !defined(HYPRE_USE_RAJA)
#pragma omp parallel for private(HYPRE_BOX_PRIVATE) HYPRE_SMP_SCHEDULE
#endif
         hypre_BoxLoop2For(iA, iAc)
=======
>>>>>>> 52e3b4f2
         {
            HYPRE_Int iAm1 = iA - offsetA;
            HYPRE_Int iAp1 = iA + offsetA;

            ac_cw[iAc] = -a_cw[iA] * a_cw[iAm1] / a_cc[iAm1];

            ac_cc[iAc] = a_cc[iA] - a_cw[iA] * a_ce[iAm1] / a_cc[iAm1] - 
                         a_ce[iA] * a_cw[iAp1] / a_cc[iAp1];   

            ac_ce[iAc] = -a_ce[iA] * a_ce[iAp1] / a_cc[iAp1];

         }
         hypre_BoxLoop2End(iA, iAc);
#undef DEVICE_VAR
#define DEVICE_VAR 
      }

      /*-----------------------------------------------
       * symmetric case
       *-----------------------------------------------*/

      else
      {
         hypre_BoxGetSize(cgrid_box, loop_size);

#undef DEVICE_VAR
#define DEVICE_VAR is_device_ptr(ac_cw,a_cw,a_cc,ac_cc,a_ce)
         hypre_BoxLoop2Begin(hypre_StructMatrixNDim(A), loop_size,
                             A_dbox, fstart, stridef, iA,
                             Ac_dbox, cstart, stridec, iAc);
<<<<<<< HEAD
#if defined(HYPRE_USING_OPENMP) && !defined(HYPRE_USE_RAJA)
#pragma omp parallel for private(HYPRE_BOX_PRIVATE) HYPRE_SMP_SCHEDULE
#endif
         hypre_BoxLoop2For(iA, iAc)
=======
>>>>>>> 52e3b4f2
         {
            HYPRE_Int iAm1 = iA - offsetA;
            HYPRE_Int iAp1 = iA + offsetA;

            ac_cw[iAc] = -a_cw[iA] * a_cw[iAm1] / a_cc[iAm1];

            ac_cc[iAc] = a_cc[iA] - a_cw[iA] * a_ce[iAm1] / a_cc[iAm1] - 
                         a_ce[iA] * a_cw[iAp1] / a_cc[iAp1];   
         }
         hypre_BoxLoop2End(iA, iAc);
#undef DEVICE_VAR
#define DEVICE_VAR 
      }

   } /* end ForBoxI */

   hypre_StructMatrixAssemble(Ac);

   /*-----------------------------------------------------------------------
    * Collapse stencil in periodic direction on coarsest grid.
    *-----------------------------------------------------------------------*/

   if (hypre_IndexD(hypre_StructGridPeriodic(cgrid), cdir) == 1)
   {
      hypre_ForBoxI(ci, cgrid_boxes)
      {
         cgrid_box = hypre_BoxArrayBox(cgrid_boxes, ci);

         cstart = hypre_BoxIMin(cgrid_box);

         Ac_dbox = hypre_BoxArrayBox(hypre_StructMatrixDataSpace(Ac), ci);

         /*-----------------------------------------------
          * Extract pointers for coarse grid operator - always 3-point:
          *
          * If A is symmetric so is Ac.  We build only the
          * lower triangular part (plus diagonal).
          *
          * ac_cc is pointer for center coefficient (etc.)
          *-----------------------------------------------*/

         hypre_SetIndex3(index,0,0,0);
         ac_cc = hypre_StructMatrixExtractPointerByIndex(Ac, ci, index);

         hypre_IndexD(index, cdir) = -1;
         ac_cw = hypre_StructMatrixExtractPointerByIndex(Ac, ci, index);

         if(!hypre_StructMatrixSymmetric(A))
         {
            hypre_IndexD(index, cdir) = 1;
            ac_ce = hypre_StructMatrixExtractPointerByIndex(Ac, ci, index);
         }

         /*-----------------------------------------------
          * non-symmetric case
          *-----------------------------------------------*/

         if(!hypre_StructMatrixSymmetric(A))
         {
            hypre_BoxGetSize(cgrid_box, loop_size);

#undef DEVICE_VAR
#define DEVICE_VAR is_device_ptr(ac_cc,ac_cw,ac_ce)
            hypre_BoxLoop1Begin(hypre_StructMatrixNDim(A), loop_size,
                                Ac_dbox, cstart, stridec, iAc);
<<<<<<< HEAD
#if defined(HYPRE_USING_OPENMP) && !defined(HYPRE_USE_RAJA)
#pragma omp parallel for private(HYPRE_BOX_PRIVATE) HYPRE_SMP_SCHEDULE
#endif
            hypre_BoxLoop1For(iAc)
=======
>>>>>>> 52e3b4f2
            {
               ac_cc[iAc] += (ac_cw[iAc] + ac_ce[iAc]);
               ac_cw[iAc]  =  0.0;
               ac_ce[iAc]  =  0.0;
            }
            hypre_BoxLoop1End(iAc);
#undef DEVICE_VAR
#define DEVICE_VAR 
         }

         /*-----------------------------------------------
          * symmetric case
          *-----------------------------------------------*/

         else
         {
            hypre_BoxGetSize(cgrid_box, loop_size);

#undef DEVICE_VAR
#define DEVICE_VAR is_device_ptr(ac_cc,ac_cw)
            hypre_BoxLoop1Begin(hypre_StructMatrixNDim(A), loop_size,
                                Ac_dbox, cstart, stridec, iAc);
<<<<<<< HEAD
#if defined(HYPRE_USING_OPENMP) && !defined(HYPRE_USE_RAJA)
#pragma omp parallel for private(HYPRE_BOX_PRIVATE) HYPRE_SMP_SCHEDULE
#endif
            hypre_BoxLoop1For(iAc)
=======
>>>>>>> 52e3b4f2
            {
               ac_cc[iAc] += (2.0 * ac_cw[iAc]);
               ac_cw[iAc]  =  0.0;
            }
            hypre_BoxLoop1End(iAc);
#undef DEVICE_VAR
#define DEVICE_VAR 
         }

      } /* end ForBoxI */

   }

   hypre_StructMatrixAssemble(Ac);

   return hypre_error_flag;
}

/*--------------------------------------------------------------------------
 * hypre_CyclicReductionSetup
 *--------------------------------------------------------------------------*/

HYPRE_Int
hypre_CyclicReductionSetup( void               *cyc_red_vdata,
                            hypre_StructMatrix *A,
                            hypre_StructVector *b,
                            hypre_StructVector *x             )
{
   hypre_CyclicReductionData *cyc_red_data = (hypre_CyclicReductionData *) cyc_red_vdata;

   MPI_Comm                comm        = (cyc_red_data -> comm);
   HYPRE_Int               cdir        = (cyc_red_data -> cdir);
   hypre_IndexRef          base_index  = (cyc_red_data -> base_index);
   hypre_IndexRef          base_stride = (cyc_red_data -> base_stride);

   HYPRE_Int               num_levels;
   HYPRE_Int               max_levels = -1;
   hypre_StructGrid      **grid_l;
   hypre_BoxArray         *base_points;
   hypre_BoxArray        **fine_points_l;
   HYPRE_Real             *data;
   HYPRE_Real             *data_const;
   HYPRE_Int               data_size = 0;
   HYPRE_Int               data_size_const = 0;
   hypre_StructMatrix    **A_l;
   hypre_StructVector    **x_l;
   hypre_ComputePkg      **down_compute_pkg_l;
   hypre_ComputePkg      **up_compute_pkg_l;
   hypre_ComputeInfo      *compute_info;

   hypre_Index             cindex;
   hypre_Index             findex;
   hypre_Index             stride;

   hypre_StructGrid       *grid;

   hypre_Box              *cbox;
                    
   HYPRE_Int               l;
   HYPRE_Int               flop_divisor;

   HYPRE_Int               x_num_ghost[] = {0, 0, 0, 0, 0, 0};
#if defined(HYPRE_USE_CUDA)
   HYPRE_Int               data_location = 0;
#endif

   /*-----------------------------------------------------
    * Set up coarse grids
    *-----------------------------------------------------*/

   grid = hypre_StructMatrixGrid(A);

   /* Compute a preliminary num_levels value based on the grid */
   cbox = hypre_BoxDuplicate(hypre_StructGridBoundingBox(grid));
   num_levels = hypre_Log2(hypre_BoxSizeD(cbox, cdir)) + 2;
   if (cyc_red_data -> max_levels > 0)
   {
      max_levels = (cyc_red_data -> max_levels);
   }
   

   grid_l    = hypre_TAlloc(hypre_StructGrid *,  num_levels, HYPRE_MEMORY_HOST);
   hypre_StructGridRef(grid, &grid_l[0]);

#if defined(HYPRE_USE_CUDA)
   data_location = hypre_StructGridDataLocation(grid);
#endif
   for (l = 0; ; l++)
   {
      /* set cindex and stride */
      hypre_CycRedSetCIndex(base_index, base_stride, l, cdir, cindex);
      hypre_CycRedSetStride(base_index, base_stride, l, cdir, stride);

      /* check to see if we should coarsen */
      if ( hypre_BoxIMinD(cbox, cdir) == hypre_BoxIMaxD(cbox, cdir) ||
           (l == (max_levels - 1)))
      {
         /* stop coarsening */
         break;
      }

      /* coarsen cbox */
      hypre_ProjectBox(cbox, cindex, stride);
      hypre_StructMapFineToCoarse(hypre_BoxIMin(cbox), cindex, stride,
                                  hypre_BoxIMin(cbox));
      hypre_StructMapFineToCoarse(hypre_BoxIMax(cbox), cindex, stride,
                                  hypre_BoxIMax(cbox));

      /* coarsen the grid */
      hypre_StructCoarsen(grid_l[l], cindex, stride, 1, &grid_l[l+1]);
#if defined(HYPRE_USE_CUDA)
      hypre_StructGridDataLocation(grid_l[l+1]) = data_location;
#endif      
   }
   num_levels = l + 1;

   /* free up some things */
   hypre_BoxDestroy(cbox);

   (cyc_red_data -> ndim)            = hypre_StructGridNDim(grid);
   (cyc_red_data -> num_levels)      = num_levels;
   (cyc_red_data -> grid_l)          = grid_l;

   /*-----------------------------------------------------
    * Set up base points
    *-----------------------------------------------------*/

   base_points = hypre_BoxArrayDuplicate(hypre_StructGridBoxes(grid_l[0]));
   hypre_ProjectBoxArray(base_points, base_index, base_stride);

   (cyc_red_data -> base_points) = base_points;

   /*-----------------------------------------------------
    * Set up fine points
    *-----------------------------------------------------*/

   fine_points_l   = hypre_TAlloc(hypre_BoxArray *,   num_levels, HYPRE_MEMORY_HOST);

   for (l = 0; l < (num_levels - 1); l++)
   {
      hypre_CycRedSetCIndex(base_index, base_stride, l, cdir, cindex);
      hypre_CycRedSetFIndex(base_index, base_stride, l, cdir, findex);
      hypre_CycRedSetStride(base_index, base_stride, l, cdir, stride);

      fine_points_l[l] = hypre_BoxArrayDuplicate(hypre_StructGridBoxes(grid_l[l]));
      hypre_ProjectBoxArray(fine_points_l[l], findex, stride);
   }
  
   fine_points_l[l] = hypre_BoxArrayDuplicate(hypre_StructGridBoxes(grid_l[l]));
   if (num_levels == 1)
   {
      hypre_ProjectBoxArray(fine_points_l[l], base_index, base_stride);
   }

   (cyc_red_data -> fine_points_l)   = fine_points_l;

   /*-----------------------------------------------------
    * Set up matrix and vector structures
    *-----------------------------------------------------*/
   
   A_l  = hypre_TAlloc(hypre_StructMatrix *,  num_levels, HYPRE_MEMORY_HOST);
   x_l  = hypre_TAlloc(hypre_StructVector *,  num_levels, HYPRE_MEMORY_HOST);

   A_l[0] = hypre_StructMatrixRef(A);
   x_l[0] = hypre_StructVectorRef(x);

   x_num_ghost[2*cdir]     = 1;
   x_num_ghost[2*cdir + 1] = 1;

   for (l = 0; l < (num_levels - 1); l++)
   {
      A_l[l+1] = hypre_CycRedCreateCoarseOp(A_l[l], grid_l[l+1], cdir);
      //hypre_StructMatrixInitializeShell(A_l[l+1]);
      data_size += hypre_StructMatrixDataSize(A_l[l+1]);
      data_size_const += hypre_StructMatrixDataConstSize(A_l[l+1]);

      x_l[l+1] = hypre_StructVectorCreate(comm, grid_l[l+1]);
      hypre_StructVectorSetNumGhost(x_l[l+1], x_num_ghost);
      hypre_StructVectorInitializeShell(x_l[l+1]);
      hypre_StructVectorSetDataSize(x_l[l+1], &data_size, &data_size_const);
   }

   data =  hypre_CTAlloc(HYPRE_Real, data_size, HYPRE_MEMORY_DEVICE);
   data_const = hypre_CTAlloc(HYPRE_Real,data_size_const,HYPRE_MEMORY_HOST);
   (cyc_red_data -> data) = data;
   (cyc_red_data -> data_const) = data_const;

   for (l = 0; l < (num_levels - 1); l++)
   {
      hypre_StructMatrixInitializeData(A_l[l+1], data, data_const);
      data += hypre_StructMatrixDataSize(A_l[l+1]);
      data_const += hypre_StructMatrixDataConstSize(A_l[l+1]);

#if defined(HYPRE_USE_CUDA)
      if (data_location != HYPRE_MEMORY_HOST)
      {	  
	 hypre_StructVectorInitializeData(x_l[l+1], data);
	 hypre_StructVectorAssemble(x_l[l+1]);
	 data += hypre_StructVectorDataSize(x_l[l+1]);
      }
      else
      {
	 hypre_StructVectorInitializeData(x_l[l+1], data_const);
	 hypre_StructVectorAssemble(x_l[l+1]);
	 data_const += hypre_StructVectorDataSize(x_l[l+1]);
      }
#else
      hypre_StructVectorInitializeData(x_l[l+1], data);
      hypre_StructVectorAssemble(x_l[l+1]);
      data += hypre_StructVectorDataSize(x_l[l+1]);
#endif
   }

   (cyc_red_data -> A_l)  = A_l;
   (cyc_red_data -> x_l)  = x_l;

   /*-----------------------------------------------------
    * Set up coarse grid operators
    *-----------------------------------------------------*/

   for (l = 0; l < (num_levels - 1); l++)
   {
      hypre_CycRedSetCIndex(base_index, base_stride, l, cdir, cindex);
      hypre_CycRedSetStride(base_index, base_stride, l, cdir, stride);

      hypre_CycRedSetupCoarseOp(A_l[l], A_l[l+1], cindex, stride, cdir);
   }

   /*----------------------------------------------------------
    * Set up compute packages
    *----------------------------------------------------------*/

   down_compute_pkg_l = hypre_TAlloc(hypre_ComputePkg *,  (num_levels - 1), HYPRE_MEMORY_HOST);
   up_compute_pkg_l   = hypre_TAlloc(hypre_ComputePkg *,  (num_levels - 1), HYPRE_MEMORY_HOST);

   for (l = 0; l < (num_levels - 1); l++)
   {
      hypre_CycRedSetCIndex(base_index, base_stride, l, cdir, cindex);
      hypre_CycRedSetFIndex(base_index, base_stride, l, cdir, findex);
      hypre_CycRedSetStride(base_index, base_stride, l, cdir, stride);

      /* down-cycle */
      hypre_CreateComputeInfo(grid_l[l], hypre_StructMatrixStencil(A_l[l]),
                              &compute_info);
      hypre_ComputeInfoProjectSend(compute_info, findex, stride);
      hypre_ComputeInfoProjectRecv(compute_info, findex, stride);
      hypre_ComputeInfoProjectComp(compute_info, cindex, stride);
      hypre_ComputePkgCreate(compute_info,
                             hypre_StructVectorDataSpace(x_l[l]), 1,
                             grid_l[l], &down_compute_pkg_l[l]);

      /* up-cycle */
      hypre_CreateComputeInfo(grid_l[l], hypre_StructMatrixStencil(A_l[l]),
                              &compute_info);
      hypre_ComputeInfoProjectSend(compute_info, cindex, stride);
      hypre_ComputeInfoProjectRecv(compute_info, cindex, stride);
      hypre_ComputeInfoProjectComp(compute_info, findex, stride);
      hypre_ComputePkgCreate(compute_info,
                             hypre_StructVectorDataSpace(x_l[l]), 1,
                             grid_l[l], &up_compute_pkg_l[l]);
   }

   (cyc_red_data -> down_compute_pkg_l) = down_compute_pkg_l;
   (cyc_red_data -> up_compute_pkg_l)   = up_compute_pkg_l;

   /*-----------------------------------------------------
    * Compute solve flops
    *-----------------------------------------------------*/

   flop_divisor = (hypre_IndexX(base_stride) *
                   hypre_IndexY(base_stride) *
                   hypre_IndexZ(base_stride)  );
   (cyc_red_data -> solve_flops) =
      hypre_StructVectorGlobalSize(x_l[0])/2/flop_divisor;
   (cyc_red_data -> solve_flops) +=
      5*hypre_StructVectorGlobalSize(x_l[0])/2/flop_divisor;
   for (l = 1; l < (num_levels - 1); l++)
   {
      (cyc_red_data -> solve_flops) +=
         10*hypre_StructVectorGlobalSize(x_l[l])/2;
   }

   if (num_levels > 1)
   {
      (cyc_red_data -> solve_flops) +=  
         hypre_StructVectorGlobalSize(x_l[l])/2;
   }
   

   /*-----------------------------------------------------
    * Finalize some things
    *-----------------------------------------------------*/

#if DEBUG
   {
      char  filename[255];

      /* debugging stuff */
      for (l = 0; l < num_levels; l++)
      {
         hypre_sprintf(filename, "yout_A.%02d", l);
         hypre_StructMatrixPrint(filename, A_l[l], 0);
      }
   }
#endif

   return hypre_error_flag;
}

/*--------------------------------------------------------------------------
 * hypre_CyclicReduction
 *
 * The solution vectors on each level are also used to store the
 * right-hand-side data.  We can do this because of the red-black
 * nature of the algorithm and the fact that the method is exact,
 * allowing one to assume initial guesses of zero on all grid levels.
 *--------------------------------------------------------------------------*/

HYPRE_Int
hypre_CyclicReduction( void               *cyc_red_vdata,
                       hypre_StructMatrix *A,
                       hypre_StructVector *b,
                       hypre_StructVector *x             )
{
   hypre_CyclicReductionData *cyc_red_data = (hypre_CyclicReductionData *)cyc_red_vdata;

   HYPRE_Int             num_levels      = (cyc_red_data -> num_levels);
   HYPRE_Int             cdir            = (cyc_red_data -> cdir);
   hypre_IndexRef        base_index      = (cyc_red_data -> base_index);
   hypre_IndexRef        base_stride     = (cyc_red_data -> base_stride);
   hypre_BoxArray       *base_points     = (cyc_red_data -> base_points);
   hypre_BoxArray      **fine_points_l   = (cyc_red_data -> fine_points_l);
   hypre_StructMatrix  **A_l             = (cyc_red_data -> A_l);
   hypre_StructVector  **x_l             = (cyc_red_data -> x_l);
   hypre_ComputePkg    **down_compute_pkg_l = (cyc_red_data -> down_compute_pkg_l);
   hypre_ComputePkg    **up_compute_pkg_l   = (cyc_red_data -> up_compute_pkg_l);
                    
   hypre_StructGrid     *fgrid;
   HYPRE_Int            *fgrid_ids;
   hypre_StructGrid     *cgrid;
   hypre_BoxArray       *cgrid_boxes;
   HYPRE_Int            *cgrid_ids;

   hypre_CommHandle     *comm_handle;
                     
   hypre_BoxArrayArray  *compute_box_aa;
   hypre_BoxArray       *compute_box_a;
   hypre_Box            *compute_box;
                     
   hypre_Box            *A_dbox;
   hypre_Box            *x_dbox;
   hypre_Box            *b_dbox;
   hypre_Box            *xc_dbox;
                     
   HYPRE_Real           *Ap, *Awp, *Aep;
   HYPRE_Real           *xp, *xwp, *xep;
   HYPRE_Real           *bp;
   HYPRE_Real           *xcp;
                     
   hypre_Index           cindex;
   hypre_Index           stride;
                       
   hypre_Index           index;
   hypre_Index           loop_size;
   hypre_Index           start;
   hypre_Index           startc;
   hypre_Index           stridec;
                     
   HYPRE_Int             compute_i, fi, ci, j, l;

   hypre_BeginTiming(cyc_red_data -> time_index);


   /*--------------------------------------------------
    * Initialize some things
    *--------------------------------------------------*/

   hypre_SetIndex3(stridec, 1, 1, 1);

   hypre_StructMatrixDestroy(A_l[0]);
   hypre_StructVectorDestroy(x_l[0]);
   A_l[0] = hypre_StructMatrixRef(A);
   x_l[0] = hypre_StructVectorRef(x);

   /*--------------------------------------------------
    * Copy b into x
    *--------------------------------------------------*/

   compute_box_a = base_points;
   hypre_ForBoxI(fi, compute_box_a)
   {
      compute_box = hypre_BoxArrayBox(compute_box_a, fi);

      x_dbox = hypre_BoxArrayBox(hypre_StructVectorDataSpace(x), fi);
      b_dbox = hypre_BoxArrayBox(hypre_StructVectorDataSpace(b), fi);

      xp = hypre_StructVectorBoxData(x, fi);
      bp = hypre_StructVectorBoxData(b, fi);

      hypre_CopyIndex(hypre_BoxIMin(compute_box), start);
      hypre_BoxGetStrideSize(compute_box, base_stride, loop_size);

#undef DEVICE_VAR
#define DEVICE_VAR is_device_ptr(xp,bp)
      hypre_BoxLoop2Begin(hypre_StructVectorNDim(x), loop_size,
                          x_dbox, start, base_stride, xi,
                          b_dbox, start, base_stride, bi);
<<<<<<< HEAD
#if defined(HYPRE_USING_OPENMP) && !defined(HYPRE_USE_RAJA)
#pragma omp parallel for private(HYPRE_BOX_PRIVATE) HYPRE_SMP_SCHEDULE
#endif
      hypre_BoxLoop2For(xi, bi)
=======
>>>>>>> 52e3b4f2
      {
         xp[xi] = bp[bi];
      }
      hypre_BoxLoop2End(xi, bi);
#undef DEVICE_VAR
#define DEVICE_VAR 
   }

   /*--------------------------------------------------
    * Down cycle:
    *
    * 1) Do an F-relaxation sweep with zero initial guess
    * 2) Compute and inject residual at C-points
    *    - computations are at C-points
    *    - communications are at F-points
    *
    * Notes:
    * - Before these two steps are executed, the
    * fine-grid solution vector contains the right-hand-side.
    * - After these two steps are executed, the fine-grid
    * solution vector contains the right-hand side at
    * C-points and the current solution approximation at
    * F-points.  The coarse-grid solution vector contains
    * the restricted (injected) fine-grid residual.
    *--------------------------------------------------*/
 
   for (l = 0; l < num_levels - 1 ; l++)
   {
      /* set cindex and stride */
      hypre_CycRedSetCIndex(base_index, base_stride, l, cdir, cindex);
      hypre_CycRedSetStride(base_index, base_stride, l, cdir, stride);

      /* Step 1 */
      compute_box_a = fine_points_l[l];
      hypre_ForBoxI(fi, compute_box_a)
      {
         compute_box = hypre_BoxArrayBox(compute_box_a, fi);

         A_dbox = hypre_BoxArrayBox(hypre_StructMatrixDataSpace(A_l[l]), fi);
         x_dbox = hypre_BoxArrayBox(hypre_StructVectorDataSpace(x_l[l]), fi);

         hypre_SetIndex3(index, 0, 0, 0);
         Ap = hypre_StructMatrixExtractPointerByIndex(A_l[l], fi, index);
         xp = hypre_StructVectorBoxData(x_l[l], fi);

         hypre_CopyIndex(hypre_BoxIMin(compute_box), start);
         hypre_BoxGetStrideSize(compute_box, stride, loop_size);

#undef DEVICE_VAR
#define DEVICE_VAR is_device_ptr(xp,Ap)
         hypre_BoxLoop2Begin(hypre_StructVectorNDim(x), loop_size,
                             A_dbox, start, stride, Ai,
                             x_dbox, start, stride, xi);
<<<<<<< HEAD
#if defined(HYPRE_USING_OPENMP) && !defined(HYPRE_USE_RAJA)
#pragma omp parallel for private(HYPRE_BOX_PRIVATE) HYPRE_SMP_SCHEDULE
#endif
         hypre_BoxLoop2For(Ai, xi)
=======
>>>>>>> 52e3b4f2
         {
            xp[xi] /= Ap[Ai]; 
         }
         hypre_BoxLoop2End(Ai, xi);
#undef DEVICE_VAR
#define DEVICE_VAR 
      }

      /* Step 2 */
      fgrid = hypre_StructVectorGrid(x_l[l]);
      fgrid_ids = hypre_StructGridIDs(fgrid);
      cgrid = hypre_StructVectorGrid(x_l[l+1]);
      cgrid_boxes = hypre_StructGridBoxes(cgrid);
      cgrid_ids = hypre_StructGridIDs(cgrid);

      for (compute_i = 0; compute_i < 2; compute_i++)
      {
         switch(compute_i)
         {
            case 0:
            {
               xp = hypre_StructVectorData(x_l[l]);
               hypre_InitializeIndtComputations(down_compute_pkg_l[l], xp,
                                                &comm_handle);
               compute_box_aa = hypre_ComputePkgIndtBoxes(down_compute_pkg_l[l]);
            }
            break;

            case 1:
            {
               hypre_FinalizeIndtComputations(comm_handle);
               compute_box_aa = hypre_ComputePkgDeptBoxes(down_compute_pkg_l[l]);
            }
            break;
         }

         fi = 0;
         hypre_ForBoxI(ci, cgrid_boxes)
         {
            while (fgrid_ids[fi] != cgrid_ids[ci])
            {
               fi++;
            }

            compute_box_a = hypre_BoxArrayArrayBoxArray(compute_box_aa, fi);

            A_dbox  = hypre_BoxArrayBox(hypre_StructMatrixDataSpace(A_l[l]), fi);
            x_dbox  = hypre_BoxArrayBox(hypre_StructVectorDataSpace(x_l[l]), fi);
            xc_dbox = hypre_BoxArrayBox(hypre_StructVectorDataSpace(x_l[l+1]), ci);

            xp  = hypre_StructVectorBoxData(x_l[l], fi);
            xcp = hypre_StructVectorBoxData(x_l[l+1], ci);

            hypre_SetIndex3(index, 0, 0, 0);
            hypre_IndexD(index, cdir) = -1;
            Awp = hypre_StructMatrixExtractPointerByIndex(A_l[l], fi, index);
            xwp = hypre_StructVectorBoxData(x_l[l], fi);
            //RL:PTR_OFFSET
            HYPRE_Int xwp_offset = hypre_BoxOffsetDistance(x_dbox, index);

            hypre_SetIndex3(index, 0, 0, 0);
            hypre_IndexD(index, cdir) = 1;
            Aep = hypre_StructMatrixExtractPointerByIndex(A_l[l], fi, index);
            xep = hypre_StructVectorBoxData(x_l[l], fi);
            HYPRE_Int xep_offset = hypre_BoxOffsetDistance(x_dbox, index);

            hypre_ForBoxI(j, compute_box_a)
            {
               compute_box = hypre_BoxArrayBox(compute_box_a, j);

               hypre_CopyIndex(hypre_BoxIMin(compute_box), start);
               hypre_StructMapFineToCoarse(start, cindex, stride, startc);

               hypre_BoxGetStrideSize(compute_box, stride, loop_size);
                           
#undef DEVICE_VAR
#define DEVICE_VAR is_device_ptr(xcp,xp,Awp,xwp,Aep,xep)
               hypre_BoxLoop3Begin(hypre_StructVectorNDim(x), loop_size,
                                   A_dbox, start, stride, Ai,
                                   x_dbox, start, stride, xi,
                                   xc_dbox, startc, stridec, xci);
<<<<<<< HEAD
#if defined(HYPRE_USING_OPENMP) && !defined(HYPRE_USE_RAJA)
#pragma omp parallel for private(HYPRE_BOX_PRIVATE) HYPRE_SMP_SCHEDULE
#endif
               hypre_BoxLoop3For(Ai, xi, xci)
=======
>>>>>>> 52e3b4f2
               {
                  xcp[xci] = xp[xi] - Awp[Ai] * xwp[xi+xwp_offset] - 
                                      Aep[Ai] * xep[xi+xep_offset];
               }
               hypre_BoxLoop3End(Ai, xi, xci);
#undef DEVICE_VAR
#define DEVICE_VAR 
            }
         }
      }
   }
   /*--------------------------------------------------
    * Coarsest grid:
    *
    * Do an F-relaxation sweep with zero initial guess
    *
    * This is the same as step 1 in above, but is
    * broken out as a sepecial case to add a check
    * for zero diagonal that can occur for singlar
    * problems like the full Neumann problem.
    *--------------------------------------------------*/
   /* set cindex and stride */
   hypre_CycRedSetCIndex(base_index, base_stride, l, cdir, cindex);
   hypre_CycRedSetStride(base_index, base_stride, l, cdir, stride);

   compute_box_a = fine_points_l[l];
   hypre_ForBoxI(fi, compute_box_a)
   {
      compute_box = hypre_BoxArrayBox(compute_box_a, fi);

      A_dbox = hypre_BoxArrayBox(hypre_StructMatrixDataSpace(A_l[l]), fi);
      x_dbox = hypre_BoxArrayBox(hypre_StructVectorDataSpace(x_l[l]), fi);

      hypre_SetIndex3(index, 0, 0, 0);
      Ap = hypre_StructMatrixExtractPointerByIndex(A_l[l], fi, index);
      xp = hypre_StructVectorBoxData(x_l[l], fi);

      hypre_CopyIndex(hypre_BoxIMin(compute_box), start);
      hypre_BoxGetStrideSize(compute_box, stride, loop_size);

#undef DEVICE_VAR
#define DEVICE_VAR is_device_ptr(xp,Ap)
      hypre_BoxLoop2Begin(hypre_StructVectorNDim(x), loop_size,
                          A_dbox, start, stride, Ai,
                          x_dbox, start, stride, xi);
<<<<<<< HEAD
#if defined(HYPRE_USING_OPENMP) && !defined(HYPRE_USE_RAJA)
#pragma omp parallel for private(HYPRE_BOX_PRIVATE) HYPRE_SMP_SCHEDULE
#endif
      hypre_BoxLoop2For(Ai, xi)
=======
>>>>>>> 52e3b4f2
      {
         if (Ap[Ai] != 0.0)
         {
            xp[xi] /= Ap[Ai]; 
         }
      }
      hypre_BoxLoop2End(Ai, xi);
#undef DEVICE_VAR
#define DEVICE_VAR 
   }

   /*--------------------------------------------------
    * Up cycle:
    *
    * 1) Inject coarse error into fine-grid solution
    *    vector (this is the solution at the C-points)
    * 2) Do an F-relaxation sweep on Ax = 0 and update
    *    solution at F-points
    *    - computations are at F-points
    *    - communications are at C-points
    *--------------------------------------------------*/

   for (l = (num_levels - 2); l >= 0; l--)
   {
      /* set cindex and stride */
      hypre_CycRedSetCIndex(base_index, base_stride, l, cdir, cindex);
      hypre_CycRedSetStride(base_index, base_stride, l, cdir, stride);

      /* Step 1 */
      fgrid = hypre_StructVectorGrid(x_l[l]);
      fgrid_ids = hypre_StructGridIDs(fgrid);
      cgrid = hypre_StructVectorGrid(x_l[l+1]);
      cgrid_boxes = hypre_StructGridBoxes(cgrid);
      cgrid_ids = hypre_StructGridIDs(cgrid);

      fi = 0;
      hypre_ForBoxI(ci, cgrid_boxes)
      {
         while (fgrid_ids[fi] != cgrid_ids[ci])
         {
            fi++;
         }

         compute_box = hypre_BoxArrayBox(cgrid_boxes, ci);

         hypre_CopyIndex(hypre_BoxIMin(compute_box), startc);
         hypre_StructMapCoarseToFine(startc, cindex, stride, start);

         x_dbox  = hypre_BoxArrayBox(hypre_StructVectorDataSpace(x_l[l]), fi);
         xc_dbox = hypre_BoxArrayBox(hypre_StructVectorDataSpace(x_l[l+1]), ci);

         xp  = hypre_StructVectorBoxData(x_l[l], fi);
         xcp = hypre_StructVectorBoxData(x_l[l+1], ci);

         hypre_BoxGetSize(compute_box, loop_size);

#undef DEVICE_VAR
#define DEVICE_VAR is_device_ptr(xp,xcp)
         hypre_BoxLoop2Begin(hypre_StructVectorNDim(x), loop_size,
                             x_dbox, start, stride, xi,
                             xc_dbox, startc, stridec, xci);
<<<<<<< HEAD
#if defined(HYPRE_USING_OPENMP) && !defined(HYPRE_USE_RAJA)
#pragma omp parallel for private(HYPRE_BOX_PRIVATE,xi,xci) HYPRE_SMP_SCHEDULE
#endif
         hypre_BoxLoop2For(xi, xci)
=======
>>>>>>> 52e3b4f2
         {
            xp[xi] = xcp[xci];
         }
         hypre_BoxLoop2End(xi, xci);
#undef DEVICE_VAR
#define DEVICE_VAR 
      }

      /* Step 2 */
      for (compute_i = 0; compute_i < 2; compute_i++)
      {
         switch(compute_i)
         {
            case 0:
            {
               xp = hypre_StructVectorData(x_l[l]);
               hypre_InitializeIndtComputations(up_compute_pkg_l[l], xp,
                                                &comm_handle);
               compute_box_aa = hypre_ComputePkgIndtBoxes(up_compute_pkg_l[l]);
            }
            break;

            case 1:
            {
               hypre_FinalizeIndtComputations(comm_handle);
               compute_box_aa = hypre_ComputePkgDeptBoxes(up_compute_pkg_l[l]);
            }
            break;
         }

         hypre_ForBoxArrayI(fi, compute_box_aa)
         {
            compute_box_a = hypre_BoxArrayArrayBoxArray(compute_box_aa, fi);

            A_dbox = hypre_BoxArrayBox(hypre_StructMatrixDataSpace(A_l[l]), fi);
            x_dbox = hypre_BoxArrayBox(hypre_StructVectorDataSpace(x_l[l]), fi);

            hypre_SetIndex3(index, 0, 0, 0);
            Ap = hypre_StructMatrixExtractPointerByIndex(A_l[l], fi, index);
            xp = hypre_StructVectorBoxData(x_l[l], fi);

            hypre_SetIndex3(index, 0, 0, 0);
            hypre_IndexD(index, cdir) = -1;
            Awp = hypre_StructMatrixExtractPointerByIndex(A_l[l], fi, index);
            //RL PTROFFSET
            xwp = hypre_StructVectorBoxData(x_l[l], fi);
            HYPRE_Int xwp_offset = hypre_BoxOffsetDistance(x_dbox, index);

            hypre_SetIndex3(index, 0, 0, 0);
            hypre_IndexD(index, cdir) = 1;
            Aep = hypre_StructMatrixExtractPointerByIndex(A_l[l], fi, index);
            xep = hypre_StructVectorBoxData(x_l[l], fi);
            HYPRE_Int xep_offset = hypre_BoxOffsetDistance(x_dbox, index);

            hypre_ForBoxI(j, compute_box_a)
            {
               compute_box = hypre_BoxArrayBox(compute_box_a, j);

               hypre_CopyIndex(hypre_BoxIMin(compute_box), start);
               hypre_BoxGetStrideSize(compute_box, stride, loop_size);

#undef DEVICE_VAR
#define DEVICE_VAR is_device_ptr(xp,Awp,Aep,Ap)
               hypre_BoxLoop2Begin(hypre_StructVectorNDim(x), loop_size,
                                   A_dbox, start, stride, Ai,
                                   x_dbox, start, stride, xi);
<<<<<<< HEAD
#if defined(HYPRE_USING_OPENMP) && !defined(HYPRE_USE_RAJA)
#pragma omp parallel for private(HYPRE_BOX_PRIVATE) HYPRE_SMP_SCHEDULE
#endif
               hypre_BoxLoop2For(Ai, xi)
=======
>>>>>>> 52e3b4f2
               {
                  xp[xi] -= (Awp[Ai]*xp[xi+xwp_offset] + Aep[Ai]*xp[xi+xep_offset]) / Ap[Ai];
               }
               hypre_BoxLoop2End(Ai, xi);
#undef DEVICE_VAR
#define DEVICE_VAR 
            }
         }
      }
   }

   /*-----------------------------------------------------
    * Finalize some things
    *-----------------------------------------------------*/

   hypre_IncFLOPCount(cyc_red_data -> solve_flops);
   hypre_EndTiming(cyc_red_data -> time_index);

   return hypre_error_flag;
}

/*--------------------------------------------------------------------------
 * hypre_CyclicReductionSetBase
 *--------------------------------------------------------------------------*/
 
HYPRE_Int
hypre_CyclicReductionSetBase( void        *cyc_red_vdata,
                              hypre_Index  base_index,
                              hypre_Index  base_stride )
{
   hypre_CyclicReductionData *cyc_red_data = (hypre_CyclicReductionData *)cyc_red_vdata;
   HYPRE_Int                d;
 
   for (d = 0; d < 3; d++)
   {
      hypre_IndexD((cyc_red_data -> base_index),  d) =
         hypre_IndexD(base_index,  d);
      hypre_IndexD((cyc_red_data -> base_stride), d) =
         hypre_IndexD(base_stride, d);
   }
 
   return hypre_error_flag;
}

/*--------------------------------------------------------------------------
 * hypre_CyclicReductionSetCDir
 *--------------------------------------------------------------------------*/
 
HYPRE_Int
hypre_CyclicReductionSetCDir( void        *cyc_red_vdata,
                              HYPRE_Int    cdir )
{
   hypre_CyclicReductionData *cyc_red_data = (hypre_CyclicReductionData *)cyc_red_vdata;
 
   (cyc_red_data -> cdir) = cdir;

   return hypre_error_flag;
}

/*--------------------------------------------------------------------------
 * hypre_CyclicReductionDestroy
 *--------------------------------------------------------------------------*/

HYPRE_Int
hypre_CyclicReductionDestroy( void *cyc_red_vdata )
{
   hypre_CyclicReductionData *cyc_red_data = (hypre_CyclicReductionData *)cyc_red_vdata;

   HYPRE_Int l;

   if (cyc_red_data)
   {
      hypre_BoxArrayDestroy(cyc_red_data -> base_points);
      hypre_StructGridDestroy(cyc_red_data -> grid_l[0]);
      hypre_StructMatrixDestroy(cyc_red_data -> A_l[0]);
      hypre_StructVectorDestroy(cyc_red_data -> x_l[0]);
      for (l = 0; l < ((cyc_red_data -> num_levels) - 1); l++)
      {
         hypre_StructGridDestroy(cyc_red_data -> grid_l[l+1]);
         hypre_BoxArrayDestroy(cyc_red_data -> fine_points_l[l]);
         hypre_StructMatrixDestroy(cyc_red_data -> A_l[l+1]);
         hypre_StructVectorDestroy(cyc_red_data -> x_l[l+1]);
         hypre_ComputePkgDestroy(cyc_red_data -> down_compute_pkg_l[l]);
         hypre_ComputePkgDestroy(cyc_red_data -> up_compute_pkg_l[l]);
      }
      hypre_BoxArrayDestroy(cyc_red_data -> fine_points_l[l]);
      hypre_TFree(cyc_red_data -> data, HYPRE_MEMORY_DEVICE);
      hypre_TFree(cyc_red_data -> grid_l, HYPRE_MEMORY_HOST);
      hypre_TFree(cyc_red_data -> fine_points_l, HYPRE_MEMORY_HOST);
      hypre_TFree(cyc_red_data -> A_l, HYPRE_MEMORY_HOST);
      hypre_TFree(cyc_red_data -> x_l, HYPRE_MEMORY_HOST);
      hypre_TFree(cyc_red_data -> down_compute_pkg_l, HYPRE_MEMORY_HOST);
      hypre_TFree(cyc_red_data -> up_compute_pkg_l, HYPRE_MEMORY_HOST);

      hypre_FinalizeTiming(cyc_red_data -> time_index);
      hypre_TFree(cyc_red_data, HYPRE_MEMORY_HOST);
   }

   return hypre_error_flag;
}

/*--------------------------------------------------------------------------
 * hypre_CyclicReductionDestroy
 *--------------------------------------------------------------------------*/

HYPRE_Int
hypre_CyclicReductionSetMaxLevel( void   *cyc_red_vdata,
				  HYPRE_Int   max_level  )
{
   hypre_CyclicReductionData *cyc_red_data = (hypre_CyclicReductionData *)cyc_red_vdata;
   (cyc_red_data -> max_levels) = max_level;
 
   return hypre_error_flag;
}<|MERGE_RESOLUTION|>--- conflicted
+++ resolved
@@ -334,13 +334,6 @@
          hypre_BoxLoop2Begin(hypre_StructMatrixNDim(A), loop_size,
                              A_dbox, fstart, stridef, iA,
                              Ac_dbox, cstart, stridec, iAc);
-<<<<<<< HEAD
-#if defined(HYPRE_USING_OPENMP) && !defined(HYPRE_USE_RAJA)
-#pragma omp parallel for private(HYPRE_BOX_PRIVATE) HYPRE_SMP_SCHEDULE
-#endif
-         hypre_BoxLoop2For(iA, iAc)
-=======
->>>>>>> 52e3b4f2
          {
             HYPRE_Int iAm1 = iA - offsetA;
             HYPRE_Int iAp1 = iA + offsetA;
@@ -371,13 +364,6 @@
          hypre_BoxLoop2Begin(hypre_StructMatrixNDim(A), loop_size,
                              A_dbox, fstart, stridef, iA,
                              Ac_dbox, cstart, stridec, iAc);
-<<<<<<< HEAD
-#if defined(HYPRE_USING_OPENMP) && !defined(HYPRE_USE_RAJA)
-#pragma omp parallel for private(HYPRE_BOX_PRIVATE) HYPRE_SMP_SCHEDULE
-#endif
-         hypre_BoxLoop2For(iA, iAc)
-=======
->>>>>>> 52e3b4f2
          {
             HYPRE_Int iAm1 = iA - offsetA;
             HYPRE_Int iAp1 = iA + offsetA;
@@ -443,13 +429,6 @@
 #define DEVICE_VAR is_device_ptr(ac_cc,ac_cw,ac_ce)
             hypre_BoxLoop1Begin(hypre_StructMatrixNDim(A), loop_size,
                                 Ac_dbox, cstart, stridec, iAc);
-<<<<<<< HEAD
-#if defined(HYPRE_USING_OPENMP) && !defined(HYPRE_USE_RAJA)
-#pragma omp parallel for private(HYPRE_BOX_PRIVATE) HYPRE_SMP_SCHEDULE
-#endif
-            hypre_BoxLoop1For(iAc)
-=======
->>>>>>> 52e3b4f2
             {
                ac_cc[iAc] += (ac_cw[iAc] + ac_ce[iAc]);
                ac_cw[iAc]  =  0.0;
@@ -472,13 +451,6 @@
 #define DEVICE_VAR is_device_ptr(ac_cc,ac_cw)
             hypre_BoxLoop1Begin(hypre_StructMatrixNDim(A), loop_size,
                                 Ac_dbox, cstart, stridec, iAc);
-<<<<<<< HEAD
-#if defined(HYPRE_USING_OPENMP) && !defined(HYPRE_USE_RAJA)
-#pragma omp parallel for private(HYPRE_BOX_PRIVATE) HYPRE_SMP_SCHEDULE
-#endif
-            hypre_BoxLoop1For(iAc)
-=======
->>>>>>> 52e3b4f2
             {
                ac_cc[iAc] += (2.0 * ac_cw[iAc]);
                ac_cw[iAc]  =  0.0;
@@ -886,13 +858,6 @@
       hypre_BoxLoop2Begin(hypre_StructVectorNDim(x), loop_size,
                           x_dbox, start, base_stride, xi,
                           b_dbox, start, base_stride, bi);
-<<<<<<< HEAD
-#if defined(HYPRE_USING_OPENMP) && !defined(HYPRE_USE_RAJA)
-#pragma omp parallel for private(HYPRE_BOX_PRIVATE) HYPRE_SMP_SCHEDULE
-#endif
-      hypre_BoxLoop2For(xi, bi)
-=======
->>>>>>> 52e3b4f2
       {
          xp[xi] = bp[bi];
       }
@@ -946,13 +911,6 @@
          hypre_BoxLoop2Begin(hypre_StructVectorNDim(x), loop_size,
                              A_dbox, start, stride, Ai,
                              x_dbox, start, stride, xi);
-<<<<<<< HEAD
-#if defined(HYPRE_USING_OPENMP) && !defined(HYPRE_USE_RAJA)
-#pragma omp parallel for private(HYPRE_BOX_PRIVATE) HYPRE_SMP_SCHEDULE
-#endif
-         hypre_BoxLoop2For(Ai, xi)
-=======
->>>>>>> 52e3b4f2
          {
             xp[xi] /= Ap[Ai]; 
          }
@@ -1034,13 +992,6 @@
                                    A_dbox, start, stride, Ai,
                                    x_dbox, start, stride, xi,
                                    xc_dbox, startc, stridec, xci);
-<<<<<<< HEAD
-#if defined(HYPRE_USING_OPENMP) && !defined(HYPRE_USE_RAJA)
-#pragma omp parallel for private(HYPRE_BOX_PRIVATE) HYPRE_SMP_SCHEDULE
-#endif
-               hypre_BoxLoop3For(Ai, xi, xci)
-=======
->>>>>>> 52e3b4f2
                {
                   xcp[xci] = xp[xi] - Awp[Ai] * xwp[xi+xwp_offset] - 
                                       Aep[Ai] * xep[xi+xep_offset];
@@ -1086,13 +1037,6 @@
       hypre_BoxLoop2Begin(hypre_StructVectorNDim(x), loop_size,
                           A_dbox, start, stride, Ai,
                           x_dbox, start, stride, xi);
-<<<<<<< HEAD
-#if defined(HYPRE_USING_OPENMP) && !defined(HYPRE_USE_RAJA)
-#pragma omp parallel for private(HYPRE_BOX_PRIVATE) HYPRE_SMP_SCHEDULE
-#endif
-      hypre_BoxLoop2For(Ai, xi)
-=======
->>>>>>> 52e3b4f2
       {
          if (Ap[Ai] != 0.0)
          {
@@ -1154,13 +1098,6 @@
          hypre_BoxLoop2Begin(hypre_StructVectorNDim(x), loop_size,
                              x_dbox, start, stride, xi,
                              xc_dbox, startc, stridec, xci);
-<<<<<<< HEAD
-#if defined(HYPRE_USING_OPENMP) && !defined(HYPRE_USE_RAJA)
-#pragma omp parallel for private(HYPRE_BOX_PRIVATE,xi,xci) HYPRE_SMP_SCHEDULE
-#endif
-         hypre_BoxLoop2For(xi, xci)
-=======
->>>>>>> 52e3b4f2
          {
             xp[xi] = xcp[xci];
          }
@@ -1227,13 +1164,6 @@
                hypre_BoxLoop2Begin(hypre_StructVectorNDim(x), loop_size,
                                    A_dbox, start, stride, Ai,
                                    x_dbox, start, stride, xi);
-<<<<<<< HEAD
-#if defined(HYPRE_USING_OPENMP) && !defined(HYPRE_USE_RAJA)
-#pragma omp parallel for private(HYPRE_BOX_PRIVATE) HYPRE_SMP_SCHEDULE
-#endif
-               hypre_BoxLoop2For(Ai, xi)
-=======
->>>>>>> 52e3b4f2
                {
                   xp[xi] -= (Awp[Ai]*xp[xi+xwp_offset] + Aep[Ai]*xp[xi+xep_offset]) / Ap[Ai];
                }
