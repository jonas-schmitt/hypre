--- conflicted
+++ resolved
@@ -57,14 +57,9 @@
 #endif
       hypre_BoxLoop1For(vi)
       {
-<<<<<<< HEAD
           HYPRE_Real randx;
           hypre_rand(randx);		  
-		  vp[vi] = 2.0*randx/RAND_MAX - 1.0;
-=======
-//         vp[vi] = 2.0*rand()/RAND_MAX - 1.0;
-         vp[vi] = 2.0*hypre_Rand() - 1.0;
->>>>>>> 6f929d75
+		  vp[vi] = 2.0*randx - 1.0;
       }
       hypre_BoxLoop1End(vi);
    }
