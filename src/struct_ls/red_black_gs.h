--- conflicted
+++ resolved
@@ -43,11 +43,8 @@
 } hypre_RedBlackGSData;
 
 #ifdef HYPRE_USE_RAJA
-<<<<<<< HEAD
-=======
 #define HYPRE_REDBLACK_PRIVATE hypre__global_error
 #define hypre_RedBlackLoopInit()
->>>>>>> 51f9646c
 #define hypre_RedBlackLoopBegin(ni,nj,nk,redblack,\
 				Astart,Ani,Anj,Ai,	\
 				bstart,bni,bnj,bi,	\
@@ -58,20 +55,13 @@
     {									\
         HYPRE_Int idx_local = idx;					\
 	HYPRE_Int ii,jj,kk,Ai,bi,xi;					\
-<<<<<<< HEAD
-=======
-	HYPRE_Int local_ii;						\
->>>>>>> 51f9646c
-	kk = idx_local % nk;						\
-	idx_local = idx_local / nk;					\
-	jj = idx_local % nj;						\
-	idx_local = idx_local / nj;					\
-<<<<<<< HEAD
-	ii = 2*idx_local + redblack;					\
-=======
-	local_ii = (kk + jj + redblack) % 2;				\
-	ii = 2*idx_local + local_ii;					\
->>>>>>> 51f9646c
+	HYPRE_Int local_ii;						\
+	kk = idx_local % nk;						\
+	idx_local = idx_local / nk;					\
+	jj = idx_local % nj;						\
+	idx_local = idx_local / nj;					\
+	local_ii = (kk + jj + redblack) % 2;				\
+	ii = 2*idx_local + local_ii;					\
 	if (ii < ni)							\
 	{								\
 	    Ai = Astart + kk*Anj*Ani + jj*Ani + ii;			\
@@ -93,20 +83,13 @@
     {									\
         HYPRE_Int idx_local = idx;					\
 	HYPRE_Int ii,jj,kk,bi,xi;					\
-<<<<<<< HEAD
-=======
-	HYPRE_Int local_ii;						\
->>>>>>> 51f9646c
-	kk = idx_local % nk;						\
-	idx_local = idx_local / nk;					\
-	jj = idx_local % nj;						\
-	idx_local = idx_local / nj;					\
-<<<<<<< HEAD
-	ii = 2*idx_local + redblack;					\
-=======
-	local_ii = (kk + jj + redblack) % 2;				\
-	ii = 2*idx_local + local_ii;					\
->>>>>>> 51f9646c
+	HYPRE_Int local_ii;						\
+	kk = idx_local % nk;						\
+	idx_local = idx_local / nk;					\
+	jj = idx_local % nj;						\
+	idx_local = idx_local / nj;					\
+	local_ii = (kk + jj + redblack) % 2;				\
+	ii = 2*idx_local + local_ii;					\
 	if (ii < ni)							\
 	{								\
 	    bi = bstart + kk*bnj*bni + jj*bni + ii;			\
@@ -118,39 +101,26 @@
      hypre_fence();					\
 }  
 #elif defined(HYPRE_USE_KOKKOS)
-<<<<<<< HEAD
-=======
 #define HYPRE_REDBLACK_PRIVATE hypre__global_error
 #define hypre_RedBlackLoopInit()
->>>>>>> 51f9646c
 #define hypre_RedBlackLoopBegin(ni,nj,nk,redblack,\
 				Astart,Ani,Anj,Ai,	\
 				bstart,bni,bnj,bi,	\
 				xstart,xni,xnj,xi)	\
 {					  \
     HYPRE_Int hypre__tot = nk*nj*((ni+1)/2);				\
-<<<<<<< HEAD
-=======
     HYPRE_Int hypre_fake = 0;						\
->>>>>>> 51f9646c
     Kokkos::parallel_for (hypre__tot, KOKKOS_LAMBDA (HYPRE_Int idx) \
     {									\
         HYPRE_Int idx_local = idx;					\
 	HYPRE_Int ii,jj,kk,Ai,bi,xi;					\
-<<<<<<< HEAD
-=======
-	HYPRE_Int local_ii;						\
->>>>>>> 51f9646c
-	kk = idx_local % nk;						\
-	idx_local = idx_local / nk;					\
-	jj = idx_local % nj;						\
-	idx_local = idx_local / nj;					\
-<<<<<<< HEAD
-	ii = 2*idx_local + redblack;					\
-=======
-	local_ii = (kk + jj + redblack) % 2;				\
-	ii = 2*idx_local + local_ii;					\
->>>>>>> 51f9646c
+	HYPRE_Int local_ii;						\
+	kk = idx_local % nk;						\
+	idx_local = idx_local / nk;					\
+	jj = idx_local % nj;						\
+	idx_local = idx_local / nj;					\
+	local_ii = (kk + jj + redblack) % 2;				\
+	ii = 2*idx_local + local_ii;					\
 	if (ii < ni)							\
 	{								\
 	    Ai = Astart + kk*Anj*Ani + jj*Ani + ii;			\
@@ -160,15 +130,7 @@
 #define hypre_RedBlackLoopEnd()			\
          }						\
      });						\
-<<<<<<< HEAD
-     cudaError err = cudaGetLastError();		\
-     if ( cudaSuccess != err ) {					\
-       printf("\n ERROR zypre_newBoxLoop1End: %s in %s(%d) function %s\n",cudaGetErrorString(err),__FILE__,__LINE__,__FUNCTION__); \
-     }									\
-     AxCheckError(cudaDeviceSynchronize());				\
-=======
-     hypre_fence();					\
->>>>>>> 51f9646c
+     hypre_fence();					\
 }
 
 #define hypre_RedBlackConstantcoefLoopBegin(ni,nj,nk,redblack,\
@@ -180,20 +142,13 @@
     {									\
         HYPRE_Int idx_local = idx;					\
 	HYPRE_Int ii,jj,kk,bi,xi;					\
-<<<<<<< HEAD
-=======
-	HYPRE_Int local_ii;						\
->>>>>>> 51f9646c
-	kk = idx_local % nk;						\
-	idx_local = idx_local / nk;					\
-	jj = idx_local % nj;						\
-	idx_local = idx_local / nj;					\
-<<<<<<< HEAD
-	ii = 2*idx_local + redblack;					\
-=======
-	local_ii = (kk + jj + redblack) % 2;				\
-	ii = 2*idx_local + local_ii;					\
->>>>>>> 51f9646c
+	HYPRE_Int local_ii;						\
+	kk = idx_local % nk;						\
+	idx_local = idx_local / nk;					\
+	jj = idx_local % nj;						\
+	idx_local = idx_local / nj;					\
+	local_ii = (kk + jj + redblack) % 2;				\
+	ii = 2*idx_local + local_ii;					\
 	if (ii < ni)							\
 	{								\
 	    bi = bstart + kk*bnj*bni + jj*bni + ii;			\
@@ -202,21 +157,11 @@
 #define hypre_RedBlackConstantcoefLoopEnd()			\
          }						\
      });						\
-<<<<<<< HEAD
-     cudaError err = cudaGetLastError();		\
-     if ( cudaSuccess != err ) {					\
-       printf("\n ERROR zypre_newBoxLoop1End: %s in %s(%d) function %s\n",cudaGetErrorString(err),__FILE__,__LINE__,__FUNCTION__); \
-     }									\
-     AxCheckError(cudaDeviceSynchronize());				\
-}  
-#elif defined(HYPRE_USE_CUDA)
-=======
      hypre_fence();					\
 }  
 #elif defined(HYPRE_USE_CUDA)
 #define HYPRE_REDBLACK_PRIVATE hypre__global_error
 #define hypre_RedBlackLoopInit()
->>>>>>> 51f9646c
 #define hypre_RedBlackLoopBegin(ni,nj,nk,redblack,\
 				Astart,Ani,Anj,Ai,	\
 				bstart,bni,bnj,bi,	\
@@ -227,20 +172,13 @@
     {									\
         HYPRE_Int idx_local = idx;					\
 	HYPRE_Int ii,jj,kk,Ai,bi,xi;					\
-<<<<<<< HEAD
-=======
-	HYPRE_Int local_ii;						\
->>>>>>> 51f9646c
-	kk = idx_local % nk;						\
-	idx_local = idx_local / nk;					\
-	jj = idx_local % nj;						\
-	idx_local = idx_local / nj;					\
-<<<<<<< HEAD
-	ii = 2*idx_local + redblack;					\
-=======
-	local_ii = (kk + jj + redblack) % 2;				\
-	ii = 2*idx_local + local_ii;					\
->>>>>>> 51f9646c
+	HYPRE_Int local_ii;						\
+	kk = idx_local % nk;						\
+	idx_local = idx_local / nk;					\
+	jj = idx_local % nj;						\
+	idx_local = idx_local / nj;					\
+	local_ii = (kk + jj + redblack) % 2;				\
+	ii = 2*idx_local + local_ii;					\
 	if (ii < ni)							\
 	{								\
 	    Ai = Astart + kk*Anj*Ani + jj*Ani + ii;			\
@@ -250,15 +188,7 @@
 #define hypre_RedBlackLoopEnd()			\
          }						\
      });						\
-<<<<<<< HEAD
-     cudaError err = cudaGetLastError();		\
-     if ( cudaSuccess != err ) {					\
-       printf("\n ERROR zypre_newBoxLoop1End: %s in %s(%d) function %s\n",cudaGetErrorString(err),__FILE__,__LINE__,__FUNCTION__); \
-     }									\
-     AxCheckError(cudaDeviceSynchronize());				\
-=======
-     hypre_fence();					\
->>>>>>> 51f9646c
+     hypre_fence();					\
 }
 	   
 #define hypre_RedBlackConstantcoefLoopBegin(ni,nj,nk,redblack,\
@@ -270,20 +200,13 @@
     {									\
         HYPRE_Int idx_local = idx;					\
 	HYPRE_Int ii,jj,kk,bi,xi;					\
-<<<<<<< HEAD
-=======
-	HYPRE_Int local_ii;						\
->>>>>>> 51f9646c
-	kk = idx_local % nk;						\
-	idx_local = idx_local / nk;					\
-	jj = idx_local % nj;						\
-	idx_local = idx_local / nj;					\
-<<<<<<< HEAD
-	ii = 2*idx_local + redblack;					\
-=======
-	local_ii = (kk + jj + redblack) % 2;				\
-	ii = 2*idx_local + local_ii;					\
->>>>>>> 51f9646c
+	HYPRE_Int local_ii;						\
+	kk = idx_local % nk;						\
+	idx_local = idx_local / nk;					\
+	jj = idx_local % nj;						\
+	idx_local = idx_local / nj;					\
+	local_ii = (kk + jj + redblack) % 2;				\
+	ii = 2*idx_local + local_ii;					\
 	if (ii < ni)							\
 	{								\
 	    bi = bstart + kk*bnj*bni + jj*bni + ii;			\
@@ -292,58 +215,6 @@
 #define hypre_RedBlackConstantcoefLoopEnd()			\
          }						\
      });						\
-<<<<<<< HEAD
-     cudaError err = cudaGetLastError();		\
-     if ( cudaSuccess != err ) {					\
-       printf("\n ERROR zypre_newBoxLoop1End: %s in %s(%d) function %s\n",cudaGetErrorString(err),__FILE__,__LINE__,__FUNCTION__); \
-     }									\
-     AxCheckError(cudaDeviceSynchronize());				\
-}
-#else
-#define hypre_RedBlackLoopBegin(ni,nj,nk,redblack,\
-				Astart,Ani,Anj,Ai,	\
-				bstart,bni,bnj,bi,	\
-				xstart,xni,xnj,xi)	\
-{					  \
-    HYPRE_Int ii,jj,kk,Ai,bi,xi;		  \
-    for (kk = 0; kk < nk; kk++)			  \
-    {						  \
-        for (jj = 0; jj < nj; jj++)			  \
-	{						  \
-	    ii = (kk + jj + redblack) % 2;\
-	    Ai = Astart + kk*Anj*Ani + jj*Ani + ii;		\
-	    bi = bstart + kk*bnj*bni + jj*bni + ii;		\
-	    xi = xstart + kk*xnj*xni + jj*xni + ii;			\
-	    for (; ii < ni; ii+=2, Ai+=2, bi+=2, xi+=2)			\
-	    {
-
-#define hypre_RedBlackLoopEnd()			\
-            }\
-	}\
-    }\
-}
-
-#define hypre_RedBlackConstantcoefLoopBegin(ni,nj,nk,redblack,\
-				bstart,bni,bnj,bi,	\
-				xstart,xni,xnj,xi)	\
-{					  \
-    HYPRE_Int ii,jj,kk,bi,xi;		  \
-    for (kk = 0; kk < nk; kk++)			  \
-    {						  \
-        for (jj = 0; jj < nj; jj++)			  \
-	{						  \
-	    ii = (kk + jj + redblack) % 2;\
-	    bi = bstart + kk*bnj*bni + jj*bni + ii;		\
-	    xi = xstart + kk*xnj*xni + jj*xni + ii;			\
-	    for (; ii < ni; ii+=2, Ai+=2, bi+=2, xi+=2)			\
-	    {
-
-#define hypre_RedBlackConstantcoefLoopEnd()			\
-            }\
-	}\
-    }\
-}  
-=======
      hypre_fence();					\
 }
 #else
@@ -393,5 +264,4 @@
       }\
    }\
 }
->>>>>>> 51f9646c
 #endif