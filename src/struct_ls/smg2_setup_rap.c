--- conflicted
+++ resolved
@@ -354,13 +354,6 @@
                                 R_dbox,   cstart, stridec, iR,
                                 A_dbox,   fstart, stridef, iA,
                                 RAP_dbox, cstart, stridec, iAc);
-<<<<<<< HEAD
-#if defined(HYPRE_USING_OPENMP) && !defined(HYPRE_USE_RAJA)
-#pragma omp parallel for private(HYPRE_BOX_PRIVATE) HYPRE_SMP_SCHEDULE
-#endif
-            hypre_BoxLoop4For(iP, iR, iA, iAc)
-=======
->>>>>>> 52e3b4f2
             {
                HYPRE_Int iAm1 = iA - yOffsetA;
                HYPRE_Int iAp1 = iA + yOffsetA;
@@ -412,13 +405,6 @@
                                 R_dbox,   cstart, stridec, iR,
                                 A_dbox,   fstart, stridef, iA,
                                 RAP_dbox, cstart, stridec, iAc);
-<<<<<<< HEAD
-#if defined(HYPRE_USING_OPENMP) && !defined(HYPRE_USE_RAJA)
-#pragma omp parallel for private(HYPRE_BOX_PRIVATE) HYPRE_SMP_SCHEDULE
-#endif
-            hypre_BoxLoop4For(iP, iR, iA, iAc)
-=======
->>>>>>> 52e3b4f2
             {
                HYPRE_Int iAm1 = iA - yOffsetA;
                HYPRE_Int iAp1 = iA + yOffsetA;
@@ -677,13 +663,6 @@
                                 R_dbox,   cstart, stridec, iR,
                                 A_dbox,   fstart, stridef, iA,
                                 RAP_dbox, cstart, stridec, iAc);
-<<<<<<< HEAD
-#if defined(HYPRE_USING_OPENMP) && !defined(HYPRE_USE_RAJA)
-#pragma omp parallel for private(HYPRE_BOX_PRIVATE) HYPRE_SMP_SCHEDULE
-#endif
-            hypre_BoxLoop4For(iP, iR, iA, iAc)
-=======
->>>>>>> 52e3b4f2
             {
                HYPRE_Int iAm1 = iA - yOffsetA;
                HYPRE_Int iAp1 = iA + yOffsetA;
@@ -727,13 +706,6 @@
                                 R_dbox,   cstart, stridec, iR,
                                 A_dbox,   fstart, stridef, iA,
                                 RAP_dbox, cstart, stridec, iAc);
-<<<<<<< HEAD
-#if defined(HYPRE_USING_OPENMP) && !defined(HYPRE_USE_RAJA)
-#pragma omp parallel for private(HYPRE_BOX_PRIVATE) HYPRE_SMP_SCHEDULE
-#endif
-            hypre_BoxLoop4For(iP, iR, iA, iAc)
-=======
->>>>>>> 52e3b4f2
             {
                HYPRE_Int iAm1 = iA - yOffsetA;
                HYPRE_Int iAp1 = iA + yOffsetA;
@@ -852,13 +824,6 @@
 #define DEVICE_VAR is_device_ptr(rap_cw,rap_cse,rap_csw,rap_cc,rap_cs)
          hypre_BoxLoop1Begin(hypre_StructMatrixNDim(RAP), loop_size,
                              RAP_dbox, cstart, stridec, iAc);
-<<<<<<< HEAD
-#if defined(HYPRE_USING_OPENMP) && !defined(HYPRE_USE_RAJA)
-#pragma omp parallel for private(HYPRE_BOX_PRIVATE) HYPRE_SMP_SCHEDULE
-#endif
-         hypre_BoxLoop1For(iAc)
-=======
->>>>>>> 52e3b4f2
          {
             HYPRE_Int iAcm1 = iAc - xOffset;
                
@@ -873,13 +838,6 @@
 #define DEVICE_VAR is_device_ptr(rap_csw,rap_cs,rap_cse)
          hypre_BoxLoop1Begin(hypre_StructMatrixNDim(RAP), loop_size,
                              RAP_dbox, cstart, stridec, iAc);
-<<<<<<< HEAD
-#if defined(HYPRE_USING_OPENMP) && !defined(HYPRE_USE_RAJA)
-#pragma omp parallel for private(HYPRE_BOX_PRIVATE) HYPRE_SMP_SCHEDULE
-#endif
-         hypre_BoxLoop1For(iAc)
-=======
->>>>>>> 52e3b4f2
          {
             rap_csw[iAc] = zero;
             rap_cs[iAc] = zero;
@@ -978,13 +936,6 @@
 #define DEVICE_VAR is_device_ptr(rap_cw,rap_cnw,rap_csw,rap_cc,rap_cn,rap_cs,rap_ce,rap_cne,rap_cse)
          hypre_BoxLoop1Begin(hypre_StructMatrixNDim(RAP), loop_size,
                              RAP_dbox, cstart, stridec, iAc);
-<<<<<<< HEAD
-#if defined(HYPRE_USING_OPENMP) && !defined(HYPRE_USE_RAJA)
-#pragma omp parallel for private(HYPRE_BOX_PRIVATE) HYPRE_SMP_SCHEDULE
-#endif
-         hypre_BoxLoop1For(iAc)
-=======
->>>>>>> 52e3b4f2
          {
             rap_cw[iAc] += (rap_cnw[iAc] + rap_csw[iAc]);
             rap_cnw[iAc] = zero;
