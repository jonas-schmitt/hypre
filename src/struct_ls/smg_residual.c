--- conflicted
+++ resolved
@@ -198,13 +198,6 @@
                hypre_BoxLoop2Begin(hypre_StructMatrixNDim(A), loop_size,
                                    b_data_box, start, base_stride, bi,
                                    r_data_box, start, base_stride, ri);
-<<<<<<< HEAD
-#if defined(HYPRE_USING_OPENMP) && !defined(HYPRE_USE_RAJA)
-#pragma omp parallel for private(HYPRE_BOX_PRIVATE) HYPRE_SMP_SCHEDULE
-#endif
-               hypre_BoxLoop2For(bi, ri)
-=======
->>>>>>> 52e3b4f2
                {
                   rp[ri] = bp[bi];
                }
@@ -259,13 +252,6 @@
                                    A_data_box, start, base_stride, Ai,
                                    x_data_box, start, base_stride, xi,
                                    r_data_box, start, base_stride, ri);
-<<<<<<< HEAD
-#if defined(HYPRE_USING_OPENMP) && !defined(HYPRE_USE_RAJA)
-#pragma omp parallel for private(HYPRE_BOX_PRIVATE) HYPRE_SMP_SCHEDULE
-#endif
-               hypre_BoxLoop3For(Ai, xi, ri)
-=======
->>>>>>> 52e3b4f2
                {
                   rp[ri] -= Ap[Ai] * xp[xi+xp_off];
                }
