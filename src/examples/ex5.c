/******************************************************************************
 * Copyright 1998-2019 Lawrence Livermore National Security, LLC and other
 * HYPRE Project Developers. See the top-level COPYRIGHT file for details.
 *
 * SPDX-License-Identifier: (Apache-2.0 OR MIT)
 ******************************************************************************/

/*
   Example 5

   Interface:    Linear-Algebraic (IJ)

   Compile with: make ex5

   Sample run:   mpirun -np 4 ex5

   Description:  This example solves the 2-D Laplacian problem with zero boundary
                 conditions on an n x n grid.  The number of unknowns is N=n^2.
                 The standard 5-point stencil is used, and we solve for the
                 interior nodes only.

                 This example solves the same problem as Example 3.  Available
                 solvers are AMG, PCG, and PCG with AMG or Parasails
                 preconditioners.  */

#include <stdio.h>
#include <stdlib.h>
#include <string.h>
#include <math.h>
#include "HYPRE_krylov.h"
#include "HYPRE.h"
#include "HYPRE_parcsr_ls.h"
#include "ex.h"

#ifdef HYPRE_EXVIS
#include "vis.c"
#endif

int hypre_FlexGMRESModifyPCAMGExample(void *precond_data, int iterations,
                                      double rel_residual_norm);

#define my_min(a,b)  (((a)<(b)) ? (a) : (b))

int main (int argc, char *argv[])
{
   int i;
   int myid, num_procs;
   int N, n;

   int ilower, iupper;
   int local_size, extra;

   int solver_id;
   int vis, print_system;

   double h, h2;

   HYPRE_IJMatrix A;
   HYPRE_ParCSRMatrix parcsr_A;
   HYPRE_IJVector b;
   HYPRE_ParVector par_b;
   HYPRE_IJVector x;
   HYPRE_ParVector par_x;

   HYPRE_Solver solver, precond;

   /* Initialize MPI */
   MPI_Init(&argc, &argv);
   MPI_Comm_rank(MPI_COMM_WORLD, &myid);
   MPI_Comm_size(MPI_COMM_WORLD, &num_procs);

   /* Initialize HYPRE */
   HYPRE_Init();

   /* Print GPU info */
   /* HYPRE_PrintDeviceInfo(); */

   /* Default problem parameters */
   n = 33;
   solver_id = 0;
   vis = 0;
   print_system = 0;


   /* Parse command line */
   {
      int arg_index = 0;
      int print_usage = 0;

      while (arg_index < argc)
      {
         if ( strcmp(argv[arg_index], "-n") == 0 )
         {
            arg_index++;
            n = atoi(argv[arg_index++]);
         }
         else if ( strcmp(argv[arg_index], "-solver") == 0 )
         {
            arg_index++;
            solver_id = atoi(argv[arg_index++]);
         }
         else if ( strcmp(argv[arg_index], "-vis") == 0 )
         {
            arg_index++;
            vis = 1;
         }
         else if ( strcmp(argv[arg_index], "-print_system") == 0 )
         {
            arg_index++;
            print_system = 1;
         }
         else if ( strcmp(argv[arg_index], "-help") == 0 )
         {
            print_usage = 1;
            break;
         }
         else
         {
            arg_index++;
         }
      }

      if ((print_usage) && (myid == 0))
      {
         printf("\n");
         printf("Usage: %s [<options>]\n", argv[0]);
         printf("\n");
         printf("  -n <n>              : problem size in each direction (default: 33)\n");
         printf("  -solver <ID>        : solver ID\n");
         printf("                        0  - AMG (default) \n");
         printf("                        1  - AMG-PCG\n");
         printf("                        8  - ParaSails-PCG\n");
         printf("                        50 - PCG\n");
         printf("                        61 - AMG-FlexGMRES\n");
         printf("  -vis                : save the solution for GLVis visualization\n");
         printf("  -print_system       : print the matrix and rhs\n");
         printf("\n");
      }

      if (print_usage)
      {
         MPI_Finalize();
         return (0);
      }
   }

   /* Preliminaries: want at least one processor per row */
   if (n * n < num_procs) { n = sqrt(num_procs) + 1; }
   N = n * n; /* global number of rows */
   h = 1.0 / (n + 1); /* mesh size*/
   h2 = h * h;

   /* Each processor knows only of its own rows - the range is denoted by ilower
      and upper.  Here we partition the rows. We account for the fact that
      N may not divide evenly by the number of processors. */
   local_size = N / num_procs;
   extra = N - local_size * num_procs;

   ilower = local_size * myid;
   ilower += my_min(myid, extra);

   iupper = local_size * (myid + 1);
   iupper += my_min(myid + 1, extra);
   iupper = iupper - 1;

   /* How many rows do I have? */
   local_size = iupper - ilower + 1;

   /* Create the matrix.
      Note that this is a square matrix, so we indicate the row partition
      size twice (since number of rows = number of cols) */
   HYPRE_IJMatrixCreate(MPI_COMM_WORLD, ilower, iupper, ilower, iupper, &A);

   /* Choose a parallel csr format storage (see the User's Manual) */
   HYPRE_IJMatrixSetObjectType(A, HYPRE_PARCSR);

   /* Initialize before setting coefficients */
   HYPRE_IJMatrixInitialize(A);

   /* Now go through my local rows and set the matrix entries.
      Each row has at most 5 entries. For example, if n=3:

      A = [M -I 0; -I M -I; 0 -I M]
      M = [4 -1 0; -1 4 -1; 0 -1 4]

      Note that here we are setting one row at a time, though
      one could set all the rows together (see the User's Manual).
   */
   {
      int nnz;
      /* OK to use constant-length arrays for CPUs
      double values[5];
      int cols[5];
      */
      double *values = (double *) malloc(5 * sizeof(double));
      int *cols = (int *) malloc(5 * sizeof(int));
      int *tmp = (int *) malloc(2 * sizeof(int));

      for (i = ilower; i <= iupper; i++)
      {
         nnz = 0;

         /* The left identity block:position i-n */
         if ((i - n) >= 0)
         {
            cols[nnz] = i - n;
            values[nnz] = -1.0;
            nnz++;
         }

         /* The left -1: position i-1 */
         if (i % n)
         {
            cols[nnz] = i - 1;
            values[nnz] = -1.0;
            nnz++;
         }

         /* Set the diagonal: position i */
         cols[nnz] = i;
         values[nnz] = 4.0;
         nnz++;

         /* The right -1: position i+1 */
         if ((i + 1) % n)
         {
            cols[nnz] = i + 1;
            values[nnz] = -1.0;
            nnz++;
         }

         /* The right identity block:position i+n */
         if ((i + n) < N)
         {
            cols[nnz] = i + n;
            values[nnz] = -1.0;
            nnz++;
         }

         /* Set the values for row i */
         tmp[0] = nnz;
         tmp[1] = i;
         HYPRE_IJMatrixSetValues(A, 1, &tmp[0], &tmp[1], cols, values);
      }

      free(values);
      free(cols);
      free(tmp);
   }

   /* Assemble after setting the coefficients */
   HYPRE_IJMatrixAssemble(A);

   /* Note: for the testing of small problems, one may wish to read
      in a matrix in IJ format (for the format, see the output files
      from the -print_system option).
      In this case, one would use the following routine:
      HYPRE_IJMatrixRead( <filename>, MPI_COMM_WORLD,
                          HYPRE_PARCSR, &A );
      <filename>  = IJ.A.out to read in what has been printed out
      by -print_system (processor numbers are omitted).
      A call to HYPRE_IJMatrixRead is an *alternative* to the
      following sequence of HYPRE_IJMatrix calls:
      Create, SetObjectType, Initialize, SetValues, and Assemble
   */


   /* Get the parcsr matrix object to use */
   HYPRE_IJMatrixGetObject(A, (void**) &parcsr_A);


   /* Create the rhs and solution */
   HYPRE_IJVectorCreate(MPI_COMM_WORLD, ilower, iupper, &b);
   HYPRE_IJVectorSetObjectType(b, HYPRE_PARCSR);
   HYPRE_IJVectorInitialize(b);

   HYPRE_IJVectorCreate(MPI_COMM_WORLD, ilower, iupper, &x);
   HYPRE_IJVectorSetObjectType(x, HYPRE_PARCSR);
   HYPRE_IJVectorInitialize(x);

   /* Set the rhs values to h^2 and the solution to zero */
   {
      double *rhs_values, *x_values;
      int    *rows;

      rhs_values =  (double*) calloc(local_size, sizeof(double));
      x_values =  (double*) calloc(local_size, sizeof(double));
      rows = (int*) calloc(local_size, sizeof(int));

      for (i = 0; i < local_size; i++)
      {
         rhs_values[i] = h2;
         x_values[i] = 0.0;
         rows[i] = ilower + i;
      }

      HYPRE_IJVectorSetValues(b, local_size, rows, rhs_values);
      HYPRE_IJVectorSetValues(x, local_size, rows, x_values);

      free(x_values);
      free(rhs_values);
      free(rows);
   }


   HYPRE_IJVectorAssemble(b);
   /*  As with the matrix, for testing purposes, one may wish to read in a rhs:
       HYPRE_IJVectorRead( <filename>, MPI_COMM_WORLD,
                                 HYPRE_PARCSR, &b );
       as an alternative to the
       following sequence of HYPRE_IJVectors calls:
       Create, SetObjectType, Initialize, SetValues, and Assemble
   */
   HYPRE_IJVectorGetObject(b, (void **) &par_b);

   HYPRE_IJVectorAssemble(x);
   HYPRE_IJVectorGetObject(x, (void **) &par_x);


   /*  Print out the system  - files names will be IJ.out.A.XXXXX
        and IJ.out.b.XXXXX, where XXXXX = processor id */
   if (print_system)
   {
      HYPRE_IJMatrixPrint(A, "IJ.out.A");
      HYPRE_IJVectorPrint(b, "IJ.out.b");
   }


   /* Choose a solver and solve the system */

   /* AMG */
   if (solver_id == 0)
   {
      int num_iterations;
      double final_res_norm;

      /* Create solver */
      HYPRE_BoomerAMGCreate(&solver);

      /* Set some parameters (See Reference Manual for more parameters) */
      HYPRE_BoomerAMGSetPrintLevel(solver, 3);  /* print solve info + parameters */
      HYPRE_BoomerAMGSetOldDefault(solver); /* Falgout coarsening with modified classical interpolaiton */
      HYPRE_BoomerAMGSetRelaxType(solver, 3);   /* G-S/Jacobi hybrid relaxation */
      HYPRE_BoomerAMGSetRelaxOrder(solver, 1);   /* uses C/F relaxation */
      HYPRE_BoomerAMGSetNumSweeps(solver, 1);   /* Sweeeps on each level */
      HYPRE_BoomerAMGSetMaxLevels(solver, 20);  /* maximum number of levels */
      HYPRE_BoomerAMGSetTol(solver, 1e-7);      /* conv. tolerance */

      /* Now setup and solve! */
      HYPRE_BoomerAMGSetup(solver, parcsr_A, par_b, par_x);
      HYPRE_BoomerAMGSolve(solver, parcsr_A, par_b, par_x);

      /* Run info - needed logging turned on */
      HYPRE_BoomerAMGGetNumIterations(solver, &num_iterations);
      HYPRE_BoomerAMGGetFinalRelativeResidualNorm(solver, &final_res_norm);
      if (myid == 0)
      {
         printf("\n");
         printf("Iterations = %d\n", num_iterations);
         printf("Final Relative Residual Norm = %e\n", final_res_norm);
         printf("\n");
      }

      /* Destroy solver */
      HYPRE_BoomerAMGDestroy(solver);
   }
   /* PCG */
   else if (solver_id == 50)
   {
      int num_iterations;
      double final_res_norm;

      /* Create solver */
      HYPRE_ParCSRPCGCreate(MPI_COMM_WORLD, &solver);

      /* Set some parameters (See Reference Manual for more parameters) */
      HYPRE_PCGSetMaxIter(solver, 1000); /* max iterations */
      HYPRE_PCGSetTol(solver, 1e-7); /* conv. tolerance */
      HYPRE_PCGSetTwoNorm(solver, 1); /* use the two norm as the stopping criteria */
      HYPRE_PCGSetPrintLevel(solver, 2); /* prints out the iteration info */
      HYPRE_PCGSetLogging(solver, 1); /* needed to get run info later */

      /* Now setup and solve! */
      HYPRE_ParCSRPCGSetup(solver, parcsr_A, par_b, par_x);
      HYPRE_ParCSRPCGSolve(solver, parcsr_A, par_b, par_x);

      /* Run info - needed logging turned on */
      HYPRE_PCGGetNumIterations(solver, &num_iterations);
      HYPRE_PCGGetFinalRelativeResidualNorm(solver, &final_res_norm);
      if (myid == 0)
      {
         printf("\n");
         printf("Iterations = %d\n", num_iterations);
         printf("Final Relative Residual Norm = %e\n", final_res_norm);
         printf("\n");
      }

      /* Destroy solver */
      HYPRE_ParCSRPCGDestroy(solver);
   }
   /* PCG with AMG preconditioner */
   else if (solver_id == 1)
   {
      int num_iterations;
      double final_res_norm;

      /* Create solver */
      HYPRE_ParCSRPCGCreate(MPI_COMM_WORLD, &solver);

      /* Set some parameters (See Reference Manual for more parameters) */
      HYPRE_PCGSetMaxIter(solver, 1000); /* max iterations */
      HYPRE_PCGSetTol(solver, 1e-7); /* conv. tolerance */
      HYPRE_PCGSetTwoNorm(solver, 1); /* use the two norm as the stopping criteria */
      HYPRE_PCGSetPrintLevel(solver, 2); /* print solve info */
      HYPRE_PCGSetLogging(solver, 1); /* needed to get run info later */

      /* Now set up the AMG preconditioner and specify any parameters */
      HYPRE_BoomerAMGCreate(&precond);
      HYPRE_BoomerAMGSetPrintLevel(precond, 1); /* print amg solution info */
      HYPRE_BoomerAMGSetCoarsenType(precond, 6);
      HYPRE_BoomerAMGSetOldDefault(precond);
      HYPRE_BoomerAMGSetRelaxType(precond, 6); /* Sym G.S./Jacobi hybrid */
      HYPRE_BoomerAMGSetNumSweeps(precond, 1);
      HYPRE_BoomerAMGSetTol(precond, 0.0); /* conv. tolerance zero */
      HYPRE_BoomerAMGSetMaxIter(precond, 1); /* do only one iteration! */

      /* Set the PCG preconditioner */
      HYPRE_PCGSetPrecond(solver, (HYPRE_PtrToSolverFcn) HYPRE_BoomerAMGSolve,
                          (HYPRE_PtrToSolverFcn) HYPRE_BoomerAMGSetup, precond);

      /* Now setup and solve! */
      HYPRE_ParCSRPCGSetup(solver, parcsr_A, par_b, par_x);
      HYPRE_ParCSRPCGSolve(solver, parcsr_A, par_b, par_x);

      /* Run info - needed logging turned on */
      HYPRE_PCGGetNumIterations(solver, &num_iterations);
      HYPRE_PCGGetFinalRelativeResidualNorm(solver, &final_res_norm);
      if (myid == 0)
      {
         printf("\n");
         printf("Iterations = %d\n", num_iterations);
         printf("Final Relative Residual Norm = %e\n", final_res_norm);
         printf("\n");
      }

      /* Destroy solver and preconditioner */
      HYPRE_ParCSRPCGDestroy(solver);
      HYPRE_BoomerAMGDestroy(precond);
   }
   /* PCG with Parasails Preconditioner */
   else if (solver_id == 8)
   {
      int    num_iterations;
      double final_res_norm;

      int      sai_max_levels = 1;
      double   sai_threshold = 0.1;
      double   sai_filter = 0.05;
      int      sai_sym = 1;

      /* Create solver */
      HYPRE_ParCSRPCGCreate(MPI_COMM_WORLD, &solver);

      /* Set some parameters (See Reference Manual for more parameters) */
      HYPRE_PCGSetMaxIter(solver, 1000); /* max iterations */
      HYPRE_PCGSetTol(solver, 1e-7); /* conv. tolerance */
      HYPRE_PCGSetTwoNorm(solver, 1); /* use the two norm as the stopping criteria */
      HYPRE_PCGSetPrintLevel(solver, 2); /* print solve info */
      HYPRE_PCGSetLogging(solver, 1); /* needed to get run info later */

      /* Now set up the ParaSails preconditioner and specify any parameters */
      HYPRE_ParaSailsCreate(MPI_COMM_WORLD, &precond);

      /* Set some parameters (See Reference Manual for more parameters) */
      HYPRE_ParaSailsSetParams(precond, sai_threshold, sai_max_levels);
      HYPRE_ParaSailsSetFilter(precond, sai_filter);
      HYPRE_ParaSailsSetSym(precond, sai_sym);
      HYPRE_ParaSailsSetLogging(precond, 3);

      /* Set the PCG preconditioner */
      HYPRE_PCGSetPrecond(solver, (HYPRE_PtrToSolverFcn) HYPRE_ParaSailsSolve,
                          (HYPRE_PtrToSolverFcn) HYPRE_ParaSailsSetup, precond);

      /* Now setup and solve! */
      HYPRE_ParCSRPCGSetup(solver, parcsr_A, par_b, par_x);
      HYPRE_ParCSRPCGSolve(solver, parcsr_A, par_b, par_x);


      /* Run info - needed logging turned on */
      HYPRE_PCGGetNumIterations(solver, &num_iterations);
      HYPRE_PCGGetFinalRelativeResidualNorm(solver, &final_res_norm);
      if (myid == 0)
      {
         printf("\n");
         printf("Iterations = %d\n", num_iterations);
         printf("Final Relative Residual Norm = %e\n", final_res_norm);
         printf("\n");
      }

      /* Destory solver and preconditioner */
      HYPRE_ParCSRPCGDestroy(solver);
      HYPRE_ParaSailsDestroy(precond);
   }
   /* Flexible GMRES with  AMG Preconditioner */
   else if (solver_id == 61)
   {
      int    num_iterations;
      double final_res_norm;
      int    restart = 30;
      int    modify = 1;


      /* Create solver */
      HYPRE_ParCSRFlexGMRESCreate(MPI_COMM_WORLD, &solver);

      /* Set some parameters (See Reference Manual for more parameters) */
      HYPRE_FlexGMRESSetKDim(solver, restart);
      HYPRE_FlexGMRESSetMaxIter(solver, 1000); /* max iterations */
      HYPRE_FlexGMRESSetTol(solver, 1e-7); /* conv. tolerance */
      HYPRE_FlexGMRESSetPrintLevel(solver, 2); /* print solve info */
      HYPRE_FlexGMRESSetLogging(solver, 1); /* needed to get run info later */


      /* Now set up the AMG preconditioner and specify any parameters */
      HYPRE_BoomerAMGCreate(&precond);
      HYPRE_BoomerAMGSetPrintLevel(precond, 1); /* print amg solution info */
      HYPRE_BoomerAMGSetCoarsenType(precond, 6);
      HYPRE_BoomerAMGSetOldDefault(precond);
      HYPRE_BoomerAMGSetRelaxType(precond, 6); /* Sym G.S./Jacobi hybrid */
      HYPRE_BoomerAMGSetNumSweeps(precond, 1);
      HYPRE_BoomerAMGSetTol(precond, 0.0); /* conv. tolerance zero */
      HYPRE_BoomerAMGSetMaxIter(precond, 1); /* do only one iteration! */

      /* Set the FlexGMRES preconditioner */
      HYPRE_FlexGMRESSetPrecond(solver, (HYPRE_PtrToSolverFcn) HYPRE_BoomerAMGSolve,
                                (HYPRE_PtrToSolverFcn) HYPRE_BoomerAMGSetup, precond);


      if (modify)
<<<<<<< HEAD
         /* this is an optional call  - if you don't call it, hypre_FlexGMRESModifyPCDefault
            is used - which does nothing.  Otherwise, you can define your own, similar to
            the one used here */
         HYPRE_FlexGMRESSetModifyPC( solver,
                                     (HYPRE_PtrToModifyPCFcn) hypre_FlexGMRESModifyPCAMGExample);
=======
      {
         /* this is an optional call  - if you don't call it, hypre_FlexGMRESModifyPCDefault
            is used - which does nothing.  Otherwise, you can define your own, similar to
            the one used here */
         HYPRE_FlexGMRESSetModifyPC(
            solver, (HYPRE_PtrToModifyPCFcn) hypre_FlexGMRESModifyPCAMGExample);
      }
>>>>>>> 805ee77b


      /* Now setup and solve! */
      HYPRE_ParCSRFlexGMRESSetup(solver, parcsr_A, par_b, par_x);
      HYPRE_ParCSRFlexGMRESSolve(solver, parcsr_A, par_b, par_x);

      /* Run info - needed logging turned on */
      HYPRE_FlexGMRESGetNumIterations(solver, &num_iterations);
      HYPRE_FlexGMRESGetFinalRelativeResidualNorm(solver, &final_res_norm);
      if (myid == 0)
      {
         printf("\n");
         printf("Iterations = %d\n", num_iterations);
         printf("Final Relative Residual Norm = %e\n", final_res_norm);
         printf("\n");
      }

      /* Destory solver and preconditioner */
      HYPRE_ParCSRFlexGMRESDestroy(solver);
      HYPRE_BoomerAMGDestroy(precond);

   }
   else
   {
      if (myid == 0) { printf("Invalid solver id specified.\n"); }
   }

   /* Save the solution for GLVis visualization, see vis/glvis-ex5.sh */
   if (vis)
   {
#ifdef HYPRE_EXVIS
      FILE *file;
      char filename[255];

      int nvalues = local_size;
      int *rows = (int*) calloc(nvalues, sizeof(int));
      double *values =  (double*) calloc(nvalues, sizeof(double));

      for (i = 0; i < nvalues; i++)
      {
         rows[i] = ilower + i;
      }

      /* get the local solution */
      HYPRE_IJVectorGetValues(x, nvalues, rows, values);

      sprintf(filename, "%s.%06d", "vis/ex5.sol", myid);
      if ((file = fopen(filename, "w")) == NULL)
      {
         printf("Error: can't open output file %s\n", filename);
         MPI_Finalize();
         exit(1);
      }

      /* save solution */
      for (i = 0; i < nvalues; i++)
      {
         fprintf(file, "%.14e\n", values[i]);
      }

      fflush(file);
      fclose(file);

      free(rows);
      free(values);

      /* save global finite element mesh */
      if (myid == 0)
      {
         GLVis_PrintGlobalSquareMesh("vis/ex5.mesh", n - 1);
      }
#endif
   }

   /* Clean up */
   HYPRE_IJMatrixDestroy(A);
   HYPRE_IJVectorDestroy(b);
   HYPRE_IJVectorDestroy(x);

   /* Finalize HYPRE */
   HYPRE_Finalize();

   /* Finalize MPI*/
   MPI_Finalize();

   return (0);
}

/*--------------------------------------------------------------------------
   hypre_FlexGMRESModifyPCAMGExample -

    This is an example (not recommended)
   of how we can modify things about AMG that
   affect the solve phase based on how FlexGMRES is doing...For
   another preconditioner it may make sense to modify the tolerance..

 *--------------------------------------------------------------------------*/

int hypre_FlexGMRESModifyPCAMGExample(void *precond_data, int iterations,
                                      double rel_residual_norm)
{


   if (rel_residual_norm > .1)
   {
      HYPRE_BoomerAMGSetNumSweeps((HYPRE_Solver)precond_data, 10);
   }
   else
   {
      HYPRE_BoomerAMGSetNumSweeps((HYPRE_Solver)precond_data, 1);
   }


   return 0;
}<|MERGE_RESOLUTION|>--- conflicted
+++ resolved
@@ -537,13 +537,6 @@
 
 
       if (modify)
-<<<<<<< HEAD
-         /* this is an optional call  - if you don't call it, hypre_FlexGMRESModifyPCDefault
-            is used - which does nothing.  Otherwise, you can define your own, similar to
-            the one used here */
-         HYPRE_FlexGMRESSetModifyPC( solver,
-                                     (HYPRE_PtrToModifyPCFcn) hypre_FlexGMRESModifyPCAMGExample);
-=======
       {
          /* this is an optional call  - if you don't call it, hypre_FlexGMRESModifyPCDefault
             is used - which does nothing.  Otherwise, you can define your own, similar to
@@ -551,7 +544,6 @@
          HYPRE_FlexGMRESSetModifyPC(
             solver, (HYPRE_PtrToModifyPCFcn) hypre_FlexGMRESModifyPCAMGExample);
       }
->>>>>>> 805ee77b
 
 
       /* Now setup and solve! */
