--- conflicted
+++ resolved
@@ -263,19 +263,11 @@
 
    if (stop_crit)
    {
-<<<<<<< HEAD
-      eps = tol * tol;   /* absolute residual norm */
+      eps = tol * tol; /* absolute residual norm */
    }
    else
    {
-      eps = (tol * tol) * bi_prod;   /* relative residual norm */
-=======
-      eps = tol * tol; /* absolute residual norm */
-   }
-   else
-   {
       eps = (tol * tol) * bi_prod; /* relative residual norm */
->>>>>>> 805ee77b
    }
 
    /* Check to see if the rhs vector b is zero */
