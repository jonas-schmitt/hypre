--- conflicted
+++ resolved
@@ -37,58 +37,26 @@
 # Output file: solvers.out.4
 
 Iterations = 6
-<<<<<<< HEAD
-Final Relative Residual Norm = 6.842633e-07
-=======
 Final Relative Residual Norm = 6.842877e-07
->>>>>>> d079a90f
 
 # Output file: solvers.out.5
 
 Iterations = 6
-<<<<<<< HEAD
-Final Relative Residual Norm = 6.842633e-07
-=======
 Final Relative Residual Norm = 6.842877e-07
->>>>>>> d079a90f
 
 # Output file: solvers.out.6
 
 Iterations = 9
-<<<<<<< HEAD
-Final Relative Residual Norm = 9.378761e-07
-=======
 Final Relative Residual Norm = 9.378881e-07
->>>>>>> d079a90f
 
 # Output file: solvers.out.7
 
 Iterations = 9
-<<<<<<< HEAD
-Final Relative Residual Norm = 9.378761e-07
-=======
 Final Relative Residual Norm = 9.378881e-07
->>>>>>> d079a90f
 
 # Output file: solvers.out.12
 
 Iterations = 18
-<<<<<<< HEAD
-Final Relative Residual Norm = 5.754056e-02
-
-# Output file: solvers.out.8
-
-Eigenvalue lambda   3.02357653918664e+01
-Eigenvalue lambda   3.03135374700730e+01
-Eigenvalue lambda   3.85013899425891e+01
-Eigenvalue lambda   5.14395940123119e+01
-Eigenvalue lambda   5.15742481829712e+01
-Residual   5.33482232248312e-05
-Residual   5.22860302109911e-05
-Residual   4.48232393078192e-05
-Residual   1.06939003808512e-04
-Residual   1.08675530182286e-04
-=======
 Final Relative Residual Norm = 5.756088e-02
 
 # Output file: solvers.out.8
@@ -103,23 +71,10 @@
 Residual   4.48232393018913e-05
 Residual   1.06939003828255e-04
 Residual   1.08675530127582e-04
->>>>>>> d079a90f
 
 17 iterations
 # Output file: solvers.out.9
 
-<<<<<<< HEAD
-Eigenvalue lambda   3.02357653918664e+01
-Eigenvalue lambda   3.03135374700730e+01
-Eigenvalue lambda   3.85013899425891e+01
-Eigenvalue lambda   5.14395940123119e+01
-Eigenvalue lambda   5.15742481829712e+01
-Residual   5.33482232248312e-05
-Residual   5.22860302109911e-05
-Residual   4.48232393078192e-05
-Residual   1.06939003808512e-04
-Residual   1.08675530182286e-04
-=======
 Eigenvalue lambda   3.02357653918662e+01
 Eigenvalue lambda   3.03135374700727e+01
 Eigenvalue lambda   3.85013899425885e+01
@@ -130,23 +85,10 @@
 Residual   4.48232393018913e-05
 Residual   1.06939003828255e-04
 Residual   1.08675530127582e-04
->>>>>>> d079a90f
 
 17 iterations
 # Output file: solvers.out.10
 
-<<<<<<< HEAD
-Eigenvalue lambda   3.02357653920131e+01
-Eigenvalue lambda   3.03135374702052e+01
-Eigenvalue lambda   3.85013899426648e+01
-Eigenvalue lambda   5.14395940117359e+01
-Eigenvalue lambda   5.15742481837392e+01
-Residual   8.66608457628657e-05
-Residual   7.54689609197978e-05
-Residual   5.61686440242646e-05
-Residual   9.69558816604885e-05
-Residual   1.09642437290019e-04
-=======
 Eigenvalue lambda   3.02357653920129e+01
 Eigenvalue lambda   3.03135374702043e+01
 Eigenvalue lambda   3.85013899426644e+01
@@ -157,23 +99,10 @@
 Residual   5.61686440199551e-05
 Residual   9.69558816572917e-05
 Residual   1.09642437312142e-04
->>>>>>> d079a90f
 
 23 iterations
 # Output file: solvers.out.11
 
-<<<<<<< HEAD
-Eigenvalue lambda   3.02357653920131e+01
-Eigenvalue lambda   3.03135374702052e+01
-Eigenvalue lambda   3.85013899426648e+01
-Eigenvalue lambda   5.14395940117359e+01
-Eigenvalue lambda   5.15742481837392e+01
-Residual   8.66608457628657e-05
-Residual   7.54689609197978e-05
-Residual   5.61686440242646e-05
-Residual   9.69558816604885e-05
-Residual   1.09642437290019e-04
-=======
 Eigenvalue lambda   3.02357653920129e+01
 Eigenvalue lambda   3.03135374702043e+01
 Eigenvalue lambda   3.85013899426644e+01
@@ -184,6 +113,5 @@
 Residual   5.61686440199551e-05
 Residual   9.69558816572917e-05
 Residual   1.09642437312142e-04
->>>>>>> d079a90f
 
 23 iterations