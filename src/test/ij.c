/******************************************************************************
 * Copyright 1998-2019 Lawrence Livermore National Security, LLC and other
 * HYPRE Project Developers. See the top-level COPYRIGHT file for details.
 *
 * SPDX-License-Identifier: (Apache-2.0 OR MIT)
 ******************************************************************************/

/*--------------------------------------------------------------------------
 * Test driver for unstructured matrix interface (IJ_matrix interface).
 * Do `driver -help' for usage info.
 * This driver started from the driver for parcsr_linear_solvers, and it
 * works by first building a parcsr matrix as before and then "copying"
 * that matrix row-by-row into the IJMatrix interface. AJC 7/99.
 *--------------------------------------------------------------------------*/
#include <stdlib.h>
#include <stdio.h>
#include <math.h>

#include "_hypre_utilities.h"
#include "HYPRE.h"
#include "HYPRE_parcsr_mv.h"

#include "HYPRE_IJ_mv.h"
#include "HYPRE_parcsr_ls.h"
#include "_hypre_parcsr_mv.h"
#include "HYPRE_krylov.h"

#ifdef HAVE_DSUPERLU
#include "superlu_ddefs.h"
#endif

/* begin lobpcg */

#define NO_SOLVER -9198

#include <assert.h>
#include <time.h>

#include "fortran_matrix.h"
#include "HYPRE_lobpcg.h"

#include "interpreter.h"
#include "multivector.h"
#include "HYPRE_MatvecFunctions.h"

/* max dt */
#define DT_INF 1.0e30
HYPRE_Int
BuildParIsoLaplacian( HYPRE_Int argc, char** argv, HYPRE_ParCSRMatrix *A_ptr );

/* end lobpcg */

#ifdef __cplusplus
extern "C" {
#endif

HYPRE_Int BuildParFromFile (HYPRE_Int argc , char *argv [], HYPRE_Int arg_index , HYPRE_ParCSRMatrix *A_ptr );
HYPRE_Int BuildParRhsFromFile (HYPRE_Int argc , char *argv [], HYPRE_Int arg_index , HYPRE_ParVector *b_ptr );

HYPRE_Int BuildParLaplacian (HYPRE_Int argc , char *argv [], HYPRE_Int arg_index , HYPRE_ParCSRMatrix *A_ptr );
HYPRE_Int BuildParSysLaplacian (HYPRE_Int argc , char *argv [], HYPRE_Int arg_index , HYPRE_ParCSRMatrix *A_ptr );
HYPRE_Int BuildParDifConv (HYPRE_Int argc , char *argv [], HYPRE_Int arg_index , HYPRE_ParCSRMatrix *A_ptr);
HYPRE_Int BuildParFromOneFile (HYPRE_Int argc , char *argv [], HYPRE_Int arg_index , HYPRE_Int num_functions , HYPRE_ParCSRMatrix *A_ptr );
HYPRE_Int BuildFuncsFromFiles (HYPRE_Int argc , char *argv [], HYPRE_Int arg_index , HYPRE_ParCSRMatrix A , HYPRE_Int **dof_func_ptr );
HYPRE_Int BuildFuncsFromOneFile (HYPRE_Int argc , char *argv [], HYPRE_Int arg_index , HYPRE_ParCSRMatrix A , HYPRE_Int **dof_func_ptr );
HYPRE_Int BuildRhsParFromOneFile (HYPRE_Int argc , char *argv [], HYPRE_Int arg_index , HYPRE_BigInt *partitioning , HYPRE_ParVector *b_ptr );
HYPRE_Int BuildParLaplacian9pt (HYPRE_Int argc , char *argv [], HYPRE_Int arg_index , HYPRE_ParCSRMatrix *A_ptr );
HYPRE_Int BuildParLaplacian27pt (HYPRE_Int argc , char *argv [], HYPRE_Int arg_index , HYPRE_ParCSRMatrix *A_ptr );
HYPRE_Int BuildParRotate7pt (HYPRE_Int argc , char *argv [], HYPRE_Int arg_index , HYPRE_ParCSRMatrix *A_ptr );
HYPRE_Int BuildParVarDifConv (HYPRE_Int argc , char *argv [], HYPRE_Int arg_index , HYPRE_ParCSRMatrix *A_ptr , HYPRE_ParVector *rhs_ptr );
HYPRE_ParCSRMatrix GenerateSysLaplacian (MPI_Comm comm, HYPRE_BigInt nx, HYPRE_BigInt ny, HYPRE_BigInt nz,
                                         HYPRE_Int P, HYPRE_Int Q, HYPRE_Int R, HYPRE_Int p, HYPRE_Int q, HYPRE_Int r,
                                         HYPRE_Int num_fun, HYPRE_Real *mtrx, HYPRE_Real *value);
HYPRE_ParCSRMatrix GenerateSysLaplacianVCoef (MPI_Comm comm, HYPRE_BigInt nx, HYPRE_BigInt ny, HYPRE_BigInt nz,
                                              HYPRE_Int P, HYPRE_Int Q, HYPRE_Int R, HYPRE_Int p, HYPRE_Int q, HYPRE_Int r,
                                              HYPRE_Int num_fun, HYPRE_Real *mtrx, HYPRE_Real *value);
HYPRE_Int SetSysVcoefValues(HYPRE_Int num_fun, HYPRE_BigInt nx, HYPRE_BigInt ny, HYPRE_BigInt nz, HYPRE_Real vcx, HYPRE_Real vcy, HYPRE_Real vcz, HYPRE_Int mtx_entry, HYPRE_Real *values);

HYPRE_Int BuildParCoordinates (HYPRE_Int argc , char *argv [], HYPRE_Int arg_index , HYPRE_Int *coorddim_ptr , float **coord_ptr );

extern HYPRE_Int hypre_FlexGMRESModifyPCAMGExample(void *precond_data, HYPRE_Int iterations,
                                                   HYPRE_Real rel_residual_norm);

extern HYPRE_Int hypre_FlexGMRESModifyPCDefault(void *precond_data, HYPRE_Int iteration,
                                                HYPRE_Real rel_residual_norm);

#ifdef __cplusplus
}
#endif
#define SECOND_TIME 0

hypre_int
main( hypre_int argc,
      char *argv[] )
{
   HYPRE_Int                 arg_index;
   HYPRE_Int                 print_usage;
   HYPRE_Int                 sparsity_known = 0;
   HYPRE_Int                 add = 0;
   HYPRE_Int                 check_constant = 0;
   HYPRE_Int                 off_proc = 0;
   HYPRE_Int                 chunk = 0;
   HYPRE_Int                 omp_flag = 0;
   HYPRE_Int                 build_matrix_type;
   HYPRE_Int                 build_matrix_arg_index;
   HYPRE_Int                 build_rhs_type;
   HYPRE_Int                 build_rhs_arg_index;
   HYPRE_Int                 build_src_type;
   HYPRE_Int                 build_src_arg_index;
   HYPRE_Int                 build_x0_type;
   HYPRE_Int                 build_x0_arg_index;
   HYPRE_Int                 build_funcs_type;
   HYPRE_Int                 build_funcs_arg_index;
   HYPRE_Int                 solver_id;
   HYPRE_Int                 solver_type = 1;
   HYPRE_Int                 ioutdat;
   HYPRE_Int                 poutdat;
   HYPRE_Int                 debug_flag;
   HYPRE_Int                 ierr = 0;
   HYPRE_Int                 i,j;
   HYPRE_Int                 max_levels = 25;
   HYPRE_Int                 num_iterations;
   HYPRE_Int                 pcg_num_its, dscg_num_its;
   HYPRE_Int                 max_iter = 1000;
   HYPRE_Int                 mg_max_iter = 100;
   HYPRE_Int                 nodal = 0;
   HYPRE_Int                 nodal_diag = 0;
   HYPRE_Real          cf_tol = 0.9;
   HYPRE_Real          norm;
   HYPRE_Real          final_res_norm;
   void               *object;

   HYPRE_IJMatrix      ij_A = NULL;
   HYPRE_IJVector      ij_b = NULL;
   HYPRE_IJVector      ij_x = NULL;
   HYPRE_IJVector      *ij_rbm;

   HYPRE_ParCSRMatrix  parcsr_A = NULL;
   HYPRE_ParVector     b = NULL;
   HYPRE_ParVector     x;
   HYPRE_ParVector     *interp_vecs = NULL;
   HYPRE_ParVector     residual = NULL;

   HYPRE_Solver        amg_solver;
   HYPRE_Solver        pcg_solver;
   HYPRE_Solver        pcg_precond=NULL, pcg_precond_gotten;

   HYPRE_Int           check_residual = 0;
   HYPRE_Int           num_procs, myid;
   HYPRE_Int           local_row;
   HYPRE_Int          *row_sizes;
   HYPRE_Int          *diag_sizes;
   HYPRE_Int          *offdiag_sizes;
   HYPRE_BigInt       *rows;
   HYPRE_Int           size;
   HYPRE_Int          *ncols;
   HYPRE_BigInt       *col_inds;
   HYPRE_Int          *dof_func;
   HYPRE_Int           num_functions = 1;
   HYPRE_Int           num_paths = 1;
   HYPRE_Int           agg_num_levels = 0;
   HYPRE_Int           ns_coarse = 1, ns_down = -1, ns_up = -1;

   HYPRE_Int           time_index;
   MPI_Comm            comm = hypre_MPI_COMM_WORLD;
   HYPRE_BigInt M, N, big_i;
   HYPRE_Int local_num_rows, local_num_cols;
   HYPRE_BigInt first_local_row, last_local_row;
   HYPRE_BigInt first_local_col, last_local_col;
   HYPRE_Int variant, overlap, domain_type;
   HYPRE_Real schwarz_rlx_weight;
   HYPRE_Real *values, val;

   HYPRE_Int use_nonsymm_schwarz = 0;
   HYPRE_Int test_ij = 0;
   HYPRE_Int build_rbm = 0;
   HYPRE_Int build_rbm_index = 0;
   HYPRE_Int num_interp_vecs = 0;
   HYPRE_Int interp_vec_variant = 0;
   HYPRE_Int Q_max = 0;
   HYPRE_Real Q_trunc = 0;

   const HYPRE_Real dt_inf = DT_INF;
   HYPRE_Real dt = dt_inf;

   /* parameters for BoomerAMG */
   HYPRE_Real   A_drop_tol = 0.0;
   HYPRE_Int    A_drop_type = -1;
   HYPRE_Real   strong_threshold;
   HYPRE_Real   strong_thresholdR;
   HYPRE_Real   trunc_factor;
   HYPRE_Real   jacobi_trunc_threshold;
   HYPRE_Real   S_commpkg_switch = 1.0;
   HYPRE_Real   CR_rate = 0.7;
   HYPRE_Real   CR_strong_th = 0.0;
   HYPRE_Int      CR_use_CG = 0;
   HYPRE_Int      P_max_elmts = 4;
   HYPRE_Int      cycle_type;
   HYPRE_Int      fcycle;
   HYPRE_Int      coarsen_type = 10;
   HYPRE_Int      measure_type = 0;
   HYPRE_Int      num_sweeps = 1;
   HYPRE_Int      IS_type;
   HYPRE_Int      num_CR_relax_steps = 2;
   HYPRE_Int      relax_type = -1;
   HYPRE_Int      add_relax_type = 18;
   HYPRE_Int      relax_coarse = -1;
   HYPRE_Int      relax_up = -1;
   HYPRE_Int      relax_down = -1;
   HYPRE_Int      relax_order = 0;
   HYPRE_Int      level_w = -1;
   HYPRE_Int      level_ow = -1;
   /* HYPRE_Int    smooth_lev; */
   /* HYPRE_Int    smooth_rlx = 8; */
   HYPRE_Int      smooth_type = 6;
   HYPRE_Int      smooth_num_levels = 0;
   HYPRE_Int      smooth_num_sweeps = 1;
   HYPRE_Int      coarse_threshold = 9;
   HYPRE_Int      min_coarse_size = 0;
/* redundant coarse grid solve */
   HYPRE_Int      seq_threshold = 0;
   HYPRE_Int      redundant = 0;
/* additive versions */
   HYPRE_Int additive = -1;
   HYPRE_Int mult_add = -1;
   HYPRE_Int simple = -1;
   HYPRE_Int add_last_lvl = -1;
   HYPRE_Int add_P_max_elmts = 0;
   HYPRE_Real add_trunc_factor = 0;

   HYPRE_Int    rap2=0;
   HYPRE_Int    keepTranspose = 0;
#ifdef HAVE_DSUPERLU
   HYPRE_Int    dslu_threshold = -1;
#endif
   HYPRE_Real   relax_wt;
   HYPRE_Real   add_relax_wt = 1.0;
   HYPRE_Real   relax_wt_level;
   HYPRE_Real   outer_wt;
   HYPRE_Real   outer_wt_level;
   HYPRE_Real   tol = 1.e-8, pc_tol = 0.;
   HYPRE_Real   atol = 0.0;
   HYPRE_Real   max_row_sum = 1.;
   HYPRE_Int    converge_type = 0;

   HYPRE_Int cheby_order = 2;
   HYPRE_Int cheby_eig_est = 10;
   HYPRE_Int cheby_variant = 0;
   HYPRE_Int cheby_scale = 1;
   HYPRE_Real cheby_fraction = .3;

   /* for CGC BM Aug 25, 2006 */
   HYPRE_Int      cgcits = 1;
   /* for coordinate plotting BM Oct 24, 2006 */
   HYPRE_Int      plot_grids = 0;
   HYPRE_Int      coord_dim  = 3;
   float    *coordinates = NULL;
   char    plot_file_name[256];

   /* parameters for ParaSAILS */
   HYPRE_Real   sai_threshold = 0.1;
   HYPRE_Real   sai_filter = 0.1;

   /* parameters for PILUT */
   HYPRE_Real   drop_tol = -1;
   HYPRE_Int      nonzeros_to_keep = -1;

   /* parameters for Euclid or ILU smoother in AMG */
   HYPRE_Real   eu_ilut = 0.0;
   HYPRE_Real   eu_sparse_A = 0.0;
   HYPRE_Int    eu_bj = 0;
   HYPRE_Int    eu_level = -1;
   HYPRE_Int    eu_stats = 0;
   HYPRE_Int    eu_mem = 0;
   HYPRE_Int    eu_row_scale = 0; /* Euclid only */

   /* parameters for GMRES */
   HYPRE_Int    k_dim;
   /* parameters for COGMRES */
   HYPRE_Int    cgs = 1;
   HYPRE_Int    unroll = 0;
   /* parameters for LGMRES */
   HYPRE_Int    aug_dim;
   /* parameters for GSMG */
   HYPRE_Int      gsmg_samples = 5;
   /* interpolation */
   HYPRE_Int      interp_type  = 6; /* default value */
   HYPRE_Int      post_interp_type  = 0; /* default value */
   /* RL: restriction */
   HYPRE_Int      restri_type = 0;
   /* aggressive coarsening */
   HYPRE_Int      agg_interp_type  = 4; /* default value */
   HYPRE_Int      agg_P_max_elmts  = 0; /* default value */
   HYPRE_Int      agg_P12_max_elmts  = 0; /* default value */
   HYPRE_Real   agg_trunc_factor  = 0; /* default value */
   HYPRE_Real   agg_P12_trunc_factor  = 0; /* default value */

   HYPRE_Int      print_system = 0;

   HYPRE_Int rel_change = 0;
   /* begin lobpcg */

   HYPRE_Int      hybrid = 1;
   HYPRE_Int      num_sweep = 1;
   HYPRE_Int      relax_default = 3;

   HYPRE_Int lobpcgFlag = 0;
   HYPRE_Int lobpcgGen = 0;
   HYPRE_Int constrained = 0;
   HYPRE_Int vFromFileFlag = 0;
   HYPRE_Int lobpcgSeed = 0;
   HYPRE_Int blockSize = 1;
   HYPRE_Int verbosity = 1;
   HYPRE_Int iterations;
   HYPRE_Int maxIterations = 100;
   HYPRE_Int checkOrtho = 0;
   HYPRE_Int printLevel = 0; /* also c.f. poutdat */
   HYPRE_Int two_norm = 1;
   HYPRE_Int pcgIterations = 0;
   HYPRE_Int pcgMode = 1;
   HYPRE_Real pcgTol = 1e-2;
   HYPRE_Real nonOrthF;

   FILE* filePtr;

   mv_MultiVectorPtr eigenvectors = NULL;
   mv_MultiVectorPtr constraints = NULL;
   mv_MultiVectorPtr workspace = NULL;

   HYPRE_Real* eigenvalues = NULL;

   HYPRE_Real* residuals;
   utilities_FortranMatrix* residualNorms;
   utilities_FortranMatrix* residualNormsHistory;
   utilities_FortranMatrix* eigenvaluesHistory;
   utilities_FortranMatrix* printBuffer;
   utilities_FortranMatrix* gramXX;
   utilities_FortranMatrix* identity;

   HYPRE_Solver        lobpcg_solver;

   mv_InterfaceInterpreter* interpreter;
   HYPRE_MatvecFunctions matvec_fn;

   HYPRE_IJMatrix      ij_B;
   HYPRE_ParCSRMatrix  parcsr_B;

   /* end lobpcg */

   /* mgr options */
   HYPRE_Int mgr_bsize = 1;
   HYPRE_Int mgr_nlevels = 0;
   HYPRE_Int mgr_num_reserved_nodes = 0;
   HYPRE_Int mgr_non_c_to_f = 1;
   HYPRE_Int mgr_frelax_method = 0;
   HYPRE_Int *mgr_num_cindexes = NULL;
   HYPRE_Int **mgr_cindexes = NULL;
   HYPRE_BigInt *mgr_reserved_coarse_indexes = NULL;
   HYPRE_Int mgr_relax_type = 0;
   HYPRE_Int mgr_num_relax_sweeps = 2;
   HYPRE_Int mgr_interp_type = 2;
   HYPRE_Int mgr_num_interp_sweeps = 2;
   HYPRE_Int mgr_gsmooth_type = 0;
   HYPRE_Int mgr_num_gsmooth_sweeps = 1;
   HYPRE_Int mgr_restrict_type = 0;
   HYPRE_Int mgr_num_restrict_sweeps = 0;
   /* end mgr options */

   /* hypre_ILU options */
   HYPRE_Int ilu_type = 0;
   HYPRE_Int ilu_lfil = 0;
   HYPRE_Real ilu_droptol = 1.0e-02;
   HYPRE_Int ilu_max_row_nnz = 1000;
   HYPRE_Int ilu_schur_max_iter = 3;
   HYPRE_Real ilu_nsh_droptol = 1.0e-02;
   /* end hypre ILU options */

   HYPRE_Real     *nongalerk_tol = NULL;
   HYPRE_Int       nongalerk_num_tol = 0;

   HYPRE_BigInt *row_nums = NULL;
   HYPRE_Int *num_cols = NULL;
   HYPRE_BigInt *col_nums = NULL;
   HYPRE_Int i_indx, j_indx, num_rows;
   HYPRE_Real *data = NULL;

   HYPRE_Int air = 0;
   HYPRE_Int **grid_relax_points = NULL;
   /*-----------------------------------------------------------
    * Initialize some stuff
    *-----------------------------------------------------------*/

   /* Initialize MPI */
   hypre_MPI_Init(&argc, &argv);

   hypre_MPI_Comm_size(hypre_MPI_COMM_WORLD, &num_procs );
   hypre_MPI_Comm_rank(hypre_MPI_COMM_WORLD, &myid );

   /* Initialize Hypre */
   HYPRE_Init(argc, argv);

   //omp_set_default_device(0);
   //nvtxDomainHandle_t domain = nvtxDomainCreateA("Domain_A");
   /*
      hypre_InitMemoryDebug(myid);
   */
   /*-----------------------------------------------------------
    * Set defaults
    *-----------------------------------------------------------*/

   build_matrix_type = 2;
   build_matrix_arg_index = argc;
   build_rhs_type = 2;
   build_rhs_arg_index = argc;
   build_src_type = -1;
   build_src_arg_index = argc;
   build_x0_type = -1;
   build_x0_arg_index = argc;
   build_funcs_type = 0;
   build_funcs_arg_index = argc;
   IS_type = 1;
   debug_flag = 0;

   solver_id = 0;

   ioutdat = 3;
   poutdat = 1;

   hypre_sprintf (plot_file_name,"AMGgrids.CF.dat");

   /*-----------------------------------------------------------
    * Parse command line
    *-----------------------------------------------------------*/

   print_usage = 0;
   arg_index = 1;

   while ( (arg_index < argc) && (!print_usage) )
   {
      if ( strcmp(argv[arg_index], "-fromfile") == 0 )
      {
         arg_index++;
         build_matrix_type      = -1;
         build_matrix_arg_index = arg_index;
      }
      else if ( strcmp(argv[arg_index], "-fromparcsrfile") == 0 )
      {
         arg_index++;
         build_matrix_type      = 0;
         build_matrix_arg_index = arg_index;
      }
      else if ( strcmp(argv[arg_index], "-fromonecsrfile") == 0 )
      {
         arg_index++;
         build_matrix_type      = 1;
         build_matrix_arg_index = arg_index;
      }
      else if ( strcmp(argv[arg_index], "-laplacian") == 0 )
      {
         arg_index++;
         build_matrix_type      = 2;
         build_matrix_arg_index = arg_index;
      }
      else if ( strcmp(argv[arg_index], "-9pt") == 0 )
      {
         arg_index++;
         build_matrix_type      = 3;
         build_matrix_arg_index = arg_index;
      }
      else if ( strcmp(argv[arg_index], "-27pt") == 0 )
      {
         arg_index++;
         build_matrix_type      = 4;
         build_matrix_arg_index = arg_index;
      }
      else if ( strcmp(argv[arg_index], "-difconv") == 0 )
      {
         arg_index++;
         build_matrix_type      = 5;
         build_matrix_arg_index = arg_index;
      }
      else if ( strcmp(argv[arg_index], "-vardifconv") == 0 )
      {
         arg_index++;
         build_matrix_type      = 6;
         build_matrix_arg_index = arg_index;
      }
      else if ( strcmp(argv[arg_index], "-rotate") == 0 )
      {
         arg_index++;
         build_matrix_type      = 7;
         build_matrix_arg_index = arg_index;
      }
      else if ( strcmp(argv[arg_index], "-test_ij") == 0 )
      {
         arg_index++;
         test_ij = 1;
      }
      else if ( strcmp(argv[arg_index], "-funcsfromonefile") == 0 )
      {
         arg_index++;
         build_funcs_type      = 1;
         build_funcs_arg_index = arg_index;
      }
      else if ( strcmp(argv[arg_index], "-funcsfromfile") == 0 )
      {
         arg_index++;
         build_funcs_type      = 2;
         build_funcs_arg_index = arg_index;
      }
      else if ( strcmp(argv[arg_index], "-exact_size") == 0 )
      {
         arg_index++;
         sparsity_known = 1;
      }
      else if ( strcmp(argv[arg_index], "-storage_low") == 0 )
      {
         arg_index++;
         sparsity_known = 2;
      }
      else if ( strcmp(argv[arg_index], "-add") == 0 )
      {
         arg_index++;
         add = atoi(argv[arg_index++]);
      }
      else if ( strcmp(argv[arg_index], "-chunk") == 0 )
      {
         arg_index++;
         chunk = atoi(argv[arg_index++]);
      }
      else if ( strcmp(argv[arg_index], "-off_proc") == 0 )
      {
         arg_index++;
         off_proc = atoi(argv[arg_index++]);
      }
      else if ( strcmp(argv[arg_index], "-omp") == 0 )
      {
         arg_index++;
         omp_flag = atoi(argv[arg_index++]);
      }
      else if ( strcmp(argv[arg_index], "-check_constant") == 0 )
      {
         arg_index++;
         check_constant = atoi(argv[arg_index++]);
      }
      else if ( strcmp(argv[arg_index], "-concrete_parcsr") == 0 )
      {
         arg_index++;
         build_matrix_arg_index = arg_index;
      }
      else if ( strcmp(argv[arg_index], "-solver") == 0 )
      {
         arg_index++;
         /* begin lobpcg */
         if ( strcmp(argv[arg_index], "none") == 0 ) {
           solver_id = NO_SOLVER;
           arg_index++;
         }
         else /* end lobpcg */
         solver_id = atoi(argv[arg_index++]);
      }
      else if ( strcmp(argv[arg_index], "-rbm") == 0 )
      {
         arg_index++;
         build_rbm      = 1;
         num_interp_vecs = atoi(argv[arg_index++]);
         build_rbm_index = arg_index;
      }
      else if ( strcmp(argv[arg_index], "-rhsfromfile") == 0 )
      {
         arg_index++;
         build_rhs_type      = 0;
         build_rhs_arg_index = arg_index;
      }
      else if ( strcmp(argv[arg_index], "-rhsfromonefile") == 0 )
      {
         arg_index++;
         build_rhs_type      = 1;
         build_rhs_arg_index = arg_index;
      }
      else if ( strcmp(argv[arg_index], "-rhsparcsrfile") == 0 )
      {
         arg_index++;
         build_rhs_type      = 7;
         build_rhs_arg_index = arg_index;
      }
      else if ( strcmp(argv[arg_index], "-rhsisone") == 0 )
      {
         arg_index++;
         build_rhs_type      = 2;
         build_rhs_arg_index = arg_index;
      }
      else if ( strcmp(argv[arg_index], "-rhsrand") == 0 )
      {
         arg_index++;
         build_rhs_type      = 3;
         build_rhs_arg_index = arg_index;
      }
      else if ( strcmp(argv[arg_index], "-xisone") == 0 )
      {
         arg_index++;
         build_rhs_type      = 4;
         build_rhs_arg_index = arg_index;
      }
      else if ( strcmp(argv[arg_index], "-rhszero") == 0 )
      {
         arg_index++;
         build_rhs_type      = 5;
         build_rhs_arg_index = arg_index;
      }
      else if ( strcmp(argv[arg_index], "-srcfromfile") == 0 )
      {
         arg_index++;
         build_src_type      = 0;
         build_rhs_type      = -1;
         build_src_arg_index = arg_index;
      }
      else if ( strcmp(argv[arg_index], "-srcfromonefile") == 0 )
      {
         arg_index++;
         build_src_type      = 1;
         build_rhs_type      = -1;
         build_src_arg_index = arg_index;
      }
      else if ( strcmp(argv[arg_index], "-srcisone") == 0 )
      {
         arg_index++;
         build_src_type      = 2;
         build_rhs_type      = -1;
         build_src_arg_index = arg_index;
      }
      else if ( strcmp(argv[arg_index], "-srcrand") == 0 )
      {
         arg_index++;
         build_src_type      = 3;
         build_rhs_type      = -1;
         build_src_arg_index = arg_index;
      }
      else if ( strcmp(argv[arg_index], "-srczero") == 0 )
      {
         arg_index++;
         build_src_type      = 4;
         build_rhs_type      = -1;
         build_src_arg_index = arg_index;
      }
      else if ( strcmp(argv[arg_index], "-x0fromfile") == 0 )
      {
         arg_index++;
         build_x0_type       = 0;
         build_x0_arg_index  = arg_index;
      }
      else if ( strcmp(argv[arg_index], "-x0rand") == 0 )
      {
         arg_index++;
         build_x0_type       = 1;
         build_x0_arg_index  = arg_index;
      }
      else if ( strcmp(argv[arg_index], "-CFfromfile") == 0 )
      {
         arg_index++;
         coarsen_type      = 999;
      }
      else if ( strcmp(argv[arg_index], "-cljp") == 0 )
      {
         arg_index++;
         coarsen_type      = 0;
      }
      else if ( strcmp(argv[arg_index], "-cljp1") == 0 )
      {
         arg_index++;
         coarsen_type      = 7;
      }
      else if ( strcmp(argv[arg_index], "-cgc") == 0 )
      {
         arg_index++;
         coarsen_type      = 21;
         cgcits            = 200;
      }
      else if ( strcmp(argv[arg_index], "-cgce") == 0 )
      {
         arg_index++;
         coarsen_type      = 22;
         cgcits            = 200;
      }
      else if ( strcmp(argv[arg_index], "-pmis") == 0 )
      {
         arg_index++;
         coarsen_type      = 8;
      }
      else if ( strcmp(argv[arg_index], "-pmis1") == 0 )
      {
         arg_index++;
         coarsen_type      = 9;
      }
      else if ( strcmp(argv[arg_index], "-cr1") == 0 )
      {
         arg_index++;
         coarsen_type      = 98;
      }
      else if ( strcmp(argv[arg_index], "-cr") == 0 )
      {
         arg_index++;
         coarsen_type      = 99;
      }
      else if ( strcmp(argv[arg_index], "-crcg") == 0 )
      {
         arg_index++;
         CR_use_CG = atoi(argv[arg_index++]);
      }
      else if ( strcmp(argv[arg_index], "-hmis") == 0 )
      {
         arg_index++;
         coarsen_type      = 10;
      }
      else if ( strcmp(argv[arg_index], "-ruge") == 0 )
      {
         arg_index++;
         coarsen_type      = 1;
      }
      else if ( strcmp(argv[arg_index], "-ruge1p") == 0 )
      {
         arg_index++;
         coarsen_type      = 11;
      }
      else if ( strcmp(argv[arg_index], "-ruge2b") == 0 )
      {
         arg_index++;
         coarsen_type      = 2;
      }
      else if ( strcmp(argv[arg_index], "-ruge3") == 0 )
      {
         arg_index++;
         coarsen_type      = 3;
      }
      else if ( strcmp(argv[arg_index], "-ruge3c") == 0 )
      {
         arg_index++;
         coarsen_type      = 4;
      }
      else if ( strcmp(argv[arg_index], "-rugerlx") == 0 )
      {
         arg_index++;
         coarsen_type      = 5;
      }
      else if ( strcmp(argv[arg_index], "-falgout") == 0 )
      {
         arg_index++;
         coarsen_type      = 6;
      }
      else if ( strcmp(argv[arg_index], "-gm") == 0 )
      {
         arg_index++;
         measure_type      = 1;
      }
      else if ( strcmp(argv[arg_index], "-is") == 0 )
      {
         arg_index++;
         IS_type = atoi(argv[arg_index++]);
      }
      else if ( strcmp(argv[arg_index], "-ncr") == 0 )
      {
         arg_index++;
         num_CR_relax_steps = atoi(argv[arg_index++]);
      }
      else if ( strcmp(argv[arg_index], "-crth") == 0 )
      {
         arg_index++;
         CR_rate = atof(argv[arg_index++]);
      }
      else if ( strcmp(argv[arg_index], "-crst") == 0 )
      {
         arg_index++;
         CR_strong_th = atof(argv[arg_index++]);
      }
      else if ( strcmp(argv[arg_index], "-rlx") == 0 )
      {
         arg_index++;
         relax_type = atoi(argv[arg_index++]);
      }
      else if ( strcmp(argv[arg_index], "-rlx_coarse") == 0 )
      {
         arg_index++;
         relax_coarse = atoi(argv[arg_index++]);
      }
      else if ( strcmp(argv[arg_index], "-rlx_down") == 0 )
      {
         arg_index++;
         relax_down = atoi(argv[arg_index++]);
      }
      else if ( strcmp(argv[arg_index], "-rlx_up") == 0 )
      {
         arg_index++;
         relax_up = atoi(argv[arg_index++]);
      }
      else if ( strcmp(argv[arg_index], "-smtype") == 0 )
      {
         arg_index++;
         smooth_type = atoi(argv[arg_index++]);
      }
      else if ( strcmp(argv[arg_index], "-smlv") == 0 )
      {
         arg_index++;
         smooth_num_levels = atoi(argv[arg_index++]);
      }
      else if ( strcmp(argv[arg_index], "-mxl") == 0 )
      {
         arg_index++;
         max_levels = atoi(argv[arg_index++]);
      }
      else if ( strcmp(argv[arg_index], "-dbg") == 0 )
      {
         arg_index++;
         debug_flag = atoi(argv[arg_index++]);
      }
      else if ( strcmp(argv[arg_index], "-nf") == 0 )
      {
         arg_index++;
         num_functions = atoi(argv[arg_index++]);
      }
      else if ( strcmp(argv[arg_index], "-agg_nl") == 0 )
      {
         arg_index++;
         agg_num_levels = atoi(argv[arg_index++]);
      }
      else if ( strcmp(argv[arg_index], "-npaths") == 0 )
      {
         arg_index++;
         num_paths = atoi(argv[arg_index++]);
      }
      else if ( strcmp(argv[arg_index], "-ns") == 0 )
      {
         arg_index++;
         num_sweeps = atoi(argv[arg_index++]);
      }
      else if ( strcmp(argv[arg_index], "-ns_coarse") == 0 )
      {
         arg_index++;
         ns_coarse = atoi(argv[arg_index++]);
      }
      else if ( strcmp(argv[arg_index], "-ns_down") == 0 )
      {
         arg_index++;
         ns_down = atoi(argv[arg_index++]);
      }
      else if ( strcmp(argv[arg_index], "-ns_up") == 0 )
      {
         arg_index++;
         ns_up = atoi(argv[arg_index++]);
      }
      else if ( strcmp(argv[arg_index], "-sns") == 0 )
      {
         arg_index++;
         smooth_num_sweeps = atoi(argv[arg_index++]);
      }
      else if ( strcmp(argv[arg_index], "-max_iter") == 0 )
      {
         arg_index++;
         max_iter = atoi(argv[arg_index++]);
      }
      else if ( strcmp(argv[arg_index], "-mg_max_iter") == 0 )
      {
         arg_index++;
         mg_max_iter = atoi(argv[arg_index++]);
      }

      else if ( strcmp(argv[arg_index], "-dt") == 0 )
      {
         arg_index++;
         dt = atof(argv[arg_index++]);
         build_rhs_type = -1;
         if ( build_src_type == -1 ) build_src_type = 2;
      }
      else if ( strcmp(argv[arg_index], "-restritype") == 0 )
      {
         arg_index++;
         restri_type  = atoi(argv[arg_index++]);
      }
      else if ( strcmp(argv[arg_index], "-help") == 0 )
      {
         print_usage = 1;
      }
      /* begin lobpcg */
      else if ( strcmp(argv[arg_index], "-lobpcg") == 0 )
        {                                        /* use lobpcg */
          arg_index++;
          lobpcgFlag = 1;
        }
      else if ( strcmp(argv[arg_index], "-gen") == 0 )
        {                                        /* generalized evp */
          arg_index++;
          lobpcgGen = 1;
        }
      else if ( strcmp(argv[arg_index], "-con") == 0 )
        {                                        /* constrained evp */
          arg_index++;
          constrained = 1;
        }
      else if ( strcmp(argv[arg_index], "-orthchk") == 0 )
        {                       /* lobpcg: check orthonormality */
          arg_index++;
          checkOrtho = 1;
        }
      else if ( strcmp(argv[arg_index], "-vfromfile") == 0 )
        {                /* lobpcg: get initial vectors from file */
          arg_index++;
          vFromFileFlag = 1;
        }
      else if ( strcmp(argv[arg_index], "-vrand") == 0 )
        {                               /* lobpcg: block size */
          arg_index++;
          blockSize = atoi(argv[arg_index++]);
        }
      else if ( strcmp(argv[arg_index], "-seed") == 0 )
        {                          /* lobpcg: seed for srand */
          arg_index++;
          lobpcgSeed = atoi(argv[arg_index++]);
        }
      else if ( strcmp(argv[arg_index], "-itr") == 0 )
        {                    /* lobpcg: max # of iterations */
          arg_index++;
          maxIterations = atoi(argv[arg_index++]);
        }
      else if ( strcmp(argv[arg_index], "-verb") == 0 )
        {                         /* lobpcg: verbosity level */
          arg_index++;
          verbosity = atoi(argv[arg_index++]);
        }
      else if ( strcmp(argv[arg_index], "-vout") == 0 )
        {                             /* lobpcg: print level */
          arg_index++;
          printLevel = atoi(argv[arg_index++]);
        }
      else if ( strcmp(argv[arg_index], "-pcgitr") == 0 )
        {                      /* lobpcg: inner pcg iterations */
          arg_index++;
          pcgIterations = atoi(argv[arg_index++]);
        }
      else if ( strcmp(argv[arg_index], "-pcgtol") == 0 )
        {                      /* lobpcg: inner pcg iterations */
          arg_index++;
          pcgTol = atof(argv[arg_index++]);
        }
      else if ( strcmp(argv[arg_index], "-pcgmode") == 0 )
        {                /* lobpcg: initial guess for inner pcg */
          arg_index++;        /* 0: zero, otherwise rhs */
          pcgMode = atoi(argv[arg_index++]);
        }
      /* end lobpcg */
      /* begin mgr options*/
      else if ( strcmp(argv[arg_index], "-mgr_bsize") == 0 )
      {                /* mgr block size */
         arg_index++;
         mgr_bsize = atoi(argv[arg_index++]);
      }
      else if ( strcmp(argv[arg_index], "-mgr_nlevels") == 0 )
      {                /* mgr number of coarsening levels */
         arg_index++;
         mgr_nlevels = atoi(argv[arg_index++]);
      }
      else if ( strcmp(argv[arg_index], "-mgr_non_c_to_f") == 0 )
      {                /* mgr intermediate coarse grid strategy */
         arg_index++;
         mgr_non_c_to_f = atoi(argv[arg_index++]);
      }
      else if ( strcmp(argv[arg_index], "-mgr_num_reserved_nodes") == 0 )
      {                /* mgr number of reserved nodes to be put on coarsest grid */
         arg_index++;
         mgr_num_reserved_nodes = atoi(argv[arg_index++]);
      }
      else if ( strcmp(argv[arg_index], "-mgr_frelax_method") == 0 )
      {                /* mgr F-relaxation strategy: single/ multi level */
         arg_index++;
         mgr_frelax_method = atoi(argv[arg_index++]);
      }
      else if ( strcmp(argv[arg_index], "-mgr_relax_type") == 0 )
      {                /* relax type for "single level" F-relaxation */
         arg_index++;
         mgr_relax_type = atoi(argv[arg_index++]);
      }
      else if ( strcmp(argv[arg_index], "-mgr_relax_sweeps") == 0 )
      {                /* number of relaxation sweeps */
         arg_index++;
         mgr_num_relax_sweeps = atoi(argv[arg_index++]);
      }
      else if ( strcmp(argv[arg_index], "-mgr_interp_type") == 0 )
      {                /* interpolation type */
         arg_index++;
         mgr_interp_type = atoi(argv[arg_index++]);
      }
      else if ( strcmp(argv[arg_index], "-mgr_interp_sweeps") == 0 )
      {                /* number of interpolation sweeps*/
         arg_index++;
         mgr_num_interp_sweeps = atoi(argv[arg_index++]);
      }
      else if ( strcmp(argv[arg_index], "-mgr_gsmooth_type") == 0 )
      {                /* global smoother type */
         arg_index++;
         mgr_gsmooth_type = atoi(argv[arg_index++]);
      }
      else if ( strcmp(argv[arg_index], "-mgr_gsmooth_sweeps") == 0 )
      {                /* number of global smooth sweeps*/
         arg_index++;
         mgr_num_gsmooth_sweeps = atoi(argv[arg_index++]);
      }
      else if ( strcmp(argv[arg_index], "-mgr_restrict_type") == 0 )
      {                /* restriction type */
         arg_index++;
         mgr_restrict_type = atoi(argv[arg_index++]);
      }
      else if ( strcmp(argv[arg_index], "-mgr_restrict_sweeps") == 0 )
      {                /* number of restriction sweeps*/
         arg_index++;
         mgr_num_restrict_sweeps = atoi(argv[arg_index++]);
      }
      /* end mgr options */
      /* begin ilu options*/
      else if ( strcmp(argv[arg_index], "-ilu_type") == 0 )
      {                /* ilu_type */
         arg_index++;        
         ilu_type = atoi(argv[arg_index++]);
      }
      else if ( strcmp(argv[arg_index], "-ilu_lfil") == 0 )
      {                /* level of fill */
         arg_index++;        
         ilu_lfil = atoi(argv[arg_index++]);
      }
      else if ( strcmp(argv[arg_index], "-ilu_droptol") == 0 )
      {                /* drop tolerance */
         arg_index++;        
         ilu_droptol = atof(argv[arg_index++]);
      }      
      else if ( strcmp(argv[arg_index], "-ilu_max_row_nnz") == 0 )
      {                /* Max number of nonzeros to keep per row */
         arg_index++;        
         ilu_max_row_nnz = atoi(argv[arg_index++]);
      }
      else if ( strcmp(argv[arg_index], "-ilu_schur_max_iter") == 0 )
      {                /* Max number of iterations for schur system solver */
         arg_index++;        
         ilu_schur_max_iter = atoi(argv[arg_index++]);
      }
      else if ( strcmp(argv[arg_index], "-ilu_nsh_droptol") == 0 )
      {                /* Max number of iterations for schur system solver */
         arg_index++;        
         ilu_nsh_droptol = atof(argv[arg_index++]);
      }
      /* end ilu options */
      else
      {
         arg_index++;
      }
   }

   /* begin CGC BM Aug 25, 2006 */
   if (coarsen_type == 21 || coarsen_type == 22) {
      arg_index = 0;
      while ( (arg_index < argc) && (!print_usage) )
      {
         if ( strcmp(argv[arg_index], "-cgcits") == 0 )
         {
            arg_index++;
            cgcits = atoi(argv[arg_index++]);
         }
         else
         {
            arg_index++;
         }
      }
   }

   /* begin lobpcg */

   if ( solver_id == 0 && lobpcgFlag )
     solver_id = 1;

   /* end lobpcg */

   if (solver_id == 8 || solver_id == 18)
   {
      max_levels = 1;
   }

   /* defaults for BoomerAMG */
   if (solver_id == 0 || solver_id == 1 || solver_id == 3 || solver_id == 5
       || solver_id == 9 || solver_id == 13 || solver_id == 14
       || solver_id == 15 || solver_id == 20 || solver_id == 51 || solver_id == 61
       || solver_id == 16
       || solver_id == 70 || solver_id == 71 || solver_id == 72)
   {
      strong_threshold = strong_thresholdR = 0.25;
      trunc_factor = 0.;
      jacobi_trunc_threshold = 0.01;
      cycle_type = 1;
      fcycle = 0;
      relax_wt = 1.;
      outer_wt = 1.;

      /* for CGNR preconditioned with Boomeramg, only relaxation scheme 0 is
         implemented, i.e. Jacobi relaxation, and needs to be used without CF
         ordering */
      if (solver_id == 5)
      {
         relax_type = 0;
         relax_order = 0;
      }
   }

   /* defaults for Schwarz */

   variant = 0;  /* multiplicative */
   overlap = 1;  /* 1 layer overlap */
   domain_type = 2; /* through agglomeration */
   schwarz_rlx_weight = 1.;

   /* defaults for GMRES */

   k_dim = 5;
   cgs = 1;
   unroll = 0;

   /* defaults for LGMRES - should use a larger k_dim, though*/
   aug_dim = 2;

   arg_index = 0;
   while (arg_index < argc)
   {
      if ( strcmp(argv[arg_index], "-k") == 0 )
      {
         arg_index++;
         k_dim = atoi(argv[arg_index++]);
      }
      else if ( strcmp(argv[arg_index], "-cgs") == 0 )
      {
         arg_index++;
         cgs = atoi(argv[arg_index++]);
      }
      else if ( strcmp(argv[arg_index], "-unroll") == 0 )
      {
         arg_index++;
         unroll = atoi(argv[arg_index++]);
      }
      else if ( strcmp(argv[arg_index], "-check_residual") == 0 )
      {
         arg_index++;
         check_residual = 1;
      }
      else if ( strcmp(argv[arg_index], "-aug") == 0 )
      {
         arg_index++;
         aug_dim = atoi(argv[arg_index++]);
      }
      else if ( strcmp(argv[arg_index], "-w") == 0 )
      {
         arg_index++;
         relax_wt = atof(argv[arg_index++]);
      }
      else if ( strcmp(argv[arg_index], "-wl") == 0 )
      {
         arg_index++;
         relax_wt_level = atof(argv[arg_index++]);
         level_w = atoi(argv[arg_index++]);
      }
      else if ( strcmp(argv[arg_index], "-ow") == 0 )
      {
         arg_index++;
         outer_wt = atof(argv[arg_index++]);
      }
      else if ( strcmp(argv[arg_index], "-owl") == 0 )
      {
         arg_index++;
         outer_wt_level = atof(argv[arg_index++]);
         level_ow = atoi(argv[arg_index++]);
      }
      else if ( strcmp(argv[arg_index], "-sw") == 0 )
      {
         arg_index++;
         schwarz_rlx_weight = atof(argv[arg_index++]);
      }
      else if ( strcmp(argv[arg_index], "-coarse_th") == 0 )
      {
         arg_index++;
         coarse_threshold  = atof(argv[arg_index++]);
      }
      else if ( strcmp(argv[arg_index], "-adroptol") == 0 )
      {
         arg_index++;
         A_drop_tol  = atof(argv[arg_index++]);
      }
      else if ( strcmp(argv[arg_index], "-adroptype") == 0 )
      {
         arg_index++;
         A_drop_type  = atoi(argv[arg_index++]);
      }
      else if ( strcmp(argv[arg_index], "-min_cs") == 0 )
      {
         arg_index++;
         min_coarse_size  = atof(argv[arg_index++]);
      }
      else if ( strcmp(argv[arg_index], "-seq_th") == 0 )
      {
         arg_index++;
         seq_threshold  = atof(argv[arg_index++]);
      }
      else if ( strcmp(argv[arg_index], "-red") == 0 )
      {
         arg_index++;
         redundant  = atof(argv[arg_index++]);
      }
      else if ( strcmp(argv[arg_index], "-th") == 0 )
      {
         arg_index++;
         strong_threshold  = atof(argv[arg_index++]);
      }
      else if ( strcmp(argv[arg_index], "-thR") == 0 )
      {
         arg_index++;
         strong_thresholdR  = atof(argv[arg_index++]);
      }
      else if ( strcmp(argv[arg_index], "-CF") == 0 )
      {
         arg_index++;
         relax_order = atoi(argv[arg_index++]);
      }
      else if ( strcmp(argv[arg_index], "-cf") == 0 )
      {
         arg_index++;
         cf_tol  = atof(argv[arg_index++]);
      }
      else if ( strcmp(argv[arg_index], "-tol") == 0 )
      {
         arg_index++;
         tol  = atof(argv[arg_index++]);
      }
      else if ( strcmp(argv[arg_index], "-conv_type") == 0 )
      {
         arg_index++;
         converge_type = atoi(argv[arg_index++]);
      }
      else if ( strcmp(argv[arg_index], "-atol") == 0 )
      {
         arg_index++;
         atol  = atof(argv[arg_index++]);
      }
      else if ( strcmp(argv[arg_index], "-mxrs") == 0 )
      {
         arg_index++;
         max_row_sum  = atof(argv[arg_index++]);
      }
      else if ( strcmp(argv[arg_index], "-sai_th") == 0 )
      {
         arg_index++;
         sai_threshold  = atof(argv[arg_index++]);
      }
      else if ( strcmp(argv[arg_index], "-sai_filt") == 0 )
      {
         arg_index++;
         sai_filter  = atof(argv[arg_index++]);
      }
      else if ( strcmp(argv[arg_index], "-drop_tol") == 0 )
      {
         arg_index++;
         drop_tol  = atof(argv[arg_index++]);
      }
      else if ( strcmp(argv[arg_index], "-nonzeros_to_keep") == 0 )
      {
         arg_index++;
         nonzeros_to_keep  = atoi(argv[arg_index++]);
      }
      else if ( strcmp(argv[arg_index], "-ilut") == 0 )
      {
         arg_index++;
         eu_ilut  = atof(argv[arg_index++]);
      }
      else if ( strcmp(argv[arg_index], "-sparseA") == 0 )
      {
         arg_index++;
         eu_sparse_A  = atof(argv[arg_index++]);
      }
      else if ( strcmp(argv[arg_index], "-rowScale") == 0 )
      {
         arg_index++;
         eu_row_scale  = 1;
      }
      else if ( strcmp(argv[arg_index], "-level") == 0 )
      {
         arg_index++;
         eu_level  = atoi(argv[arg_index++]);
      }
      else if ( strcmp(argv[arg_index], "-bj") == 0 )
      {
         arg_index++;
         eu_bj  = 1;
      }
      else if ( strcmp(argv[arg_index], "-eu_stats") == 0 )
      {
         arg_index++;
         eu_stats  = 1;
      }
      else if ( strcmp(argv[arg_index], "-eu_mem") == 0 )
      {
         arg_index++;
         eu_mem  = 1;
      }
      else if ( strcmp(argv[arg_index], "-tr") == 0 )
      {
         arg_index++;
         trunc_factor  = atof(argv[arg_index++]);
      }
      else if ( strcmp(argv[arg_index], "-Pmx") == 0 )
      {
         arg_index++;
         P_max_elmts  = atoi(argv[arg_index++]);
      }
      else if ( strcmp(argv[arg_index], "-interpvecvar") == 0 )
      {
         arg_index++;
         interp_vec_variant  = atoi(argv[arg_index++]);
      }
      else if ( strcmp(argv[arg_index], "-Qtr") == 0 )
      {
         arg_index++;
         Q_trunc  = atof(argv[arg_index++]);
      }
      else if ( strcmp(argv[arg_index], "-Qmx") == 0 )
      {
         arg_index++;
         Q_max = atoi(argv[arg_index++]);
      }
      else if ( strcmp(argv[arg_index], "-jtr") == 0 )
      {
         arg_index++;
         jacobi_trunc_threshold  = atof(argv[arg_index++]);
      }
      else if ( strcmp(argv[arg_index], "-Ssw") == 0 )
      {
         arg_index++;
         S_commpkg_switch = atof(argv[arg_index++]);
      }
      else if ( strcmp(argv[arg_index], "-solver_type") == 0 )
      {
         arg_index++;
         solver_type  = atoi(argv[arg_index++]);
      }
      else if ( strcmp(argv[arg_index], "-iout") == 0 )
      {
         arg_index++;
         ioutdat  = atoi(argv[arg_index++]);
      }
      else if ( strcmp(argv[arg_index], "-pout") == 0 )
      {
         arg_index++;
         poutdat  = atoi(argv[arg_index++]);
      }
      else if ( strcmp(argv[arg_index], "-var") == 0 )
      {
         arg_index++;
         variant  = atoi(argv[arg_index++]);
      }
      else if ( strcmp(argv[arg_index], "-use_ns") == 0 )
      {
         arg_index++;
         use_nonsymm_schwarz = 1;
      }
      else if ( strcmp(argv[arg_index], "-ov") == 0 )
      {
         arg_index++;
         overlap  = atoi(argv[arg_index++]);
      }
      else if ( strcmp(argv[arg_index], "-dom") == 0 )
      {
         arg_index++;
         domain_type  = atoi(argv[arg_index++]);
      }
      else if ( strcmp(argv[arg_index], "-blk_sm") == 0 )
      {
         arg_index++;
         smooth_num_levels = atoi(argv[arg_index++]);
         overlap = 0;
         smooth_type = 6;
         domain_type = 1;
      }
      else if ( strcmp(argv[arg_index], "-mu") == 0 )
      {
         arg_index++;
         cycle_type  = atoi(argv[arg_index++]);
      }
      else if ( strcmp(argv[arg_index], "-fmg") == 0 )
      {
         arg_index++;
         fcycle  = 1;
      }
      else if ( strcmp(argv[arg_index], "-numsamp") == 0 )
      {
         arg_index++;
         gsmg_samples  = atoi(argv[arg_index++]);
      }
      else if ( strcmp(argv[arg_index], "-interptype") == 0 )
      {
         arg_index++;
         interp_type  = atoi(argv[arg_index++]);
      }
      else if ( strcmp(argv[arg_index], "-agg_interp") == 0 )
      {
         arg_index++;
         agg_interp_type  = atoi(argv[arg_index++]);
      }
      else if ( strcmp(argv[arg_index], "-agg_Pmx") == 0 )
      {
         arg_index++;
         agg_P_max_elmts  = atoi(argv[arg_index++]);
      }
      else if ( strcmp(argv[arg_index], "-agg_P12_mx") == 0 )
      {
         arg_index++;
         agg_P12_max_elmts  = atoi(argv[arg_index++]);
      }
      else if ( strcmp(argv[arg_index], "-agg_tr") == 0 )
      {
         arg_index++;
         agg_trunc_factor  = atof(argv[arg_index++]);
      }
      else if ( strcmp(argv[arg_index], "-agg_P12_tr") == 0 )
      {
         arg_index++;
         agg_P12_trunc_factor  = atof(argv[arg_index++]);
      }
      else if ( strcmp(argv[arg_index], "-postinterptype") == 0 )
      {
         arg_index++;
         post_interp_type  = atoi(argv[arg_index++]);
      }
      else if ( strcmp(argv[arg_index], "-nodal") == 0 )
      {
         arg_index++;
         nodal  = atoi(argv[arg_index++]);
      }
      else if ( strcmp(argv[arg_index], "-rel_change") == 0 )
      {
         arg_index++;
         rel_change = 1;
      }
      else if ( strcmp(argv[arg_index], "-nodal_diag") == 0 )
      {
         arg_index++;
         nodal_diag  = atoi(argv[arg_index++]);
      }
      else if ( strcmp(argv[arg_index], "-cheby_order") == 0 )
      {
         arg_index++;
         cheby_order = atoi(argv[arg_index++]);
      }
      else if ( strcmp(argv[arg_index], "-cheby_eig_est") == 0 )
      {
         arg_index++;
         cheby_eig_est = atoi(argv[arg_index++]);
      }
      else if ( strcmp(argv[arg_index], "-cheby_variant") == 0 )
      {
         arg_index++;
         cheby_variant = atoi(argv[arg_index++]);
      }
      else if ( strcmp(argv[arg_index], "-cheby_scale") == 0 )
      {
         arg_index++;
         cheby_scale = atoi(argv[arg_index++]);
      }
      else if ( strcmp(argv[arg_index], "-cheby_fraction") == 0 )
      {
         arg_index++;
         cheby_fraction = atof(argv[arg_index++]);
      }
      else if ( strcmp(argv[arg_index], "-additive") == 0 )
      {
         arg_index++;
         additive  = atoi(argv[arg_index++]);
      }
      else if ( strcmp(argv[arg_index], "-mult_add") == 0 )
      {
         arg_index++;
         mult_add  = atoi(argv[arg_index++]);
      }
      else if ( strcmp(argv[arg_index], "-simple") == 0 )
      {
         arg_index++;
         simple  = atoi(argv[arg_index++]);
      }
      else if ( strcmp(argv[arg_index], "-add_end") == 0 )
      {
         arg_index++;
         add_last_lvl  = atoi(argv[arg_index++]);
      }
      else if ( strcmp(argv[arg_index], "-add_Pmx") == 0 )
      {
         arg_index++;
         add_P_max_elmts  = atoi(argv[arg_index++]);
      }
      else if ( strcmp(argv[arg_index], "-add_tr") == 0 )
      {
         arg_index++;
         add_trunc_factor  = atof(argv[arg_index++]);
      }
      else if ( strcmp(argv[arg_index], "-add_rlx") == 0 )
      {
         arg_index++;
         add_relax_type = atoi(argv[arg_index++]);
      }
      else if ( strcmp(argv[arg_index], "-add_w") == 0 )
      {
         arg_index++;
         add_relax_wt = atof(argv[arg_index++]);
      }
      else if ( strcmp(argv[arg_index], "-rap") == 0 )
      {
         arg_index++;
         rap2  = atoi(argv[arg_index++]);
      }
      else if ( strcmp(argv[arg_index], "-keepT") == 0 )
      {
         arg_index++;
         keepTranspose  = atoi(argv[arg_index++]);
      }
#ifdef HAVE_DSUPERLU
      else if ( strcmp(argv[arg_index], "-dslu_th") == 0 )
      {
         arg_index++;
         dslu_threshold  = atoi(argv[arg_index++]);
      }
#endif
      else if ( strcmp(argv[arg_index], "-nongalerk_tol") == 0 )
      {
         arg_index++;
         nongalerk_num_tol = atoi(argv[arg_index++]);
         nongalerk_tol = hypre_CTAlloc(HYPRE_Real,  nongalerk_num_tol, HYPRE_MEMORY_HOST);
         for (i = 0; i < nongalerk_num_tol; i++)
            nongalerk_tol[i] = atof(argv[arg_index++]);
      }
      else if ( strcmp(argv[arg_index], "-print") == 0 )
      {
         arg_index++;
         print_system = 1;
      }
      /* BM Oct 23, 2006 */
      else if ( strcmp(argv[arg_index], "-plot_grids") == 0 )
      {
         arg_index++;
         plot_grids = 1;
      }
      else if ( strcmp(argv[arg_index], "-plot_file_name") == 0 )
      {
         arg_index++;
         hypre_sprintf (plot_file_name,"%s",argv[arg_index++]);
      }
      else if ( strcmp(argv[arg_index], "-AIR") == 0 )
      {
         arg_index++;
         air = atoi(argv[arg_index++]);
      }
      else
      {
         arg_index++;
      }
   }

   /* default settings for AIR alg. */
   if (air)
   {
      restri_type = air;    /* Set Restriction to be AIR */
      interp_type = 100;    /* 1-pt Interp */
      relax_type = 0;
      ns_down = 0;
      ns_up = 3;
      /* this is a 2-D 4-by-k array using Double pointers */
      grid_relax_points = hypre_CTAlloc(HYPRE_Int*, 4, HYPRE_MEMORY_HOST);
      grid_relax_points[0] = NULL;
      grid_relax_points[1] = hypre_CTAlloc(HYPRE_Int, ns_down, HYPRE_MEMORY_HOST);
      grid_relax_points[2] = hypre_CTAlloc(HYPRE_Int, ns_up, HYPRE_MEMORY_HOST);
      grid_relax_points[3] = hypre_CTAlloc(HYPRE_Int, ns_coarse, HYPRE_MEMORY_HOST);
      /* down cycle: C */
      for (i=0; i<ns_down; i++)
      {
         grid_relax_points[1][i] = 0;//1;
      }
      /* up cycle: F */
      //for (i=0; i<ns_up; i++)
      //{
      if (ns_up == 3)
      {
         grid_relax_points[2][0] = -1; // F
         grid_relax_points[2][1] = -1; // F
         grid_relax_points[2][2] =  1; // C
      }
      else if (ns_up == 2)
      {
         grid_relax_points[2][0] = -1; // F
         grid_relax_points[2][1] = -1; // F
      }
      //}
      /* coarse: all */
      for (i=0; i<ns_coarse; i++)
      {
         grid_relax_points[3][i] = 0;
      }
      coarse_threshold = 20;
      /* does not support aggressive coarsening */
      agg_num_levels = 0;
   }
   /*-----------------------------------------------------------
    * Print usage info
    *-----------------------------------------------------------*/

   if ( print_usage )
   {
      if ( myid == 0 )
      {
         hypre_printf("\n");
         hypre_printf("Usage: %s [<options>]\n", argv[0]);
         hypre_printf("\n");
         hypre_printf("  -fromfile <filename>       : ");
         hypre_printf("matrix read from multiple files (IJ format)\n");
         hypre_printf("  -fromparcsrfile <filename> : ");
         hypre_printf("matrix read from multiple files (ParCSR format)\n");
         hypre_printf("  -fromonecsrfile <filename> : ");
         hypre_printf("matrix read from a single file (CSR format)\n");
         hypre_printf("\n");
         hypre_printf("  -laplacian [<options>] : build 5pt 2D laplacian problem (default) \n");
         hypre_printf("  -sysL <num functions>  : build SYSTEMS laplacian 7pt operator\n");
         hypre_printf("  -9pt [<opts>]          : build 9pt 2D laplacian problem\n");
         hypre_printf("  -27pt [<opts>]         : build 27pt 3D laplacian problem\n");
         hypre_printf("  -difconv [<opts>]      : build convection-diffusion problem\n");
         hypre_printf("    -n <nx> <ny> <nz>    : total problem size \n");
         hypre_printf("    -P <Px> <Py> <Pz>    : processor topology\n");
         hypre_printf("    -c <cx> <cy> <cz>    : diffusion coefficients\n");
         hypre_printf("    -a <ax> <ay> <az>    : convection coefficients\n");
         hypre_printf("    -atype <type>        : FD scheme for convection \n");
         hypre_printf("           0=Forward (default)       1=Backward\n");
         hypre_printf("           2=Centered                3=Upwind\n");
         hypre_printf("\n");
         hypre_printf("  -exact_size            : inserts immediately into ParCSR structure\n");
         hypre_printf("  -storage_low           : allocates not enough storage for aux struct\n");
         hypre_printf("  -concrete_parcsr       : use parcsr matrix type as concrete type\n");
         hypre_printf("\n");
         hypre_printf("  -rhsfromfile           : ");
         hypre_printf("rhs read from multiple files (IJ format)\n");
         hypre_printf("  -rhsfromonefile        : ");
         hypre_printf("rhs read from a single file (CSR format)\n");
         hypre_printf("  -rhsparcsrfile        :  ");
         hypre_printf("rhs read from multiple files (ParCSR format)\n");
         hypre_printf("  -rhsrand               : rhs is random vector\n");
         hypre_printf("  -rhsisone              : rhs is vector with unit components (default)\n");
         hypre_printf("  -xisone                : solution of all ones\n");
         hypre_printf("  -rhszero               : rhs is zero vector\n");
         hypre_printf("\n");
         hypre_printf("  -dt <val>              : specify finite backward Euler time step\n");
         hypre_printf("                         :    -rhsfromfile, -rhsfromonefile, -rhsrand,\n");
         hypre_printf("                         :    -rhsrand, or -xisone will be ignored\n");
         hypre_printf("  -srcfromfile           : ");
         hypre_printf("backward Euler source read from multiple files (IJ format)\n");
         hypre_printf("  -srcfromonefile        : ");
         hypre_printf("backward Euler source read from a single file (IJ format)\n");
         hypre_printf("  -srcrand               : ");
         hypre_printf("backward Euler source is random vector with components in range 0 - 1\n");
         hypre_printf("  -srcisone              : ");
         hypre_printf("backward Euler source is vector with unit components (default)\n");
         hypre_printf("  -srczero               : ");
         hypre_printf("backward Euler source is zero-vector\n");
         hypre_printf("  -x0fromfile           : ");
         hypre_printf("initial guess x0 read from multiple files (IJ format)\n");
         hypre_printf("\n");
         hypre_printf("  -solver <ID>           : solver ID\n");
         hypre_printf("       0=AMG               1=AMG-PCG        \n");
         hypre_printf("       2=DS-PCG            3=AMG-GMRES      \n");
         hypre_printf("       4=DS-GMRES          5=AMG-CGNR       \n");
         hypre_printf("       6=DS-CGNR           7=PILUT-GMRES    \n");
         hypre_printf("       8=ParaSails-PCG     9=AMG-BiCGSTAB   \n");
         hypre_printf("       10=DS-BiCGSTAB     11=PILUT-BiCGSTAB \n");
         hypre_printf("       12=Schwarz-PCG     13=GSMG           \n");
         hypre_printf("       14=GSMG-PCG        15=GSMG-GMRES\n");
         hypre_printf("       16=AMG-COGMRES     17=DIAG-COGMRES\n");
         hypre_printf("       18=ParaSails-GMRES\n");
         hypre_printf("       20=Hybrid solver/ DiagScale, AMG \n");
         hypre_printf("       43=Euclid-PCG      44=Euclid-GMRES   \n");
         hypre_printf("       45=Euclid-BICGSTAB 46=Euclid-COGMRES\n");
         hypre_printf("       47=Euclid-FlexGMRES\n");
         hypre_printf("       50=DS-LGMRES         51=AMG-LGMRES     \n");
         hypre_printf("       60=DS-FlexGMRES         61=AMG-FlexGMRES     \n");
<<<<<<< HEAD
	 hypre_printf("       70=MGR             71=MGR-PCG  \n");
	 hypre_printf("       72=MGR-FlexGMRES  73=MGR-BICGSTAB  \n");
	 hypre_printf("       80=ILU      81=ILU-GMRES  \n");	 
	 hypre_printf("       82=ILU-FlexGMRES  \n");	 
	 hypre_printf("       74=MGR-COGMRES  \n");
=======
         hypre_printf("       70=MGR             71=MGR-PCG  \n");
         hypre_printf("       72=MGR-FlexGMRES  73=MGR-BICGSTAB  \n");
         hypre_printf("       74=MGR-COGMRES  \n");
>>>>>>> 32eaa963
         hypre_printf("\n");
         hypre_printf("  -cljp                 : CLJP coarsening \n");
         hypre_printf("  -cljp1                : CLJP coarsening, fixed random \n");
         hypre_printf("  -cgc                  : CGC coarsening \n");
         hypre_printf("  -cgce                 : CGC-E coarsening \n");
         hypre_printf("  -pmis                 : PMIS coarsening \n");
         hypre_printf("  -pmis1                : PMIS coarsening, fixed random \n");
         hypre_printf("  -hmis                 : HMIS coarsening (default)\n");
         hypre_printf("  -ruge                 : Ruge-Stueben coarsening (local)\n");
         hypre_printf("  -ruge1p               : Ruge-Stueben coarsening 1st pass only(local)\n");
         hypre_printf("  -ruge3                : third pass on boundary\n");
         hypre_printf("  -ruge3c               : third pass on boundary, keep c-points\n");
         hypre_printf("  -falgout              : local Ruge_Stueben followed by CLJP\n");
         hypre_printf("  -gm                   : use global measures\n");
         hypre_printf("\n");
         hypre_printf("  -interptype  <val>    : set interpolation type\n");
         hypre_printf("       0=Classical modified interpolation  \n");
         hypre_printf("       1=least squares interpolation (for GSMG only)  \n");
         hypre_printf("       0=Classical modified interpolation for hyperbolic PDEs \n");
         hypre_printf("       3=direct interpolation with separation of weights  \n");
         hypre_printf("       4=multipass interpolation  \n");
         hypre_printf("       5=multipass interpolation with separation of weights  \n");
         hypre_printf("       6=extended classical modified interpolation (default) \n");
         hypre_printf("       7=extended (only if no common C neighbor) interpolation  \n");
         hypre_printf("       8=standard interpolation  \n");
         hypre_printf("       9=standard interpolation with separation of weights  \n");
         hypre_printf("      12=FF interpolation  \n");
         hypre_printf("      13=FF1 interpolation  \n");

         hypre_printf("      16=use modified unknown interpolation for a system (w/unknown or hybrid approach) \n");
         hypre_printf("      17=use non-systems interp = 6 for a system (w/unknown or hybrid approach) \n");
         hypre_printf("      18=use non-systems interp = 8 for a system (w/unknown or hybrid approach) \n");
         hypre_printf("      19=use non-systems interp = 0 for a system (w/unknown or hybrid approach) \n");

         hypre_printf("      10=classical block interpolation for nodal systems AMG\n");
         hypre_printf("      11=classical block interpolation with diagonal blocks for nodal systems AMG\n");
         hypre_printf("      20=same as 10, but don't add weak connect. to diag \n");
         hypre_printf("      21=same as 11, but don't add weak connect. to diag \n");
         hypre_printf("      22=classical block interpolation w/Ruge's variant for nodal systems AMG \n");
         hypre_printf("      23=same as 22, but use row sums for diag scaling matrices,for nodal systems AMG \n");
         hypre_printf("      24=direct block interpolation for nodal systems AMG\n");
         hypre_printf("     100=One point interpolation [a Boolean matrix]\n");
         hypre_printf("\n");

         /* RL */
         hypre_printf("  -restritype  <val>    : set restriction type\n");
         hypre_printf("       0=transpose of the interpolation  \n");
         hypre_printf("       k=local approximate ideal restriction (AIR-k)  \n");
         hypre_printf("\n");

         hypre_printf("  -rlx  <val>            : relaxation type\n");
         hypre_printf("       0=Weighted Jacobi  \n");
         hypre_printf("       1=Gauss-Seidel (very slow!)  \n");
         hypre_printf("       3=Hybrid Gauss-Seidel  \n");
         hypre_printf("       4=Hybrid backward Gauss-Seidel  \n");
         hypre_printf("       6=Hybrid symmetric Gauss-Seidel  \n");
         hypre_printf("       8= symmetric L1-Gauss-Seidel  \n");
         hypre_printf("       13= forward L1-Gauss-Seidel  \n");
         hypre_printf("       14= backward L1-Gauss-Seidel  \n");
         hypre_printf("       15=CG  \n");
         hypre_printf("       16=Chebyshev  \n");
         hypre_printf("       17=FCF-Jacobi  \n");
         hypre_printf("       18=L1-Jacobi (may be used with -CF) \n");
         hypre_printf("       9=Gauss elimination (use for coarsest grid only)  \n");
         hypre_printf("       99=Gauss elimination with pivoting (use for coarsest grid only)  \n");
         hypre_printf("       20= Nodal Weighted Jacobi (for systems only) \n");
         hypre_printf("       23= Nodal Hybrid Jacobi/Gauss-Seidel (for systems only) \n");
         hypre_printf("       26= Nodal Hybrid Symmetric Gauss-Seidel  (for systems only)\n");
         hypre_printf("       29= Nodal Gauss elimination (use for coarsest grid only)  \n");
         hypre_printf("  -rlx_coarse  <val>       : set relaxation type for coarsest grid\n");
         hypre_printf("  -rlx_down    <val>       : set relaxation type for down cycle\n");
         hypre_printf("  -rlx_up      <val>       : set relaxation type for up cycle\n");
         hypre_printf("  -cheby_order  <val> : set order (1-4) for Chebyshev poly. smoother (default is 2)\n");
         hypre_printf("  -cheby_fraction <val> : fraction of the spectrum for Chebyshev poly. smoother (default is .3)\n");
         hypre_printf("  -nodal  <val>            : nodal system type\n");
         hypre_printf("       0 = Unknown approach \n");
         hypre_printf("       1 = Frobenius norm  \n");
         hypre_printf("       2 = Sum of Abs.value of elements  \n");
         hypre_printf("       3 = Largest magnitude element (includes its sign)  \n");
         hypre_printf("       4 = Inf. norm  \n");
         hypre_printf("       5 = One norm  (note: use with block version only) \n");
         hypre_printf("       6 = Sum of all elements in block  \n");
         hypre_printf("  -nodal_diag <val>        :how to treat diag elements\n");
         hypre_printf("       0 = no special treatment \n");
         hypre_printf("       1 = make diag = neg.sum of the off_diag  \n");
         hypre_printf("       2 = make diag = neg. of diag \n");
         hypre_printf("  -ns <val>              : Use <val> sweeps on each level\n");
         hypre_printf("                           (default C/F down, F/C up, F/C fine\n");
         hypre_printf("  -ns_coarse  <val>       : set no. of sweeps for coarsest grid\n");
         /* RL restore these */
         hypre_printf("  -ns_down    <val>       : set no. of sweeps for down cycle\n");
         hypre_printf("  -ns_up      <val>       : set no. of sweeps for up cycle\n");
         hypre_printf("\n");
         hypre_printf("  -mu   <val>            : set AMG cycles (1=V, 2=W, etc.)\n");
         hypre_printf("  -th   <val>            : set AMG threshold Theta = val \n");
         hypre_printf("  -tr   <val>            : set AMG interpolation truncation factor = val \n");
         hypre_printf("  -Pmx  <val>            : set maximal no. of elmts per row for AMG interpolation (default: 4)\n");
         hypre_printf("  -jtr  <val>            : set truncation threshold for Jacobi interpolation = val \n");
         hypre_printf("  -Ssw  <val>            : set S-commpkg-switch = val \n");
         hypre_printf("  -mxrs <val>            : set AMG maximum row sum threshold for dependency weakening \n");
         hypre_printf("  -nf <val>              : set number of functions for systems AMG\n");
         hypre_printf("  -numsamp <val>         : set number of sample vectors for GSMG\n");

         hypre_printf("  -postinterptype <val>  : invokes <val> no. of Jacobi interpolation steps after main interpolation\n");
         hypre_printf("\n");
         hypre_printf("  -cgcitr <val>          : set maximal number of coarsening iterations for CGC\n");
         hypre_printf("  -solver_type <val>     : sets solver within Hybrid solver\n");
         hypre_printf("                         : 1  PCG  (default)\n");
         hypre_printf("                         : 2  GMRES\n");
         hypre_printf("                         : 3  BiCGSTAB\n");

         hypre_printf("  -w   <val>             : set Jacobi relax weight = val\n");
         hypre_printf("  -k   <val>             : dimension Krylov space for GMRES\n");
         hypre_printf("  -aug   <val>           : number of augmentation vectors for LGMRES (-k indicates total approx space size)\n");

         hypre_printf("  -mxl  <val>            : maximum number of levels (AMG, ParaSAILS)\n");
         hypre_printf("  -tol  <val>            : set solver convergence tolerance = val\n");
         hypre_printf("  -atol  <val>           : set solver absolute convergence tolerance = val\n");
         hypre_printf("  -max_iter  <val>       : set max iterations\n");
         hypre_printf("  -mg_max_iter  <val>    : set max iterations for mg solvers\n");
         hypre_printf("  -agg_nl  <val>         : set number of aggressive coarsening levels (default:0)\n");
         hypre_printf("  -np  <val>             : set number of paths of length 2 for aggr. coarsening\n");
         hypre_printf("\n");
         hypre_printf("  -sai_th   <val>        : set ParaSAILS threshold = val \n");
         hypre_printf("  -sai_filt <val>        : set ParaSAILS filter = val \n");
         hypre_printf("\n");
         hypre_printf("  -level   <val>         : set k in ILU(k) for Euclid \n");
         hypre_printf("  -bj <val>              : enable block Jacobi ILU for Euclid \n");
         hypre_printf("  -ilut <val>            : set drop tolerance for ILUT in Euclid\n");
         hypre_printf("                           Note ILUT is sequential only!\n");
         hypre_printf("  -sparseA <val>         : set drop tolerance in ILU(k) for Euclid \n");
         hypre_printf("  -rowScale <val>        : enable row scaling in Euclid \n");
         hypre_printf("\n");
         hypre_printf("  -drop_tol  <val>       : set threshold for dropping in PILUT\n");
         hypre_printf("  -nonzeros_to_keep <val>: number of nonzeros in each row to keep\n");
         hypre_printf("\n");
         hypre_printf("  -iout <val>            : set output flag\n");
         hypre_printf("       0=no output    1=matrix stats\n");
         hypre_printf("       2=cycle stats  3=matrix & cycle stats\n");
         hypre_printf("\n");
         hypre_printf("  -dbg <val>             : set debug flag\n");
         hypre_printf("       0=no debugging\n       1=internal timing\n       2=interpolation truncation\n       3=more detailed timing in coarsening routine\n");
         hypre_printf("\n");
         hypre_printf("  -print                 : print out the system\n");
         hypre_printf("\n");
         /* begin lobpcg */

         hypre_printf("LOBPCG options:\n");
         hypre_printf("\n");
         hypre_printf("  -lobpcg                 : run LOBPCG instead of PCG\n");
         hypre_printf("\n");
         hypre_printf("  -gen                    : solve generalized EVP with B = Laplacian\n");
         hypre_printf("\n");
         hypre_printf("  -con                    : solve constrained EVP using 'vectors.*.*'\n");
         hypre_printf("                            as constraints (see -vout 1 below)\n");
         hypre_printf("\n");
         hypre_printf("  -solver none            : no HYPRE preconditioner is used\n");
         hypre_printf("\n");
         hypre_printf("  -itr <val>              : maximal number of LOBPCG iterations\n");
         hypre_printf("                            (default 100);\n");
         hypre_printf("\n");
         hypre_printf("  -vrand <val>            : compute <val> eigenpairs using random\n");
         hypre_printf("                            initial vectors (default 1)\n");
         hypre_printf("\n");
         hypre_printf("  -seed <val>             : use <val> as the seed for the random\n");
         hypre_printf("                            number generator(default seed is based\n");
         hypre_printf("                            on the time of the run)\n");
         hypre_printf("\n");
         hypre_printf("  -vfromfile              : read initial vectors from files\n");
         hypre_printf("                            vectors.i.j where i is vector number\n");
         hypre_printf("                            and j is processor number\n");
         hypre_printf("\n");
         hypre_printf("  -orthchk                : check eigenvectors for orthonormality\n");
         hypre_printf("\n");
         hypre_printf("  -verb <val>             : verbosity level\n");
         hypre_printf("  -verb 0                 : no print\n");
         hypre_printf("  -verb 1                 : print initial eigenvalues and residuals,\n");
         hypre_printf("                            the iteration number, the number of\n");
         hypre_printf("                            non-convergent eigenpairs and final\n");
         hypre_printf("                            eigenvalues and residuals (default)\n");
         hypre_printf("  -verb 2                 : print eigenvalues and residuals on each\n");
         hypre_printf("                            iteration\n");
         hypre_printf("\n");
         hypre_printf("  -pcgitr <val>           : maximal number of inner PCG iterations\n");
         hypre_printf("                            for preconditioning (default 1);\n");
         hypre_printf("                            if <val> = 0 then the preconditioner\n");
         hypre_printf("                            is applied directly\n");
         hypre_printf("\n");
         hypre_printf("  -pcgtol <val>           : residual tolerance for inner iterations\n");
         hypre_printf("                            (default 0.01)\n");
         hypre_printf("\n");
         hypre_printf("  -vout <val>             : file output level\n");
         hypre_printf("  -vout 0                 : no files created (default)\n");
         hypre_printf("  -vout 1                 : write eigenvalues to values.txt, residuals\n");
         hypre_printf("                            to residuals.txt and eigenvectors to \n");
         hypre_printf("                            vectors.i.j where i is vector number\n");
         hypre_printf("                            and j is processor number\n");
         hypre_printf("  -vout 2                 : in addition to the above, write the\n");
         hypre_printf("                            eigenvalues history (the matrix whose\n");
         hypre_printf("                            i-th column contains eigenvalues at\n");
         hypre_printf("                            (i+1)-th iteration) to val_hist.txt and\n");
         hypre_printf("                            residuals history to res_hist.txt\n");
         hypre_printf("\nNOTE: in this test driver LOBPCG only works with solvers 1, 2, 8, 12, 14 and 43\n");
         hypre_printf("\ndefault solver is 1\n");
         hypre_printf("\n");

         /* end lobpcg */

         hypre_printf("  -plot_grids            : print out information for plotting the grids\n");
         hypre_printf("  -plot_file_name <val>  : file name for plotting output\n");
         hypre_printf("\n");
         hypre_printf("  -smtype <val>      :smooth type\n");
         hypre_printf("  -smlv <val>        :smooth num levels\n");
         hypre_printf("  -ov <val>          :over lap:\n");
         hypre_printf("  -dom <val>         :domain type\n");
         hypre_printf("  -use_ns            : use non-symm schwarz smoother\n");
         hypre_printf("  -var <val>         : schwarz smoother variant (0-3) \n");
         hypre_printf("  -blk_sm <val>      : same as '-smtype 6 -ov 0 -dom 1 -smlv <val>'\n");
         hypre_printf("  -nongalerk_tol <val> <list>    : specify the NonGalerkin drop tolerance\n");
         hypre_printf("                                   and list contains the values, where last value\n");
         hypre_printf("                                   in list is repeated if val < num_levels in AMG\n");

         /* MGR options */
         hypre_printf("  -mgr_bsize   <val>               : set block size = val\n");
         hypre_printf("  -mgr_nlevels   <val>             : set number of coarsening levels = val\n");
         hypre_printf("  -mgr_num_reserved_nodes   <val>  : set number of reserved nodes \n");
         hypre_printf("                                     to be kept till the coarsest grid = val\n");
         hypre_printf("  -mgr_non_c_to_f   <val>          : set strategy for intermediate coarse grid \n");
         hypre_printf("  -mgr_non_c_to_f   0              : Allow some non Cpoints to be labeled \n");
         hypre_printf("                                     Cpoints on intermediate grid \n");
         hypre_printf("  -mgr_non_c_to_f   1              : set non Cpoints strictly to Fpoints \n");
         hypre_printf("  -mgr_frelax_method   <val>       : set F-relaxation strategy \n");
         hypre_printf("  -mgr_frelax_method   0           : Use 'single-level smoother' strategy \n");
         hypre_printf("                                     for F-relaxation \n");
         hypre_printf("  -mgr_frelax_method   1           : Use a 'multi-level smoother' strategy \n");
         hypre_printf("                                     for F-relaxation \n");
         /* end MGR options */
         /* hypre ILU options */
         hypre_printf("  -ilu_type   <val>                : set ILU factorization type = val\n");      
         hypre_printf("  -ilu_type   0                    : Block Jacobi with ILU(k) variants \n");      
         hypre_printf("  -ilu_type   1                    : Block Jacobi with ILUT \n");   
         hypre_printf("  -ilu_type   10                   : GMRES with ILU(k) variants \n");      
         hypre_printf("  -ilu_type   11                   : GMRES with ILUT \n"); 
         hypre_printf("  -ilu_type   20                   : NSH with ILU(k) variants \n");      
         hypre_printf("  -ilu_type   21                   : NSH with ILUT \n"); 
         hypre_printf("  -ilu_type   30                   : RAS with ILU(k) variants \n");      
         hypre_printf("  -ilu_type   31                   : RAS with ILUT \n");    
         hypre_printf("  -ilu_type   40                   : ddPQ + GMRES with ILU(k) variants \n");      
         hypre_printf("  -ilu_type   41                   : ddPQ + GMRES with ILUT \n");               
         hypre_printf("  -ilu_lfil   <val>                : set level of fill (k) for ILU(k) = val\n");      
         hypre_printf("  -ilu_droptol   <val>             : set drop tolerance threshold for ILUT = val \n");      
         hypre_printf("  -ilu_max_row_nnz   <val>         : set max. num of nonzeros to keep per row = val \n");          
         hypre_printf("  -ilu_schur_max_iter   <val>      : set max. num of iteration for GMRES/NSH Schur = val \n");
         hypre_printf("  -ilu_nsh_droptol   <val>         : set drop tolerance threshold for NSH = val \n");
         /* end ILU options */
      }

      goto final;
   }

   /*-----------------------------------------------------------
    * Print driver parameters
    *-----------------------------------------------------------*/

   if (myid == 0)
   {
      hypre_printf("Running with these driver parameters:\n");
      hypre_printf("  solver ID    = %d\n\n", solver_id);
   }

   /*-----------------------------------------------------------
    * Set up matrix
    *-----------------------------------------------------------*/

   if ( myid == 0 && dt != dt_inf)
   {
      hypre_printf("  Backward Euler time step with dt = %e\n", dt);
      hypre_printf("  Dirichlet 0 BCs are implicit in the spatial operator\n");
   }

   time_index = hypre_InitializeTiming("Spatial Operator");
   hypre_BeginTiming(time_index);
   if ( build_matrix_type == -1 )
   {
      ierr = HYPRE_IJMatrixRead( argv[build_matrix_arg_index], comm,
                                 HYPRE_PARCSR, &ij_A );
      if (ierr)
      {
         hypre_printf("ERROR: Problem reading in the system matrix!\n");
         exit(1);
      }
   }
   else if ( build_matrix_type == 0 )
   {
      BuildParFromFile(argc, argv, build_matrix_arg_index, &parcsr_A);
   }
   else if ( build_matrix_type == 1 )
   {
      BuildParFromOneFile(argc, argv, build_matrix_arg_index, num_functions,
                          &parcsr_A);
   }
   else if ( build_matrix_type == 2 )
   {
      BuildParLaplacian(argc, argv, build_matrix_arg_index, &parcsr_A);
   }
   else if ( build_matrix_type == 3 )
   {
      BuildParLaplacian9pt(argc, argv, build_matrix_arg_index, &parcsr_A);
   }
   else if ( build_matrix_type == 4 )
   {
      BuildParLaplacian27pt(argc, argv, build_matrix_arg_index, &parcsr_A);
   }
   else if ( build_matrix_type == 5 )
   {
      BuildParDifConv(argc, argv, build_matrix_arg_index, &parcsr_A);
   }
   else if ( build_matrix_type == 6 )
   {
      BuildParVarDifConv(argc, argv, build_matrix_arg_index, &parcsr_A, &b);
      build_rhs_type      = 6;
      build_src_type      = 5;
   }
   else if ( build_matrix_type == 7 )
   {
      BuildParRotate7pt(argc, argv, build_matrix_arg_index, &parcsr_A);
   }

   else
   {
      hypre_printf("You have asked for an unsupported problem with\n");
      hypre_printf("build_matrix_type = %d.\n", build_matrix_type);
      return(-1);
   }
   /* BM Oct 23, 2006 */
   if (plot_grids)
   {
      if (build_matrix_type > 1 &&  build_matrix_type < 8)
         BuildParCoordinates (argc, argv, build_matrix_arg_index,
                              &coord_dim, &coordinates);
      else
      {
         hypre_printf("Warning: coordinates are not yet printed for build_matrix_type = %d.\n", build_matrix_type);
      }
   }

   if (build_matrix_type < 0)
   {
      ierr = HYPRE_IJMatrixGetLocalRange( ij_A,
                                          &first_local_row, &last_local_row ,
                                          &first_local_col, &last_local_col );

      local_num_rows = (HYPRE_Int)(last_local_row - first_local_row + 1);
      local_num_cols = (HYPRE_Int)(last_local_col - first_local_col + 1);
      ierr += HYPRE_IJMatrixGetObject( ij_A, &object);
      parcsr_A = (HYPRE_ParCSRMatrix) object;
   }
   else
   {
      /*-----------------------------------------------------------
       * Copy the parcsr matrix into the IJMatrix through interface calls
       *-----------------------------------------------------------*/
      ierr = HYPRE_ParCSRMatrixGetLocalRange( parcsr_A,
                                              &first_local_row, &last_local_row ,
                                              &first_local_col, &last_local_col );

      local_num_rows = (HYPRE_Int)(last_local_row - first_local_row + 1);
      local_num_cols = (HYPRE_Int)(last_local_col - first_local_col + 1);
   }
   hypre_EndTiming(time_index);
   hypre_PrintTiming("Generate Matrix", hypre_MPI_COMM_WORLD);
   hypre_FinalizeTiming(time_index);
   hypre_ClearTiming();

   /* Check the ij interface - not necessary if one just wants to test solvers */
   if (test_ij && build_matrix_type > -1)
   {
      HYPRE_Int mx_size = 5;
      time_index = hypre_InitializeTiming("Generate IJ matrix");
      hypre_BeginTiming(time_index);

      ierr += HYPRE_ParCSRMatrixGetDims( parcsr_A, &M, &N );

      ierr += HYPRE_IJMatrixCreate( comm, first_local_row, last_local_row,
                                    first_local_col, last_local_col,
                                    &ij_A );

      ierr += HYPRE_IJMatrixSetObjectType( ij_A, HYPRE_PARCSR );
      num_rows = local_num_rows;
      if (off_proc)
      {
         if (myid != num_procs-1) num_rows++;
         if (myid) num_rows++;
      }
      /* The following shows how to build an IJMatrix if one has only an
         estimate for the row sizes */
     row_nums = hypre_CTAlloc(HYPRE_BigInt,  num_rows, HYPRE_MEMORY_HOST);
     num_cols = hypre_CTAlloc(HYPRE_Int,  num_rows, HYPRE_MEMORY_HOST);
     if (sparsity_known == 1)
     {
         diag_sizes = hypre_CTAlloc(HYPRE_Int,  local_num_rows, HYPRE_MEMORY_HOST);
         offdiag_sizes = hypre_CTAlloc(HYPRE_Int,  local_num_rows, HYPRE_MEMORY_HOST);
     }
     else
     {
         size = 5;
         if (sparsity_known == 0)
         {
            if (build_matrix_type == 2) size = 7;
            if (build_matrix_type == 3) size = 9;
            if (build_matrix_type == 4) size = 27;
         }
         row_sizes = hypre_CTAlloc(HYPRE_Int,  num_rows, HYPRE_MEMORY_HOST);
         for (i=0; i < num_rows; i++)
            row_sizes[i] = size;
     }
     local_row = 0;
     if (build_matrix_type == 2) mx_size = 7;
     if (build_matrix_type == 3) mx_size = 9;
     if (build_matrix_type == 4) mx_size = 27;
     col_nums = hypre_CTAlloc(HYPRE_BigInt,  mx_size*num_rows, HYPRE_MEMORY_HOST);
     data = hypre_CTAlloc(HYPRE_Real,  mx_size*num_rows, HYPRE_MEMORY_HOST);
     i_indx = 0;
     j_indx = 0;
     if (off_proc && myid)
     {
        num_cols[i_indx] = 2;
        row_nums[i_indx++] = first_local_row-1;
         col_nums[j_indx] = first_local_row-1;
         data[j_indx++] = 6.;
         col_nums[j_indx] = first_local_row-2;
         data[j_indx++] = -1;
     }
     for (i=0; i < local_num_rows; i++)
     {
         row_nums[i_indx] = first_local_row +i;
         ierr += HYPRE_ParCSRMatrixGetRow( parcsr_A, first_local_row+i, &size,
                                             &col_inds, &values);
         num_cols[i_indx++] = size;
         for (j = 0; j < size; j++)
         {
            col_nums[j_indx] = col_inds[j];
            data[j_indx++] = values[j];
            if (sparsity_known == 1)
            {
               if (col_inds[j] < first_local_row || col_inds[j] > last_local_row)
                  offdiag_sizes[local_row]++;
               else
                  diag_sizes[local_row]++;
            }
         }
         local_row++;
         ierr += HYPRE_ParCSRMatrixRestoreRow( parcsr_A, first_local_row+i, &size,
                                                 &col_inds, &values );
     }
     if (off_proc && myid != num_procs-1)
     {
        num_cols[i_indx] = 2;
        row_nums[i_indx++] = last_local_row+1;
         col_nums[j_indx] = last_local_row+2;
         data[j_indx++] = -1.;
         col_nums[j_indx] = last_local_row+1;
         data[j_indx++] = 6;
     }

         /*ierr += HYPRE_IJMatrixSetRowSizes ( ij_A, (const HYPRE_Int *) num_cols );*/
     if (sparsity_known == 1)
        ierr += HYPRE_IJMatrixSetDiagOffdSizes( ij_A, (const HYPRE_Int *) diag_sizes,
                                            (const HYPRE_Int *) offdiag_sizes );
     else
        ierr = HYPRE_IJMatrixSetRowSizes ( ij_A, (const HYPRE_Int *) row_sizes );

     ierr += HYPRE_IJMatrixInitialize( ij_A );

     if (omp_flag) HYPRE_IJMatrixSetOMPFlag(ij_A, 1);

     if (chunk)
     {
         if (add)
            ierr += HYPRE_IJMatrixAddToValues(ij_A, num_rows, num_cols, row_nums,
                  (const HYPRE_BigInt *) col_nums,
                  (const HYPRE_Real *) data);
         else
            ierr += HYPRE_IJMatrixSetValues(ij_A, num_rows, num_cols, row_nums,
                  (const HYPRE_BigInt *) col_nums,
                  (const HYPRE_Real *) data);
     }
     else
     {
         j_indx = 0;
         for (i=0; i < num_rows; i++)
         {
            if (add)
               ierr += HYPRE_IJMatrixAddToValues( ij_A, 1, &num_cols[i], &row_nums[i],
                                             (const HYPRE_BigInt *) &col_nums[j_indx],
                                             (const HYPRE_Real *) &data[j_indx] );
            else
               ierr += HYPRE_IJMatrixSetValues( ij_A, 1, &num_cols[i], &row_nums[i],
                                             (const HYPRE_BigInt *) &col_nums[j_indx],
                                             (const HYPRE_Real *) &data[j_indx] );
            j_indx += num_cols[i];
         }
     }
     hypre_TFree(col_nums, HYPRE_MEMORY_HOST);
     hypre_TFree(data, HYPRE_MEMORY_HOST);
     hypre_TFree(row_nums, HYPRE_MEMORY_HOST);
     hypre_TFree(num_cols, HYPRE_MEMORY_HOST);
     if (sparsity_known == 1)
     {
         hypre_TFree(diag_sizes, HYPRE_MEMORY_HOST);
         hypre_TFree(offdiag_sizes, HYPRE_MEMORY_HOST);
     }
     else
         hypre_TFree(row_sizes, HYPRE_MEMORY_HOST);

      ierr += HYPRE_IJMatrixAssemble( ij_A );

      hypre_EndTiming(time_index);
      hypre_PrintTiming("IJ Matrix Setup", hypre_MPI_COMM_WORLD);
      hypre_FinalizeTiming(time_index);
      hypre_ClearTiming();

      if (ierr)
      {
         hypre_printf("Error in driver building IJMatrix from parcsr matrix. \n");
         return(-1);
      }

   /* This is to emphasize that one can IJMatrixAddToValues after an
      IJMatrixRead or an IJMatrixAssemble.  After an IJMatrixRead,
      assembly is unnecessary if the sparsity pattern of the matrix is
      not changed somehow.  If one has not used IJMatrixRead, one has
      the opportunity to IJMatrixAddTo before a IJMatrixAssemble.
      This first sets all matrix coefficients to -1 and then adds 7.0
      to the diagonal to restore the original matrix*/

      if (check_constant)
         ierr += HYPRE_IJMatrixSetConstantValues( ij_A, -1.0 );

      ncols    = hypre_CTAlloc(HYPRE_Int,  last_local_row - first_local_row + 1, HYPRE_MEMORY_HOST);
      rows     = hypre_CTAlloc(HYPRE_BigInt,  last_local_row - first_local_row + 1, HYPRE_MEMORY_HOST);
      col_inds = hypre_CTAlloc(HYPRE_BigInt,  last_local_row - first_local_row + 1, HYPRE_MEMORY_HOST);
      values   = hypre_CTAlloc(HYPRE_Real,  last_local_row - first_local_row + 1, HYPRE_MEMORY_HOST);

      val = 0.0;

      if (check_constant) val = 7.0;
      if (dt < dt_inf)
         val += 1./dt;
      else
         val += 0.0;   /* Use zero to avoid unintentional loss of significance */

      for (big_i = first_local_row; big_i <= last_local_row; big_i++)
      {
         j = (HYPRE_Int)(big_i - first_local_row);
         rows[j] = big_i;
         ncols[j] = 1;
         col_inds[j] = big_i;
         values[j] = val;
      }

      ierr += HYPRE_IJMatrixAddToValues( ij_A,
                                      local_num_rows,
                                      ncols, rows,
                                      (const HYPRE_BigInt *) col_inds,
                                      (const HYPRE_Real *) values );

      hypre_TFree(values, HYPRE_MEMORY_HOST);
      hypre_TFree(col_inds, HYPRE_MEMORY_HOST);
      hypre_TFree(rows, HYPRE_MEMORY_HOST);
      hypre_TFree(ncols, HYPRE_MEMORY_HOST);

   /* If sparsity pattern is not changed since last IJMatrixAssemble call,
      this should be a no-op */

      ierr += HYPRE_IJMatrixAssemble( ij_A );

   /*-----------------------------------------------------------
    * Fetch the resulting underlying matrix out
    *-----------------------------------------------------------*/
     if (build_matrix_type > -1)
         ierr += HYPRE_ParCSRMatrixDestroy(parcsr_A);

     ierr += HYPRE_IJMatrixGetObject( ij_A, &object);
     parcsr_A = (HYPRE_ParCSRMatrix) object;

   }

   /*-----------------------------------------------------------
    * Set up the interp vector
    *-----------------------------------------------------------*/

   if ( build_rbm)
   {
      char new_file_name[80];
      /* RHS */
      interp_vecs = hypre_CTAlloc(HYPRE_ParVector, num_interp_vecs, HYPRE_MEMORY_HOST);
      ij_rbm = hypre_CTAlloc(HYPRE_IJVector, num_interp_vecs, HYPRE_MEMORY_HOST);
      for (i=0; i < num_interp_vecs; i++)
      {
         hypre_sprintf(new_file_name, "%s.%d", argv[build_rbm_index],i);
         ierr = HYPRE_IJVectorRead( new_file_name, hypre_MPI_COMM_WORLD,
                                 HYPRE_PARCSR, &ij_rbm[i] );
         ierr = HYPRE_IJVectorGetObject( ij_rbm[i], &object );
         interp_vecs[i] = (HYPRE_ParVector) object;
      }
      if (ierr)
      {
         hypre_printf("ERROR: Problem reading in rbm!\n");
         exit(1);
      }
   }
   /*-----------------------------------------------------------
    * Set up the RHS and initial guess
    *-----------------------------------------------------------*/

   time_index = hypre_InitializeTiming("RHS and Initial Guess");
   hypre_BeginTiming(time_index);

   if ( build_rhs_type == 0 )
   {
      if (myid == 0)
      {
         hypre_printf("  RHS vector read from file %s\n", argv[build_rhs_arg_index]);
         hypre_printf("  Initial guess is 0\n");
      }

      /* RHS */
      ierr = HYPRE_IJVectorRead( argv[build_rhs_arg_index], hypre_MPI_COMM_WORLD,
                                 HYPRE_PARCSR, &ij_b );
      if (ierr)
      {
         hypre_printf("ERROR: Problem reading in the right-hand-side!\n");
         exit(1);
      }
      ierr = HYPRE_IJVectorGetObject( ij_b, &object );
      b = (HYPRE_ParVector) object;

      /* Initial guess */
      HYPRE_IJVectorCreate(hypre_MPI_COMM_WORLD, first_local_col, last_local_col, &ij_x);
      HYPRE_IJVectorSetObjectType(ij_x, HYPRE_PARCSR);
      HYPRE_IJVectorInitialize(ij_x);

      values = hypre_CTAlloc(HYPRE_Real,  local_num_cols, HYPRE_MEMORY_HOST);
      for (i = 0; i < local_num_cols; i++)
         values[i] = 0.;
      HYPRE_IJVectorSetValues(ij_x, local_num_cols, NULL, values);
      hypre_TFree(values, HYPRE_MEMORY_HOST);

      ierr = HYPRE_IJVectorGetObject( ij_x, &object );
      x = (HYPRE_ParVector) object;
   }
   else if ( build_rhs_type == 1 )
   {

#if 0
      hypre_printf("build_rhs_type == 1 not currently implemented\n");
      return(-1);
#else
      /* RHS - this has not been tested for multiple processors*/
      BuildRhsParFromOneFile(argc, argv, build_rhs_arg_index, NULL, &b);

      hypre_printf("  Initial guess is 0\n");

      ij_b = NULL;

      /* initial guess */
      HYPRE_IJVectorCreate(hypre_MPI_COMM_WORLD, first_local_col, last_local_col, &ij_x);
      HYPRE_IJVectorSetObjectType(ij_x, HYPRE_PARCSR);
      HYPRE_IJVectorInitialize(ij_x);

      values = hypre_CTAlloc(HYPRE_Real,  local_num_cols, HYPRE_MEMORY_HOST);
      for (i = 0; i < local_num_cols; i++)
         values[i] = 0.;
      HYPRE_IJVectorSetValues(ij_x, local_num_cols, NULL, values);
      hypre_TFree(values, HYPRE_MEMORY_HOST);

      ierr = HYPRE_IJVectorGetObject( ij_x, &object );
      x = (HYPRE_ParVector) object;

#endif
   }
   else if ( build_rhs_type == 7 )
   {

      /* rhs */
      BuildParRhsFromFile(argc, argv, build_rhs_arg_index, &b);

      hypre_printf("  Initial guess is 0\n");

      ij_b = NULL;

      /* initial guess */
      HYPRE_IJVectorCreate(hypre_MPI_COMM_WORLD, first_local_col, last_local_col, &ij_x);
      HYPRE_IJVectorSetObjectType(ij_x, HYPRE_PARCSR);
      HYPRE_IJVectorInitialize(ij_x);

      values = hypre_CTAlloc(HYPRE_Real,  local_num_cols, HYPRE_MEMORY_HOST);
      for (i = 0; i < local_num_cols; i++)
         values[i] = 0.;
      HYPRE_IJVectorSetValues(ij_x, local_num_cols, NULL, values);
      hypre_TFree(values, HYPRE_MEMORY_HOST);

      ierr = HYPRE_IJVectorGetObject( ij_x, &object );
      x = (HYPRE_ParVector) object;
   }

   else if ( build_rhs_type == 2 )
   {
      if (myid == 0)
      {
         hypre_printf("  RHS vector has unit components\n");
         hypre_printf("  Initial guess is 0\n");
      }

      /* RHS */
      HYPRE_IJVectorCreate(hypre_MPI_COMM_WORLD, first_local_row, last_local_row, &ij_b);
      HYPRE_IJVectorSetObjectType(ij_b, HYPRE_PARCSR);
      HYPRE_IJVectorInitialize(ij_b);

      values = hypre_CTAlloc(HYPRE_Real,  local_num_rows, HYPRE_MEMORY_HOST);
      for (i = 0; i < local_num_rows; i++)
         values[i] = 1.0;
      HYPRE_IJVectorSetValues(ij_b, local_num_rows, NULL, values);
      hypre_TFree(values, HYPRE_MEMORY_HOST);

      ierr = HYPRE_IJVectorGetObject( ij_b, &object );
      b = (HYPRE_ParVector) object;

      /* Initial guess */
      HYPRE_IJVectorCreate(hypre_MPI_COMM_WORLD, first_local_col, last_local_col, &ij_x);
      HYPRE_IJVectorSetObjectType(ij_x, HYPRE_PARCSR);
      HYPRE_IJVectorInitialize(ij_x);

      values = hypre_CTAlloc(HYPRE_Real,  local_num_cols, HYPRE_MEMORY_HOST);
      for (i = 0; i < local_num_cols; i++)
         values[i] = 0.;
      HYPRE_IJVectorSetValues(ij_x, local_num_cols, NULL, values);
      hypre_TFree(values, HYPRE_MEMORY_HOST);

      ierr = HYPRE_IJVectorGetObject( ij_x, &object );
      x = (HYPRE_ParVector) object;
   }
   else if ( build_rhs_type == 3 )
   {
      if (myid == 0)
      {
         hypre_printf("  RHS vector has random components and unit 2-norm\n");
         hypre_printf("  Initial guess is 0\n");
      }

      /* RHS */
      HYPRE_IJVectorCreate(hypre_MPI_COMM_WORLD, first_local_row, last_local_row, &ij_b);
      HYPRE_IJVectorSetObjectType(ij_b, HYPRE_PARCSR);
      HYPRE_IJVectorInitialize(ij_b);
      ierr = HYPRE_IJVectorGetObject( ij_b, &object );
      b = (HYPRE_ParVector) object;

      /* For purposes of this test, HYPRE_ParVector functions are used, but
         these are not necessary.  For a clean use of the interface, the user
         "should" modify components of ij_x by using functions
         HYPRE_IJVectorSetValues or HYPRE_IJVectorAddToValues */

      HYPRE_ParVectorSetRandomValues(b, 22775);
      HYPRE_ParVectorInnerProd(b,b,&norm);
      norm = 1./sqrt(norm);
      ierr = HYPRE_ParVectorScale(norm, b);

      /* Initial guess */
      HYPRE_IJVectorCreate(hypre_MPI_COMM_WORLD, first_local_col, last_local_col, &ij_x);
      HYPRE_IJVectorSetObjectType(ij_x, HYPRE_PARCSR);
      HYPRE_IJVectorInitialize(ij_x);

      values = hypre_CTAlloc(HYPRE_Real,  local_num_cols, HYPRE_MEMORY_HOST);
      for (i = 0; i < local_num_cols; i++)
         values[i] = 0.;
      HYPRE_IJVectorSetValues(ij_x, local_num_cols, NULL, values);
      hypre_TFree(values, HYPRE_MEMORY_HOST);

      ierr = HYPRE_IJVectorGetObject( ij_x, &object );
      x = (HYPRE_ParVector) object;
   }
   else if ( build_rhs_type == 4 )
   {
      if (myid == 0)
      {
         hypre_printf("  RHS vector set for solution with unit components\n");
         hypre_printf("  Initial guess is 0\n");
      }

      /* Temporary use of solution vector */
      HYPRE_IJVectorCreate(hypre_MPI_COMM_WORLD, first_local_col, last_local_col, &ij_x);
      HYPRE_IJVectorSetObjectType(ij_x, HYPRE_PARCSR);
      HYPRE_IJVectorInitialize(ij_x);

      values = hypre_CTAlloc(HYPRE_Real,  local_num_cols, HYPRE_MEMORY_HOST);
      for (i = 0; i < local_num_cols; i++)
         values[i] = 1.;
      HYPRE_IJVectorSetValues(ij_x, local_num_cols, NULL, values);
      hypre_TFree(values, HYPRE_MEMORY_HOST);

      ierr = HYPRE_IJVectorGetObject( ij_x, &object );
      x = (HYPRE_ParVector) object;

      /* RHS */
      HYPRE_IJVectorCreate(hypre_MPI_COMM_WORLD, first_local_row, last_local_row, &ij_b);
      HYPRE_IJVectorSetObjectType(ij_b, HYPRE_PARCSR);
      HYPRE_IJVectorInitialize(ij_b);
      ierr = HYPRE_IJVectorGetObject( ij_b, &object );
      b = (HYPRE_ParVector) object;

      HYPRE_ParCSRMatrixMatvec(1.,parcsr_A,x,0.,b);

      /* Initial guess */
      values = hypre_CTAlloc(HYPRE_Real,  local_num_cols, HYPRE_MEMORY_HOST);
      for (i = 0; i < local_num_cols; i++)
         values[i] = 0.;
      HYPRE_IJVectorSetValues(ij_x, local_num_cols, NULL, values);
      hypre_TFree(values, HYPRE_MEMORY_HOST);
   }
   else if ( build_rhs_type == 5 )
   {
      if (myid == 0)
      {
         hypre_printf("  RHS vector is 0\n");
         hypre_printf("  Initial guess has unit components\n");
      }

      /* RHS */
      HYPRE_IJVectorCreate(hypre_MPI_COMM_WORLD, first_local_row, last_local_row, &ij_b);
      HYPRE_IJVectorSetObjectType(ij_b, HYPRE_PARCSR);
      HYPRE_IJVectorInitialize(ij_b);

      values = hypre_CTAlloc(HYPRE_Real,  local_num_rows, HYPRE_MEMORY_HOST);
      for (i = 0; i < local_num_rows; i++)
         values[i] = 0.;
      HYPRE_IJVectorSetValues(ij_b, local_num_rows, NULL, values);
      hypre_TFree(values, HYPRE_MEMORY_HOST);

      ierr = HYPRE_IJVectorGetObject( ij_b, &object );
      b = (HYPRE_ParVector) object;

      /* Initial guess */
      HYPRE_IJVectorCreate(hypre_MPI_COMM_WORLD, first_local_col, last_local_col, &ij_x);
      HYPRE_IJVectorSetObjectType(ij_x, HYPRE_PARCSR);
      HYPRE_IJVectorInitialize(ij_x);

      values = hypre_CTAlloc(HYPRE_Real,  local_num_cols, HYPRE_MEMORY_HOST);
      for (i = 0; i < local_num_cols; i++)
         values[i] = 1.;
      HYPRE_IJVectorSetValues(ij_x, local_num_cols, NULL, values);
      hypre_TFree(values, HYPRE_MEMORY_HOST);

      ierr = HYPRE_IJVectorGetObject( ij_x, &object );
      x = (HYPRE_ParVector) object;
   }
   else if ( build_rhs_type == 6)
   {
      ij_b = NULL;
   }

   if ( build_src_type == 0 )
   {
#if 0
      /* RHS */
      BuildRhsParFromFile(argc, argv, build_src_arg_index, &b);
#endif

      if (myid == 0)
      {
         hypre_printf("  Source vector read from file %s\n", argv[build_src_arg_index]);
         hypre_printf("  Initial unknown vector in evolution is 0\n");
      }

      ierr = HYPRE_IJVectorRead( argv[build_src_arg_index], hypre_MPI_COMM_WORLD,
                                 HYPRE_PARCSR, &ij_b );
      if (ierr)
      {
         hypre_printf("ERROR: Problem reading in the right-hand-side!\n");
         exit(1);
      }
      ierr = HYPRE_IJVectorGetObject( ij_b, &object );
      b = (HYPRE_ParVector) object;

      /* Initial unknown vector */
      HYPRE_IJVectorCreate(hypre_MPI_COMM_WORLD, first_local_col, last_local_col, &ij_x);
      HYPRE_IJVectorSetObjectType(ij_x, HYPRE_PARCSR);
      HYPRE_IJVectorInitialize(ij_x);

      values = hypre_CTAlloc(HYPRE_Real,  local_num_cols, HYPRE_MEMORY_HOST);
      for (i = 0; i < local_num_cols; i++)
         values[i] = 0.;
      HYPRE_IJVectorSetValues(ij_x, local_num_cols, NULL, values);
      hypre_TFree(values, HYPRE_MEMORY_HOST);

      ierr = HYPRE_IJVectorGetObject( ij_x, &object );
      x = (HYPRE_ParVector) object;
   }
   else if ( build_src_type == 1 )
   {
      hypre_printf("build_src_type == 1 not currently implemented\n");
      return(-1);

#if 0
      BuildRhsParFromOneFile(argc, argv, build_src_arg_index, part_b, &b);
#endif
   }
   else if ( build_src_type == 2 )
   {
      if (myid == 0)
      {
         hypre_printf("  Source vector has unit components\n");
         hypre_printf("  Initial unknown vector is 0\n");
      }

      /* RHS */
      HYPRE_IJVectorCreate(hypre_MPI_COMM_WORLD, first_local_row, last_local_row, &ij_b);
      HYPRE_IJVectorSetObjectType(ij_b, HYPRE_PARCSR);
      HYPRE_IJVectorInitialize(ij_b);

      values = hypre_CTAlloc(HYPRE_Real,  local_num_rows, HYPRE_MEMORY_HOST);
      for (i = 0; i < local_num_rows; i++)
         values[i] = 1.;
      HYPRE_IJVectorSetValues(ij_b, local_num_rows, NULL, values);
      hypre_TFree(values, HYPRE_MEMORY_HOST);

      ierr = HYPRE_IJVectorGetObject( ij_b, &object );
      b = (HYPRE_ParVector) object;

      /* Initial guess */
      HYPRE_IJVectorCreate(hypre_MPI_COMM_WORLD, first_local_col, last_local_col, &ij_x);
      HYPRE_IJVectorSetObjectType(ij_x, HYPRE_PARCSR);
      HYPRE_IJVectorInitialize(ij_x);

      /* For backward Euler the previous backward Euler iterate (assumed
         0 here) is usually used as the initial guess */
      values = hypre_CTAlloc(HYPRE_Real,  local_num_cols, HYPRE_MEMORY_HOST);
      for (i = 0; i < local_num_cols; i++)
         values[i] = 0.;
      HYPRE_IJVectorSetValues(ij_x, local_num_cols, NULL, values);
      hypre_TFree(values, HYPRE_MEMORY_HOST);

      ierr = HYPRE_IJVectorGetObject( ij_x, &object );
      x = (HYPRE_ParVector) object;
   }
   else if ( build_src_type == 3 )
   {
      if (myid == 0)
      {
         hypre_printf("  Source vector has random components in range 0 - 1\n");
         hypre_printf("  Initial unknown vector is 0\n");
      }

      /* RHS */
      HYPRE_IJVectorCreate(hypre_MPI_COMM_WORLD, first_local_row, last_local_row, &ij_b);
      HYPRE_IJVectorSetObjectType(ij_b, HYPRE_PARCSR);
      HYPRE_IJVectorInitialize(ij_b);
      values = hypre_CTAlloc(HYPRE_Real,  local_num_rows, HYPRE_MEMORY_HOST);

      hypre_SeedRand(myid);
      for (i = 0; i < local_num_rows; i++)
         values[i] = hypre_Rand();

      HYPRE_IJVectorSetValues(ij_b, local_num_rows, NULL, values);
      hypre_TFree(values, HYPRE_MEMORY_HOST);

      ierr = HYPRE_IJVectorGetObject( ij_b, &object );
      b = (HYPRE_ParVector) object;

      /* Initial guess */
      HYPRE_IJVectorCreate(hypre_MPI_COMM_WORLD, first_local_col, last_local_col, &ij_x);
      HYPRE_IJVectorSetObjectType(ij_x, HYPRE_PARCSR);
      HYPRE_IJVectorInitialize(ij_x);

      /* For backward Euler the previous backward Euler iterate (assumed
         0 here) is usually used as the initial guess */
      values = hypre_CTAlloc(HYPRE_Real,  local_num_cols, HYPRE_MEMORY_HOST);
      for (i = 0; i < local_num_cols; i++)
         values[i] = 0.;
      HYPRE_IJVectorSetValues(ij_x, local_num_cols, NULL, values);
      hypre_TFree(values, HYPRE_MEMORY_HOST);

      ierr = HYPRE_IJVectorGetObject( ij_x, &object );
      x = (HYPRE_ParVector) object;
   }
   else if ( build_src_type == 4 )
   {
      if (myid == 0)
      {
         hypre_printf("  Source vector is 0 \n");
         hypre_printf("  Initial unknown vector has random components in range 0 - 1\n");
      }

      /* RHS */
      HYPRE_IJVectorCreate(hypre_MPI_COMM_WORLD, first_local_row, last_local_row, &ij_b);
      HYPRE_IJVectorSetObjectType(ij_b, HYPRE_PARCSR);
      HYPRE_IJVectorInitialize(ij_b);

      values = hypre_CTAlloc(HYPRE_Real,  local_num_rows, HYPRE_MEMORY_HOST);
      hypre_SeedRand(myid);
      for (i = 0; i < local_num_rows; i++)
         values[i] = hypre_Rand()/dt;
      HYPRE_IJVectorSetValues(ij_b, local_num_rows, NULL, values);
      hypre_TFree(values, HYPRE_MEMORY_HOST);

      ierr = HYPRE_IJVectorGetObject( ij_b, &object );
      b = (HYPRE_ParVector) object;

      /* Initial guess */
      HYPRE_IJVectorCreate(hypre_MPI_COMM_WORLD, first_local_col, last_local_col, &ij_x);
      HYPRE_IJVectorSetObjectType(ij_x, HYPRE_PARCSR);
      HYPRE_IJVectorInitialize(ij_x);

      /* For backward Euler the previous backward Euler iterate (assumed
         random in 0 - 1 here) is usually used as the initial guess */
      values = hypre_CTAlloc(HYPRE_Real,  local_num_cols, HYPRE_MEMORY_HOST);
      hypre_SeedRand(myid);
      for (i = 0; i < local_num_cols; i++)
         values[i] = hypre_Rand();
      HYPRE_IJVectorSetValues(ij_x, local_num_cols, NULL, values);
      hypre_TFree(values, HYPRE_MEMORY_HOST);

      ierr = HYPRE_IJVectorGetObject( ij_x, &object );
      x = (HYPRE_ParVector) object;
   }
   else if ( build_src_type == 5 )
   {
      if (myid == 0)
      {
         hypre_printf("  Initial guess is random \n");
      }

      /* Initial guess */
      HYPRE_IJVectorCreate(hypre_MPI_COMM_WORLD, first_local_col, last_local_col, &ij_x);
      HYPRE_IJVectorSetObjectType(ij_x, HYPRE_PARCSR);
      HYPRE_IJVectorInitialize(ij_x);

      /* For backward Euler the previous backward Euler iterate (assumed
         random in 0 - 1 here) is usually used as the initial guess */
      values = hypre_CTAlloc(HYPRE_Real,  local_num_cols, HYPRE_MEMORY_HOST);
      hypre_SeedRand(myid+2747);
      hypre_SeedRand(myid);
      for (i = 0; i < local_num_cols; i++)
      {
         values[i] = hypre_Rand();
      }
      HYPRE_IJVectorSetValues(ij_x, local_num_cols, NULL, values);
      hypre_TFree(values, HYPRE_MEMORY_HOST);

      ierr = HYPRE_IJVectorGetObject( ij_x, &object );
      x = (HYPRE_ParVector) object;
   }

   /* initial guess */
   if ( build_x0_type == 0 )
   {
      /* from file */
      if (myid == 0)
      {
         hypre_printf("  Initial guess vector read from file %s\n", argv[build_x0_arg_index]);
      }
      /* x0 */
      if (ij_x)
      {
         HYPRE_IJVectorDestroy(ij_x);
      }
      ierr = HYPRE_IJVectorRead( argv[build_x0_arg_index], hypre_MPI_COMM_WORLD,
                                 HYPRE_PARCSR, &ij_x );
      if (ierr)
      {
         hypre_printf("ERROR: Problem reading in x0!\n");
         exit(1);
      }
      ierr = HYPRE_IJVectorGetObject( ij_x, &object );
      x = (HYPRE_ParVector) object;
   }
   else if (build_x0_type == 1)
   {
      /* random */
      if (myid == 0)
      {
         hypre_printf("  Initial guess is random \n");
      }

      if (ij_x)
      {
         HYPRE_IJVectorDestroy(ij_x);
      }

      /* Initial guess */
      HYPRE_IJVectorCreate(hypre_MPI_COMM_WORLD, first_local_col, last_local_col, &ij_x);
      HYPRE_IJVectorSetObjectType(ij_x, HYPRE_PARCSR);
      HYPRE_IJVectorInitialize(ij_x);

      /* For backward Euler the previous backward Euler iterate (assumed
         random in 0 - 1 here) is usually used as the initial guess */
      values = hypre_CTAlloc(HYPRE_Real, local_num_cols, HYPRE_MEMORY_HOST);
      hypre_SeedRand(myid);
      for (i = 0; i < local_num_cols; i++)
      {
         values[i] = hypre_Rand();
      }
      HYPRE_IJVectorSetValues(ij_x, local_num_cols, NULL, values);
      hypre_TFree(values, HYPRE_MEMORY_HOST);

      ierr = HYPRE_IJVectorGetObject( ij_x, &object );
      x = (HYPRE_ParVector) object;
   }

   hypre_EndTiming(time_index);
   hypre_PrintTiming("IJ Vector Setup", hypre_MPI_COMM_WORLD);
   hypre_FinalizeTiming(time_index);
   hypre_ClearTiming();

   if (num_functions > 1)
   {
      dof_func = NULL;
      if (build_funcs_type == 1)
      {
         BuildFuncsFromOneFile(argc, argv, build_funcs_arg_index, parcsr_A, &dof_func);
      }
      else if (build_funcs_type == 2)
      {
         BuildFuncsFromFiles(argc, argv, build_funcs_arg_index, parcsr_A, &dof_func);
      }
      else
      {
         if (myid == 0)
            hypre_printf (" Number of functions = %d \n", num_functions);
      }
   }

   /*-----------------------------------------------------------
    * Print out the system and initial guess
    *-----------------------------------------------------------*/

   if (print_system)
   {
      if (ij_A)
      {
         HYPRE_IJMatrixPrint(ij_A, "IJ.out.A");
      }
      else if (parcsr_A)
      {
         hypre_ParCSRMatrixPrintIJ(parcsr_A, 0, 0, "IJ.out.A");
      }
      if (ij_b)
      {
         HYPRE_IJVectorPrint(ij_b, "IJ.out.b");
      }
      else if (b)
      {
         HYPRE_ParVectorPrint(b, "ParVec.out.b");
      }
      HYPRE_IJVectorPrint(ij_x, "IJ.out.x0");

      /* HYPRE_ParCSRMatrixPrint( parcsr_A, "new_mat.A" );*/
   }

   /*-----------------------------------------------------------
    * Solve the system using the hybrid solver
    *-----------------------------------------------------------*/

   if (solver_id == 20)
   {
      if (myid == 0) hypre_printf("Solver:  AMG\n");
      time_index = hypre_InitializeTiming("AMG_hybrid Setup");
      hypre_BeginTiming(time_index);

      HYPRE_ParCSRHybridCreate(&amg_solver);
      HYPRE_ParCSRHybridSetTol(amg_solver, tol);
      HYPRE_ParCSRHybridSetAbsoluteTol(amg_solver, atol);
      HYPRE_ParCSRHybridSetConvergenceTol(amg_solver, cf_tol);
      HYPRE_ParCSRHybridSetSolverType(amg_solver, solver_type);
      HYPRE_ParCSRHybridSetLogging(amg_solver, ioutdat);
      HYPRE_ParCSRHybridSetPrintLevel(amg_solver, poutdat);
      HYPRE_ParCSRHybridSetDSCGMaxIter(amg_solver, max_iter);
      HYPRE_ParCSRHybridSetPCGMaxIter(amg_solver, mg_max_iter);
      HYPRE_ParCSRHybridSetCoarsenType(amg_solver, coarsen_type);
      HYPRE_ParCSRHybridSetStrongThreshold(amg_solver, strong_threshold);
      HYPRE_ParCSRHybridSetTruncFactor(amg_solver, trunc_factor);
      HYPRE_ParCSRHybridSetPMaxElmts(amg_solver, P_max_elmts);
      HYPRE_ParCSRHybridSetMaxLevels(amg_solver, max_levels);
      HYPRE_ParCSRHybridSetMaxRowSum(amg_solver, max_row_sum);
      HYPRE_ParCSRHybridSetNumSweeps(amg_solver, num_sweeps);
      if (relax_type > -1) HYPRE_ParCSRHybridSetRelaxType(amg_solver, relax_type);
      HYPRE_ParCSRHybridSetAggNumLevels(amg_solver, agg_num_levels);
      HYPRE_ParCSRHybridSetNumPaths(amg_solver, num_paths);
      HYPRE_ParCSRHybridSetNumFunctions(amg_solver, num_functions);
      HYPRE_ParCSRHybridSetNodal(amg_solver, nodal);
      if (relax_down > -1)
         HYPRE_ParCSRHybridSetCycleRelaxType(amg_solver, relax_down, 1);
      if (relax_up > -1)
         HYPRE_ParCSRHybridSetCycleRelaxType(amg_solver, relax_up, 2);
      if (relax_coarse > -1)
         HYPRE_ParCSRHybridSetCycleRelaxType(amg_solver, relax_coarse, 3);
      HYPRE_ParCSRHybridSetRelaxOrder(amg_solver, relax_order);
      HYPRE_ParCSRHybridSetKeepTranspose(amg_solver, keepTranspose);
      HYPRE_ParCSRHybridSetMaxCoarseSize(amg_solver, coarse_threshold);
      HYPRE_ParCSRHybridSetMinCoarseSize(amg_solver, min_coarse_size);
      HYPRE_ParCSRHybridSetSeqThreshold(amg_solver, seq_threshold);
      HYPRE_ParCSRHybridSetRelaxWt(amg_solver, relax_wt);
      HYPRE_ParCSRHybridSetOuterWt(amg_solver, outer_wt);
      if (level_w > -1)
         HYPRE_ParCSRHybridSetLevelRelaxWt(amg_solver, relax_wt_level, level_w);
      if (level_ow > -1)
         HYPRE_ParCSRHybridSetLevelOuterWt(amg_solver, outer_wt_level, level_ow);
      HYPRE_ParCSRHybridSetNonGalerkinTol(amg_solver, nongalerk_num_tol, nongalerk_tol);

      HYPRE_ParCSRHybridSetup(amg_solver, parcsr_A, b, x);

      hypre_EndTiming(time_index);
      hypre_PrintTiming("Setup phase times", hypre_MPI_COMM_WORLD);
      hypre_FinalizeTiming(time_index);
      hypre_ClearTiming();

      time_index = hypre_InitializeTiming("ParCSR Hybrid Solve");
      hypre_BeginTiming(time_index);

      HYPRE_ParCSRHybridSolve(amg_solver, parcsr_A, b, x);

      hypre_EndTiming(time_index);
      hypre_PrintTiming("Solve phase times", hypre_MPI_COMM_WORLD);
      hypre_FinalizeTiming(time_index);
      hypre_ClearTiming();

      HYPRE_ParCSRHybridGetNumIterations(amg_solver, &num_iterations);
      HYPRE_ParCSRHybridGetPCGNumIterations(amg_solver, &pcg_num_its);
      HYPRE_ParCSRHybridGetDSCGNumIterations(amg_solver, &dscg_num_its);
      HYPRE_ParCSRHybridGetFinalRelativeResidualNorm(amg_solver,
                                                     &final_res_norm);

      if (myid == 0)
      {
         hypre_printf("\n");
         hypre_printf("Iterations = %d\n", num_iterations);
         hypre_printf("PCG_Iterations = %d\n", pcg_num_its);
         hypre_printf("DSCG_Iterations = %d\n", dscg_num_its);
         hypre_printf("Final Relative Residual Norm = %e\n", final_res_norm);
         hypre_printf("\n");
      }

      HYPRE_ParCSRHybridDestroy(amg_solver);
   }
   /*-----------------------------------------------------------
    * Solve the system using AMG
    *-----------------------------------------------------------*/

   if (solver_id == 0)
   {
      if (myid == 0) hypre_printf("Solver:  AMG\n");
      time_index = hypre_InitializeTiming("BoomerAMG Setup");
      hypre_BeginTiming(time_index);

      HYPRE_BoomerAMGCreate(&amg_solver);

      if (air)
      {
         /* RL: specify restriction */
         hypre_assert(restri_type >= 0);
         HYPRE_BoomerAMGSetRestriction(amg_solver, restri_type); /* 0: P^T, 1: AIR, 2: AIR-2 */
         HYPRE_BoomerAMGSetGridRelaxPoints(amg_solver, grid_relax_points);
         HYPRE_BoomerAMGSetStrongThresholdR(amg_solver, strong_thresholdR);
      }

      /* RL */
      HYPRE_BoomerAMGSetADropTol(amg_solver, A_drop_tol);
      HYPRE_BoomerAMGSetADropType(amg_solver, A_drop_type);
      /* BM Aug 25, 2006 */
      HYPRE_BoomerAMGSetCGCIts(amg_solver, cgcits);
      HYPRE_BoomerAMGSetInterpType(amg_solver, interp_type);
      HYPRE_BoomerAMGSetRestriction(amg_solver, restri_type); /* 0: P^T, 1: AIR, 2: AIR-2 */
      HYPRE_BoomerAMGSetPostInterpType(amg_solver, post_interp_type);
      HYPRE_BoomerAMGSetNumSamples(amg_solver, gsmg_samples);
      HYPRE_BoomerAMGSetCoarsenType(amg_solver, coarsen_type);
      HYPRE_BoomerAMGSetMeasureType(amg_solver, measure_type);
      HYPRE_BoomerAMGSetConvergeType(amg_solver, converge_type);
      HYPRE_BoomerAMGSetTol(amg_solver, tol);
      HYPRE_BoomerAMGSetStrongThreshold(amg_solver, strong_threshold);
      HYPRE_BoomerAMGSetSeqThreshold(amg_solver, seq_threshold);
      HYPRE_BoomerAMGSetRedundant(amg_solver, redundant);
      HYPRE_BoomerAMGSetMaxCoarseSize(amg_solver, coarse_threshold);
      HYPRE_BoomerAMGSetMinCoarseSize(amg_solver, min_coarse_size);
      HYPRE_BoomerAMGSetTruncFactor(amg_solver, trunc_factor);
      HYPRE_BoomerAMGSetPMaxElmts(amg_solver, P_max_elmts);
      HYPRE_BoomerAMGSetJacobiTruncThreshold(amg_solver, jacobi_trunc_threshold);
      HYPRE_BoomerAMGSetSCommPkgSwitch(amg_solver, S_commpkg_switch);
      /* note: log is written to standard output, not to file */
      HYPRE_BoomerAMGSetPrintLevel(amg_solver, 3);
      HYPRE_BoomerAMGSetPrintFileName(amg_solver, "driver.out.log");
      HYPRE_BoomerAMGSetCycleType(amg_solver, cycle_type);
      HYPRE_BoomerAMGSetFCycle(amg_solver, fcycle);
      HYPRE_BoomerAMGSetNumSweeps(amg_solver, num_sweeps);
      HYPRE_BoomerAMGSetISType(amg_solver, IS_type);
      HYPRE_BoomerAMGSetNumCRRelaxSteps(amg_solver, num_CR_relax_steps);
      HYPRE_BoomerAMGSetCRRate(amg_solver, CR_rate);
      HYPRE_BoomerAMGSetCRStrongTh(amg_solver, CR_strong_th);
      HYPRE_BoomerAMGSetCRUseCG(amg_solver, CR_use_CG);
      if (relax_type > -1) HYPRE_BoomerAMGSetRelaxType(amg_solver, relax_type);
      if (relax_down > -1)
         HYPRE_BoomerAMGSetCycleRelaxType(amg_solver, relax_down, 1);
      if (relax_up > -1)
         HYPRE_BoomerAMGSetCycleRelaxType(amg_solver, relax_up, 2);
      if (relax_coarse > -1)
         HYPRE_BoomerAMGSetCycleRelaxType(amg_solver, relax_coarse, 3);
      HYPRE_BoomerAMGSetAddRelaxType(amg_solver, add_relax_type);
      HYPRE_BoomerAMGSetAddRelaxWt(amg_solver, add_relax_wt);
      HYPRE_BoomerAMGSetChebyOrder(amg_solver, cheby_order);
      HYPRE_BoomerAMGSetChebyFraction(amg_solver, cheby_fraction);
      HYPRE_BoomerAMGSetChebyEigEst(amg_solver, cheby_eig_est);
      HYPRE_BoomerAMGSetChebyVariant(amg_solver, cheby_variant);
      HYPRE_BoomerAMGSetChebyScale(amg_solver, cheby_scale);
      HYPRE_BoomerAMGSetRelaxOrder(amg_solver, relax_order);
      HYPRE_BoomerAMGSetRelaxWt(amg_solver, relax_wt);
      HYPRE_BoomerAMGSetOuterWt(amg_solver, outer_wt);
      HYPRE_BoomerAMGSetMaxLevels(amg_solver, max_levels);
      if (level_w > -1)
         HYPRE_BoomerAMGSetLevelRelaxWt(amg_solver, relax_wt_level, level_w);
      if (level_ow > -1)
         HYPRE_BoomerAMGSetLevelOuterWt(amg_solver, outer_wt_level, level_ow);
      HYPRE_BoomerAMGSetSmoothType(amg_solver, smooth_type);
      HYPRE_BoomerAMGSetSmoothNumSweeps(amg_solver, smooth_num_sweeps);
      HYPRE_BoomerAMGSetSmoothNumLevels(amg_solver, smooth_num_levels);
      HYPRE_BoomerAMGSetMaxRowSum(amg_solver, max_row_sum);
      HYPRE_BoomerAMGSetDebugFlag(amg_solver, debug_flag);
      HYPRE_BoomerAMGSetVariant(amg_solver, variant);
      HYPRE_BoomerAMGSetOverlap(amg_solver, overlap);
      HYPRE_BoomerAMGSetDomainType(amg_solver, domain_type);
      HYPRE_BoomerAMGSetSchwarzUseNonSymm(amg_solver, use_nonsymm_schwarz);

      HYPRE_BoomerAMGSetSchwarzRlxWeight(amg_solver, schwarz_rlx_weight);
      if (eu_level < 0) eu_level = 0;
      HYPRE_BoomerAMGSetEuLevel(amg_solver, eu_level);
      HYPRE_BoomerAMGSetEuBJ(amg_solver, eu_bj);
      HYPRE_BoomerAMGSetEuSparseA(amg_solver, eu_sparse_A);
      HYPRE_BoomerAMGSetNumFunctions(amg_solver, num_functions);
      HYPRE_BoomerAMGSetAggNumLevels(amg_solver, agg_num_levels);
      HYPRE_BoomerAMGSetAggInterpType(amg_solver, agg_interp_type);
      HYPRE_BoomerAMGSetAggTruncFactor(amg_solver, agg_trunc_factor);
      HYPRE_BoomerAMGSetAggP12TruncFactor(amg_solver, agg_P12_trunc_factor);
      HYPRE_BoomerAMGSetAggPMaxElmts(amg_solver, agg_P_max_elmts);
      HYPRE_BoomerAMGSetAggP12MaxElmts(amg_solver, agg_P12_max_elmts);
      HYPRE_BoomerAMGSetNumPaths(amg_solver, num_paths);
      HYPRE_BoomerAMGSetNodal(amg_solver, nodal);
      HYPRE_BoomerAMGSetNodalDiag(amg_solver, nodal_diag);
      HYPRE_BoomerAMGSetCycleNumSweeps(amg_solver, ns_coarse, 3);
      if (ns_down > -1)
      {
         HYPRE_BoomerAMGSetCycleNumSweeps(amg_solver, ns_down,   1);
      }
      if (ns_up > -1)
      {
         HYPRE_BoomerAMGSetCycleNumSweeps(amg_solver, ns_up,     2);
      }
      if (num_functions > 1)
         HYPRE_BoomerAMGSetDofFunc(amg_solver, dof_func);
      HYPRE_BoomerAMGSetAdditive(amg_solver, additive);
      HYPRE_BoomerAMGSetMultAdditive(amg_solver, mult_add);
      HYPRE_BoomerAMGSetSimple(amg_solver, simple);
      HYPRE_BoomerAMGSetAddLastLvl(amg_solver, add_last_lvl);
      HYPRE_BoomerAMGSetMultAddPMaxElmts(amg_solver, add_P_max_elmts);
      HYPRE_BoomerAMGSetMultAddTruncFactor(amg_solver, add_trunc_factor);

      HYPRE_BoomerAMGSetMaxIter(amg_solver, mg_max_iter);
      HYPRE_BoomerAMGSetRAP2(amg_solver, rap2);
      HYPRE_BoomerAMGSetKeepTranspose(amg_solver, keepTranspose);
#ifdef HAVE_DSUPERLU
      HYPRE_BoomerAMGSetDSLUThreshold(amg_solver, dslu_threshold);
#endif
      /*HYPRE_BoomerAMGSetNonGalerkTol(amg_solver, nongalerk_num_tol, nongalerk_tol);*/
      if (nongalerk_tol)
      {
         HYPRE_BoomerAMGSetNonGalerkinTol(amg_solver, nongalerk_tol[nongalerk_num_tol-1]);
         for (i=0; i < nongalerk_num_tol-1; i++)
            HYPRE_BoomerAMGSetLevelNonGalerkinTol(amg_solver, nongalerk_tol[i], i);
      }
      if (build_rbm)
      {
         HYPRE_BoomerAMGSetInterpVectors(amg_solver, num_interp_vecs, interp_vecs);
         HYPRE_BoomerAMGSetInterpVecVariant(amg_solver, interp_vec_variant);
         HYPRE_BoomerAMGSetInterpVecQMax(amg_solver, Q_max);
         HYPRE_BoomerAMGSetInterpVecAbsQTrunc(amg_solver, Q_trunc);
      }

      /* BM Oct 23, 2006 */
      if (plot_grids) {
         HYPRE_BoomerAMGSetPlotGrids (amg_solver, 1);
         HYPRE_BoomerAMGSetPlotFileName (amg_solver, plot_file_name);
         HYPRE_BoomerAMGSetCoordDim (amg_solver, coord_dim);
         HYPRE_BoomerAMGSetCoordinates (amg_solver, coordinates);
      }

      HYPRE_BoomerAMGSetup(amg_solver, parcsr_A, b, x);

      hypre_EndTiming(time_index);
      hypre_PrintTiming("Setup phase times", hypre_MPI_COMM_WORLD);
      hypre_FinalizeTiming(time_index);
      hypre_ClearTiming();

      time_index = hypre_InitializeTiming("BoomerAMG Solve");
      hypre_BeginTiming(time_index);

      HYPRE_BoomerAMGSolve(amg_solver, parcsr_A, b, x);

      hypre_EndTiming(time_index);
      hypre_PrintTiming("Solve phase times", hypre_MPI_COMM_WORLD);
      hypre_FinalizeTiming(time_index);
      hypre_ClearTiming();

      HYPRE_BoomerAMGGetNumIterations(amg_solver, &num_iterations);
      HYPRE_BoomerAMGGetFinalRelativeResidualNorm(amg_solver, &final_res_norm);

      if (myid == 0)
      {
         hypre_printf("\n");
         hypre_printf("BoomerAMG Iterations = %d\n", num_iterations);
         hypre_printf("Final Relative Residual Norm = %e\n", final_res_norm);
         hypre_printf("\n");
      }

#if SECOND_TIME
      /* run a second time to check for memory leaks */
      HYPRE_ParVectorSetRandomValues(x, 775);
      HYPRE_BoomerAMGSetup(amg_solver, parcsr_A, b, x);
      HYPRE_BoomerAMGSolve(amg_solver, parcsr_A, b, x);
#endif

      HYPRE_BoomerAMGDestroy(amg_solver);
   }

   /*-----------------------------------------------------------
    * Solve the system using GSMG
    *-----------------------------------------------------------*/

   if (solver_id == 13)
   {
      /* reset some smoother parameters */

      relax_order = 0;

      if (myid == 0) hypre_printf("Solver:  GSMG\n");
      time_index = hypre_InitializeTiming("BoomerAMG Setup");
      hypre_BeginTiming(time_index);

      HYPRE_BoomerAMGCreate(&amg_solver);
      HYPRE_BoomerAMGSetGSMG(amg_solver, 4); /* specify GSMG */
      /* BM Aug 25, 2006 */
      HYPRE_BoomerAMGSetCGCIts(amg_solver, cgcits);
      HYPRE_BoomerAMGSetInterpType(amg_solver, interp_type);
      HYPRE_BoomerAMGSetPostInterpType(amg_solver, post_interp_type);
      HYPRE_BoomerAMGSetNumSamples(amg_solver, gsmg_samples);
      HYPRE_BoomerAMGSetCoarsenType(amg_solver, coarsen_type);
      HYPRE_BoomerAMGSetMeasureType(amg_solver, measure_type);
      HYPRE_BoomerAMGSetTol(amg_solver, tol);
      HYPRE_BoomerAMGSetStrongThreshold(amg_solver, strong_threshold);
      HYPRE_BoomerAMGSetSeqThreshold(amg_solver, seq_threshold);
      HYPRE_BoomerAMGSetRedundant(amg_solver, redundant);
      HYPRE_BoomerAMGSetMaxCoarseSize(amg_solver, coarse_threshold);
      HYPRE_BoomerAMGSetMinCoarseSize(amg_solver, min_coarse_size);
      HYPRE_BoomerAMGSetTruncFactor(amg_solver, trunc_factor);
      HYPRE_BoomerAMGSetPMaxElmts(amg_solver, P_max_elmts);
      HYPRE_BoomerAMGSetJacobiTruncThreshold(amg_solver, jacobi_trunc_threshold);
      HYPRE_BoomerAMGSetSCommPkgSwitch(amg_solver, S_commpkg_switch);
      /* note: log is written to standard output, not to file */
      HYPRE_BoomerAMGSetPrintLevel(amg_solver, 3);
      HYPRE_BoomerAMGSetPrintFileName(amg_solver, "driver.out.log");
      HYPRE_BoomerAMGSetMaxIter(amg_solver, mg_max_iter);
      HYPRE_BoomerAMGSetCycleType(amg_solver, cycle_type);
      HYPRE_BoomerAMGSetFCycle(amg_solver, fcycle);
      HYPRE_BoomerAMGSetNumSweeps(amg_solver, num_sweeps);
      if (relax_type > -1) HYPRE_BoomerAMGSetRelaxType(amg_solver, relax_type);
      if (relax_down > -1)
         HYPRE_BoomerAMGSetCycleRelaxType(amg_solver, relax_down, 1);
      if (relax_up > -1)
         HYPRE_BoomerAMGSetCycleRelaxType(amg_solver, relax_up, 2);
      if (relax_coarse > -1)
         HYPRE_BoomerAMGSetCycleRelaxType(amg_solver, relax_coarse, 3);
      HYPRE_BoomerAMGSetAddRelaxType(amg_solver, add_relax_type);
      HYPRE_BoomerAMGSetAddRelaxWt(amg_solver, add_relax_wt);
      HYPRE_BoomerAMGSetChebyOrder(amg_solver, cheby_order);
      HYPRE_BoomerAMGSetChebyFraction(amg_solver, cheby_fraction);
      HYPRE_BoomerAMGSetChebyEigEst(amg_solver, cheby_eig_est);
      HYPRE_BoomerAMGSetChebyVariant(amg_solver, cheby_variant);
      HYPRE_BoomerAMGSetChebyScale(amg_solver, cheby_scale);
      HYPRE_BoomerAMGSetRelaxOrder(amg_solver, relax_order);
      HYPRE_BoomerAMGSetRelaxWt(amg_solver, relax_wt);
      HYPRE_BoomerAMGSetOuterWt(amg_solver, outer_wt);
      if (level_w > -1)
         HYPRE_BoomerAMGSetLevelRelaxWt(amg_solver, relax_wt_level, level_w);
      if (level_ow > -1)
         HYPRE_BoomerAMGSetLevelOuterWt(amg_solver, outer_wt_level, level_ow);
      HYPRE_BoomerAMGSetSmoothType(amg_solver, smooth_type);
      HYPRE_BoomerAMGSetSmoothNumSweeps(amg_solver, smooth_num_sweeps);
      HYPRE_BoomerAMGSetSmoothNumLevels(amg_solver, smooth_num_levels);
      HYPRE_BoomerAMGSetMaxLevels(amg_solver, max_levels);
      HYPRE_BoomerAMGSetMaxRowSum(amg_solver, max_row_sum);
      HYPRE_BoomerAMGSetDebugFlag(amg_solver, debug_flag);
      HYPRE_BoomerAMGSetVariant(amg_solver, variant);
      HYPRE_BoomerAMGSetOverlap(amg_solver, overlap);
      HYPRE_BoomerAMGSetDomainType(amg_solver, domain_type);
      HYPRE_BoomerAMGSetSchwarzUseNonSymm(amg_solver, use_nonsymm_schwarz);
      HYPRE_BoomerAMGSetSchwarzRlxWeight(amg_solver, schwarz_rlx_weight);
      if (eu_level < 0) eu_level = 0;
      HYPRE_BoomerAMGSetEuLevel(amg_solver, eu_level);
      HYPRE_BoomerAMGSetEuBJ(amg_solver, eu_bj);
      HYPRE_BoomerAMGSetEuSparseA(amg_solver, eu_sparse_A);
      HYPRE_BoomerAMGSetNumFunctions(amg_solver, num_functions);
      HYPRE_BoomerAMGSetAggNumLevels(amg_solver, agg_num_levels);
      HYPRE_BoomerAMGSetAggInterpType(amg_solver, agg_interp_type);
      HYPRE_BoomerAMGSetAggTruncFactor(amg_solver, agg_trunc_factor);
      HYPRE_BoomerAMGSetAggP12TruncFactor(amg_solver, agg_P12_trunc_factor);
      HYPRE_BoomerAMGSetAggPMaxElmts(amg_solver, agg_P_max_elmts);
      HYPRE_BoomerAMGSetAggP12MaxElmts(amg_solver, agg_P12_max_elmts);
      HYPRE_BoomerAMGSetNumPaths(amg_solver, num_paths);
      HYPRE_BoomerAMGSetNodal(amg_solver, nodal);
      HYPRE_BoomerAMGSetNodalDiag(amg_solver, nodal_diag);
      if (num_functions > 1)
         HYPRE_BoomerAMGSetDofFunc(amg_solver, dof_func);
      HYPRE_BoomerAMGSetAdditive(amg_solver, additive);
      HYPRE_BoomerAMGSetMultAdditive(amg_solver, mult_add);
      HYPRE_BoomerAMGSetSimple(amg_solver, simple);
      HYPRE_BoomerAMGSetAddLastLvl(amg_solver, add_last_lvl);
      HYPRE_BoomerAMGSetMultAddPMaxElmts(amg_solver, add_P_max_elmts);
      HYPRE_BoomerAMGSetMultAddTruncFactor(amg_solver, add_trunc_factor);
      HYPRE_BoomerAMGSetRAP2(amg_solver, rap2);
      HYPRE_BoomerAMGSetKeepTranspose(amg_solver, keepTranspose);
      if (nongalerk_tol)
      {
         HYPRE_BoomerAMGSetNonGalerkinTol(amg_solver, nongalerk_tol[nongalerk_num_tol-1]);
         for (i=0; i < nongalerk_num_tol-1; i++)
            HYPRE_BoomerAMGSetLevelNonGalerkinTol(amg_solver, nongalerk_tol[i], i);
      }

      HYPRE_BoomerAMGSetup(amg_solver, parcsr_A, b, x);

      hypre_EndTiming(time_index);
      hypre_PrintTiming("Setup phase times", hypre_MPI_COMM_WORLD);
      hypre_FinalizeTiming(time_index);
      hypre_ClearTiming();

      time_index = hypre_InitializeTiming("BoomerAMG Solve");
      hypre_BeginTiming(time_index);

      HYPRE_BoomerAMGSolve(amg_solver, parcsr_A, b, x);

      hypre_EndTiming(time_index);
      hypre_PrintTiming("Solve phase times", hypre_MPI_COMM_WORLD);
      hypre_FinalizeTiming(time_index);
      hypre_ClearTiming();

#if SECOND_TIME
      /* run a second time to check for memory leaks */
      HYPRE_ParVectorSetRandomValues(x, 775);
      HYPRE_BoomerAMGSetup(amg_solver, parcsr_A, b, x);
      HYPRE_BoomerAMGSolve(amg_solver, parcsr_A, b, x);
#endif

      HYPRE_BoomerAMGDestroy(amg_solver);
   }

   if (solver_id == 999)
   {
      HYPRE_IJMatrix ij_M;
      HYPRE_ParCSRMatrix  parcsr_mat;

      /* use ParaSails preconditioner */
      if (myid == 0) hypre_printf("Test ParaSails Build IJMatrix\n");

      HYPRE_IJMatrixPrint(ij_A, "parasails.in");

      HYPRE_ParaSailsCreate(hypre_MPI_COMM_WORLD, &pcg_precond);
      HYPRE_ParaSailsSetParams(pcg_precond, 0., 0);
      HYPRE_ParaSailsSetFilter(pcg_precond, 0.);
      HYPRE_ParaSailsSetLogging(pcg_precond, ioutdat);

      HYPRE_IJMatrixGetObject( ij_A, &object);
      parcsr_mat = (HYPRE_ParCSRMatrix) object;

      HYPRE_ParaSailsSetup(pcg_precond, parcsr_mat, NULL, NULL);
      HYPRE_ParaSailsBuildIJMatrix(pcg_precond, &ij_M);
      HYPRE_IJMatrixPrint(ij_M, "parasails.out");

      if (myid == 0) hypre_printf("Printed to parasails.out.\n");
      exit(0);
   }

   /*-----------------------------------------------------------
    * Solve the system using PCG
    *-----------------------------------------------------------*/

   /* begin lobpcg */
   if (!lobpcgFlag && (solver_id == 1 || solver_id == 2 || solver_id == 8 ||
       solver_id == 12 || solver_id == 14 || solver_id == 43 || solver_id == 71))
   /*end lobpcg */
   {
      time_index = hypre_InitializeTiming("PCG Setup");
      hypre_BeginTiming(time_index);

      HYPRE_ParCSRPCGCreate(hypre_MPI_COMM_WORLD, &pcg_solver);
      HYPRE_PCGSetMaxIter(pcg_solver, max_iter);
      HYPRE_PCGSetTol(pcg_solver, tol);
      HYPRE_PCGSetTwoNorm(pcg_solver, 1);
      HYPRE_PCGSetRelChange(pcg_solver, rel_change);
      HYPRE_PCGSetPrintLevel(pcg_solver, ioutdat);
      HYPRE_PCGSetAbsoluteTol(pcg_solver, atol);

      if (solver_id == 1)
      {
         /* use BoomerAMG as preconditioner */
         if (myid == 0) hypre_printf("Solver: AMG-PCG\n");
         HYPRE_BoomerAMGCreate(&pcg_precond);
         /* BM Aug 25, 2006 */
         HYPRE_BoomerAMGSetCGCIts(pcg_precond, cgcits);
         HYPRE_BoomerAMGSetInterpType(pcg_precond, interp_type);
         HYPRE_BoomerAMGSetPostInterpType(pcg_precond, post_interp_type);
         HYPRE_BoomerAMGSetNumSamples(pcg_precond, gsmg_samples);
         HYPRE_BoomerAMGSetTol(pcg_precond, pc_tol);
         HYPRE_BoomerAMGSetCoarsenType(pcg_precond, coarsen_type);
         HYPRE_BoomerAMGSetMeasureType(pcg_precond, measure_type);
         HYPRE_BoomerAMGSetStrongThreshold(pcg_precond, strong_threshold);
         HYPRE_BoomerAMGSetSeqThreshold(pcg_precond, seq_threshold);
         HYPRE_BoomerAMGSetRedundant(pcg_precond, redundant);
         HYPRE_BoomerAMGSetMaxCoarseSize(pcg_precond, coarse_threshold);
         HYPRE_BoomerAMGSetMinCoarseSize(pcg_precond, min_coarse_size);
         HYPRE_BoomerAMGSetTruncFactor(pcg_precond, trunc_factor);
         HYPRE_BoomerAMGSetPMaxElmts(pcg_precond, P_max_elmts);
         HYPRE_BoomerAMGSetJacobiTruncThreshold(pcg_precond, jacobi_trunc_threshold);
         HYPRE_BoomerAMGSetSCommPkgSwitch(pcg_precond, S_commpkg_switch);
         HYPRE_BoomerAMGSetPrintLevel(pcg_precond, poutdat);
         HYPRE_BoomerAMGSetPrintFileName(pcg_precond, "driver.out.log");
         HYPRE_BoomerAMGSetMaxIter(pcg_precond, 1);
         HYPRE_BoomerAMGSetCycleType(pcg_precond, cycle_type);
         HYPRE_BoomerAMGSetFCycle(pcg_precond, fcycle);
         HYPRE_BoomerAMGSetNumSweeps(pcg_precond, num_sweeps);
         HYPRE_BoomerAMGSetISType(pcg_precond, IS_type);
         HYPRE_BoomerAMGSetNumCRRelaxSteps(pcg_precond, num_CR_relax_steps);
         HYPRE_BoomerAMGSetCRRate(pcg_precond, CR_rate);
         HYPRE_BoomerAMGSetCRStrongTh(pcg_precond, CR_strong_th);
         HYPRE_BoomerAMGSetCRUseCG(pcg_precond, CR_use_CG);
         if (relax_type > -1) HYPRE_BoomerAMGSetRelaxType(pcg_precond, relax_type);
         if (relax_down > -1)
            HYPRE_BoomerAMGSetCycleRelaxType(pcg_precond, relax_down, 1);
         if (relax_up > -1)
            HYPRE_BoomerAMGSetCycleRelaxType(pcg_precond, relax_up, 2);
         if (relax_coarse > -1)
            HYPRE_BoomerAMGSetCycleRelaxType(pcg_precond, relax_coarse, 3);
         HYPRE_BoomerAMGSetAddRelaxType(pcg_precond, add_relax_type);
         HYPRE_BoomerAMGSetAddRelaxWt(pcg_precond, add_relax_wt);
         HYPRE_BoomerAMGSetChebyOrder(pcg_precond, cheby_order);
         HYPRE_BoomerAMGSetChebyFraction(pcg_precond, cheby_fraction);
         HYPRE_BoomerAMGSetChebyEigEst(pcg_precond, cheby_eig_est);
         HYPRE_BoomerAMGSetChebyVariant(pcg_precond, cheby_variant);
         HYPRE_BoomerAMGSetChebyScale(pcg_precond, cheby_scale);
         HYPRE_BoomerAMGSetRelaxOrder(pcg_precond, relax_order);
         HYPRE_BoomerAMGSetRelaxWt(pcg_precond, relax_wt);
         HYPRE_BoomerAMGSetOuterWt(pcg_precond, outer_wt);
         if (level_w > -1)
            HYPRE_BoomerAMGSetLevelRelaxWt(pcg_precond, relax_wt_level,level_w);
         if (level_ow > -1)
            HYPRE_BoomerAMGSetLevelOuterWt(pcg_precond,outer_wt_level,level_ow);
         HYPRE_BoomerAMGSetSmoothType(pcg_precond, smooth_type);
         HYPRE_BoomerAMGSetSmoothNumLevels(pcg_precond, smooth_num_levels);
         HYPRE_BoomerAMGSetSmoothNumSweeps(pcg_precond, smooth_num_sweeps);
         HYPRE_BoomerAMGSetMaxLevels(pcg_precond, max_levels);
         HYPRE_BoomerAMGSetMaxRowSum(pcg_precond, max_row_sum);
         HYPRE_BoomerAMGSetDebugFlag(pcg_precond, debug_flag);
         HYPRE_BoomerAMGSetNumFunctions(pcg_precond, num_functions);
         HYPRE_BoomerAMGSetAggNumLevels(pcg_precond, agg_num_levels);
         HYPRE_BoomerAMGSetAggInterpType(pcg_precond, agg_interp_type);
         HYPRE_BoomerAMGSetAggTruncFactor(pcg_precond, agg_trunc_factor);
         HYPRE_BoomerAMGSetAggP12TruncFactor(pcg_precond, agg_P12_trunc_factor);
         HYPRE_BoomerAMGSetAggPMaxElmts(pcg_precond, agg_P_max_elmts);
         HYPRE_BoomerAMGSetAggP12MaxElmts(pcg_precond, agg_P12_max_elmts);
         HYPRE_BoomerAMGSetNumPaths(pcg_precond, num_paths);
         HYPRE_BoomerAMGSetNodal(pcg_precond, nodal);
         HYPRE_BoomerAMGSetNodalDiag(pcg_precond, nodal_diag);
         HYPRE_BoomerAMGSetVariant(pcg_precond, variant);
         HYPRE_BoomerAMGSetOverlap(pcg_precond, overlap);
         HYPRE_BoomerAMGSetDomainType(pcg_precond, domain_type);
         HYPRE_BoomerAMGSetSchwarzUseNonSymm(pcg_precond, use_nonsymm_schwarz);
         HYPRE_BoomerAMGSetSchwarzRlxWeight(pcg_precond, schwarz_rlx_weight);
         if (eu_level < 0) eu_level = 0;
         HYPRE_BoomerAMGSetEuLevel(pcg_precond, eu_level);
         HYPRE_BoomerAMGSetEuBJ(pcg_precond, eu_bj);
         HYPRE_BoomerAMGSetEuSparseA(pcg_precond, eu_sparse_A);
         HYPRE_BoomerAMGSetCycleNumSweeps(pcg_precond, ns_coarse, 3);
         if (num_functions > 1)
            HYPRE_BoomerAMGSetDofFunc(pcg_precond, dof_func);
         HYPRE_BoomerAMGSetAdditive(pcg_precond, additive);
         HYPRE_BoomerAMGSetMultAdditive(pcg_precond, mult_add);
         HYPRE_BoomerAMGSetSimple(pcg_precond, simple);
         HYPRE_BoomerAMGSetAddLastLvl(pcg_precond, add_last_lvl);
         HYPRE_BoomerAMGSetMultAddPMaxElmts(pcg_precond, add_P_max_elmts);
         HYPRE_BoomerAMGSetMultAddTruncFactor(pcg_precond, add_trunc_factor);
         HYPRE_BoomerAMGSetRAP2(pcg_precond, rap2);
         HYPRE_BoomerAMGSetKeepTranspose(pcg_precond, keepTranspose);
#ifdef HAVE_DSUPERLU
         HYPRE_BoomerAMGSetDSLUThreshold(pcg_precond, dslu_threshold);
#endif
         if (nongalerk_tol)
         {
            HYPRE_BoomerAMGSetNonGalerkinTol(pcg_precond, nongalerk_tol[nongalerk_num_tol-1]);
            for (i=0; i < nongalerk_num_tol-1; i++)
               HYPRE_BoomerAMGSetLevelNonGalerkinTol(pcg_precond, nongalerk_tol[i], i);
         }
         if (build_rbm)
         {
            HYPRE_BoomerAMGSetInterpVectors(pcg_precond, num_interp_vecs, interp_vecs);
            HYPRE_BoomerAMGSetInterpVecVariant(pcg_precond, interp_vec_variant);
            HYPRE_BoomerAMGSetInterpVecQMax(pcg_precond, Q_max);
            HYPRE_BoomerAMGSetInterpVecAbsQTrunc(pcg_precond, Q_trunc);
         }
         HYPRE_PCGSetMaxIter(pcg_solver, mg_max_iter);
         HYPRE_PCGSetPrecond(pcg_solver,
                             (HYPRE_PtrToSolverFcn) HYPRE_BoomerAMGSolve,
                             (HYPRE_PtrToSolverFcn) HYPRE_BoomerAMGSetup,
                             pcg_precond);
      }
      else if (solver_id == 2)
      {

         /* use diagonal scaling as preconditioner */
         if (myid == 0) hypre_printf("Solver: DS-PCG\n");
         pcg_precond = NULL;

         HYPRE_PCGSetPrecond(pcg_solver,
                             (HYPRE_PtrToSolverFcn) HYPRE_ParCSRDiagScale,
                             (HYPRE_PtrToSolverFcn) HYPRE_ParCSRDiagScaleSetup,
                             pcg_precond);
      }
      else if (solver_id == 8)
      {
         /* use ParaSails preconditioner */
         if (myid == 0) hypre_printf("Solver: ParaSails-PCG\n");

         HYPRE_ParaSailsCreate(hypre_MPI_COMM_WORLD, &pcg_precond);
         HYPRE_ParaSailsSetParams(pcg_precond, sai_threshold, max_levels);
         HYPRE_ParaSailsSetFilter(pcg_precond, sai_filter);
         HYPRE_ParaSailsSetLogging(pcg_precond, poutdat);

         HYPRE_PCGSetPrecond(pcg_solver,
                             (HYPRE_PtrToSolverFcn) HYPRE_ParaSailsSolve,
                             (HYPRE_PtrToSolverFcn) HYPRE_ParaSailsSetup,
                             pcg_precond);
      }
      else if (solver_id == 12)
      {
         /* use Schwarz preconditioner */
         if (myid == 0) hypre_printf("Solver: Schwarz-PCG\n");

         HYPRE_SchwarzCreate(&pcg_precond);
         HYPRE_SchwarzSetVariant(pcg_precond, variant);
         HYPRE_SchwarzSetOverlap(pcg_precond, overlap);
         HYPRE_SchwarzSetDomainType(pcg_precond, domain_type);
         HYPRE_SchwarzSetRelaxWeight(pcg_precond, schwarz_rlx_weight);
         HYPRE_SchwarzSetNonSymm(pcg_precond, use_nonsymm_schwarz);
         HYPRE_PCGSetPrecond(pcg_solver,
                             (HYPRE_PtrToSolverFcn) HYPRE_SchwarzSolve,
                             (HYPRE_PtrToSolverFcn) HYPRE_SchwarzSetup,
                             pcg_precond);
      }
      else if (solver_id == 14)
      {
         /* use GSMG as preconditioner */

         /* reset some smoother parameters */

         /* fine grid */
         relax_order = 0;

         if (myid == 0) hypre_printf("Solver: GSMG-PCG\n");
         HYPRE_BoomerAMGCreate(&pcg_precond);
         HYPRE_BoomerAMGSetGSMG(pcg_precond, 4);
         /* BM Aug 25, 2006 */
         HYPRE_BoomerAMGSetCGCIts(pcg_precond, cgcits);
         HYPRE_BoomerAMGSetInterpType(pcg_precond, interp_type);
         HYPRE_BoomerAMGSetPostInterpType(pcg_precond, post_interp_type);
         HYPRE_BoomerAMGSetNumSamples(pcg_precond, gsmg_samples);
         HYPRE_BoomerAMGSetTol(pcg_precond, pc_tol);
         HYPRE_BoomerAMGSetCoarsenType(pcg_precond, coarsen_type);
         HYPRE_BoomerAMGSetMeasureType(pcg_precond, measure_type);
         HYPRE_BoomerAMGSetStrongThreshold(pcg_precond, strong_threshold);
         HYPRE_BoomerAMGSetSeqThreshold(pcg_precond, seq_threshold);
         HYPRE_BoomerAMGSetRedundant(pcg_precond, redundant);
         HYPRE_BoomerAMGSetMaxCoarseSize(pcg_precond, coarse_threshold);
         HYPRE_BoomerAMGSetMinCoarseSize(pcg_precond, min_coarse_size);
         HYPRE_BoomerAMGSetTruncFactor(pcg_precond, trunc_factor);
         HYPRE_BoomerAMGSetPMaxElmts(pcg_precond, P_max_elmts);
         HYPRE_BoomerAMGSetJacobiTruncThreshold(pcg_precond, jacobi_trunc_threshold);
         HYPRE_BoomerAMGSetSCommPkgSwitch(pcg_precond, S_commpkg_switch);
         HYPRE_BoomerAMGSetPrintLevel(pcg_precond, poutdat);
         HYPRE_BoomerAMGSetPrintFileName(pcg_precond, "driver.out.log");
         HYPRE_BoomerAMGSetMaxIter(pcg_precond, 1);
         HYPRE_BoomerAMGSetCycleType(pcg_precond, cycle_type);
         HYPRE_BoomerAMGSetFCycle(pcg_precond, fcycle);
         HYPRE_BoomerAMGSetNumSweeps(pcg_precond, num_sweeps);
         HYPRE_BoomerAMGSetISType(pcg_precond, IS_type);
         HYPRE_BoomerAMGSetNumCRRelaxSteps(pcg_precond, num_CR_relax_steps);
         HYPRE_BoomerAMGSetCRRate(pcg_precond, CR_rate);
         HYPRE_BoomerAMGSetCRStrongTh(pcg_precond, CR_strong_th);
         HYPRE_BoomerAMGSetCRUseCG(pcg_precond, CR_use_CG);
         if (relax_type > -1) HYPRE_BoomerAMGSetRelaxType(pcg_precond, relax_type);
         if (relax_down > -1)
            HYPRE_BoomerAMGSetCycleRelaxType(pcg_precond, relax_down, 1);
         if (relax_up > -1)
            HYPRE_BoomerAMGSetCycleRelaxType(pcg_precond, relax_up, 2);
         if (relax_coarse > -1)
            HYPRE_BoomerAMGSetCycleRelaxType(pcg_precond, relax_coarse, 3);
         HYPRE_BoomerAMGSetAddRelaxType(pcg_precond, add_relax_type);
         HYPRE_BoomerAMGSetAddRelaxWt(pcg_precond, add_relax_wt);
         HYPRE_BoomerAMGSetRelaxOrder(pcg_precond, relax_order);
         HYPRE_BoomerAMGSetChebyOrder(pcg_precond, cheby_order);
         HYPRE_BoomerAMGSetChebyFraction(pcg_precond, cheby_fraction);
         HYPRE_BoomerAMGSetChebyEigEst(pcg_precond, cheby_eig_est);
         HYPRE_BoomerAMGSetChebyVariant(pcg_precond, cheby_variant);
         HYPRE_BoomerAMGSetChebyScale(pcg_precond, cheby_scale);
         HYPRE_BoomerAMGSetRelaxWt(pcg_precond, relax_wt);
         HYPRE_BoomerAMGSetOuterWt(pcg_precond, outer_wt);
         if (level_w > -1)
            HYPRE_BoomerAMGSetLevelRelaxWt(pcg_precond, relax_wt_level,level_w);
         if (level_ow > -1)
            HYPRE_BoomerAMGSetLevelOuterWt(pcg_precond,outer_wt_level,level_ow);
         HYPRE_BoomerAMGSetSmoothType(pcg_precond, smooth_type);
         HYPRE_BoomerAMGSetSmoothNumLevels(pcg_precond, smooth_num_levels);
         HYPRE_BoomerAMGSetSmoothNumSweeps(pcg_precond, smooth_num_sweeps);
         HYPRE_BoomerAMGSetVariant(pcg_precond, variant);
         HYPRE_BoomerAMGSetOverlap(pcg_precond, overlap);
         HYPRE_BoomerAMGSetDomainType(pcg_precond, domain_type);
         HYPRE_BoomerAMGSetSchwarzRlxWeight(pcg_precond, schwarz_rlx_weight);
         if (eu_level < 0) eu_level = 0;
         HYPRE_BoomerAMGSetEuLevel(pcg_precond, eu_level);
         HYPRE_BoomerAMGSetEuBJ(pcg_precond, eu_bj);
         HYPRE_BoomerAMGSetEuSparseA(pcg_precond, eu_sparse_A);
         HYPRE_BoomerAMGSetMaxLevels(pcg_precond, max_levels);
         HYPRE_BoomerAMGSetMaxRowSum(pcg_precond, max_row_sum);
         HYPRE_BoomerAMGSetDebugFlag(pcg_precond, debug_flag);
         HYPRE_BoomerAMGSetNumFunctions(pcg_precond, num_functions);
         HYPRE_BoomerAMGSetAggNumLevels(pcg_precond, agg_num_levels);
         HYPRE_BoomerAMGSetAggInterpType(pcg_precond, agg_interp_type);
         HYPRE_BoomerAMGSetAggTruncFactor(pcg_precond, agg_trunc_factor);
         HYPRE_BoomerAMGSetAggP12TruncFactor(pcg_precond, agg_P12_trunc_factor);
         HYPRE_BoomerAMGSetAggPMaxElmts(pcg_precond, agg_P_max_elmts);
         HYPRE_BoomerAMGSetAggP12MaxElmts(pcg_precond, agg_P12_max_elmts);
         HYPRE_BoomerAMGSetNumPaths(pcg_precond, num_paths);
         HYPRE_BoomerAMGSetNodal(pcg_precond, nodal);
         HYPRE_BoomerAMGSetNodalDiag(pcg_precond, nodal_diag);
         HYPRE_BoomerAMGSetCycleNumSweeps(pcg_precond, ns_coarse, 3);
         if (num_functions > 1)
            HYPRE_BoomerAMGSetDofFunc(pcg_precond, dof_func);
         HYPRE_BoomerAMGSetAdditive(pcg_precond, additive);
         HYPRE_BoomerAMGSetMultAdditive(pcg_precond, mult_add);
         HYPRE_BoomerAMGSetSimple(pcg_precond, simple);
         HYPRE_BoomerAMGSetAddLastLvl(pcg_precond, add_last_lvl);
         HYPRE_BoomerAMGSetMultAddPMaxElmts(pcg_precond, add_P_max_elmts);
         HYPRE_BoomerAMGSetMultAddTruncFactor(pcg_precond, add_trunc_factor);
         HYPRE_BoomerAMGSetRAP2(pcg_precond, rap2);
         HYPRE_BoomerAMGSetKeepTranspose(pcg_precond, keepTranspose);
#ifdef HAVE_DSUPERLU
         HYPRE_BoomerAMGSetDSLUThreshold(pcg_precond, dslu_threshold);
#endif
         if (nongalerk_tol)
         {
            HYPRE_BoomerAMGSetNonGalerkinTol(pcg_precond, nongalerk_tol[nongalerk_num_tol-1]);
            for (i=0; i < nongalerk_num_tol-1; i++)
               HYPRE_BoomerAMGSetLevelNonGalerkinTol(pcg_precond, nongalerk_tol[i], i);
         }
         HYPRE_PCGSetMaxIter(pcg_solver, mg_max_iter);
         HYPRE_PCGSetPrecond(pcg_solver,
                             (HYPRE_PtrToSolverFcn) HYPRE_BoomerAMGSolve,
                             (HYPRE_PtrToSolverFcn) HYPRE_BoomerAMGSetup,
                             pcg_precond);
      }
      else if (solver_id == 43)
      {
         /* use Euclid preconditioning */
         if (myid == 0) hypre_printf("Solver: Euclid-PCG\n");

         HYPRE_EuclidCreate(hypre_MPI_COMM_WORLD, &pcg_precond);

         /* note: There are three three methods of setting run-time
            parameters for Euclid: (see HYPRE_parcsr_ls.h); here
            we'll use what I think is simplest: let Euclid internally
            parse the command line.
         */
         if (eu_level > -1) HYPRE_EuclidSetLevel(pcg_precond, eu_level);
         if (eu_ilut) HYPRE_EuclidSetILUT(pcg_precond, eu_ilut);
         if (eu_sparse_A) HYPRE_EuclidSetSparseA(pcg_precond, eu_sparse_A);
         if (eu_row_scale) HYPRE_EuclidSetRowScale(pcg_precond, eu_row_scale);
         if (eu_bj) HYPRE_EuclidSetBJ(pcg_precond, eu_bj);
         HYPRE_EuclidSetStats(pcg_precond, eu_stats);
         HYPRE_EuclidSetMem(pcg_precond, eu_mem);

         /*HYPRE_EuclidSetParams(pcg_precond, argc, argv);*/

         HYPRE_PCGSetPrecond(pcg_solver,
                             (HYPRE_PtrToSolverFcn) HYPRE_EuclidSolve,
                             (HYPRE_PtrToSolverFcn) HYPRE_EuclidSetup,
                             pcg_precond);
      }
      else if( solver_id == 71 )
      {
         /* use MGR preconditioning */
         if (myid == 0) hypre_printf("Solver:  MGR-PCG\n");

         HYPRE_MGRCreate(&pcg_precond);

         mgr_num_cindexes = hypre_CTAlloc(HYPRE_Int,  mgr_nlevels, HYPRE_MEMORY_HOST);
         for(i=0; i<mgr_nlevels; i++)
         { /* assume 1 coarse index per level */
            mgr_num_cindexes[i] = 1;
         }
         mgr_cindexes = hypre_CTAlloc(HYPRE_Int*,  mgr_nlevels, HYPRE_MEMORY_HOST);
         for(i=0; i<mgr_nlevels; i++)
         {
            mgr_cindexes[i] = hypre_CTAlloc(HYPRE_Int,  mgr_num_cindexes[i], HYPRE_MEMORY_HOST);
         }
         for(i=0; i<mgr_nlevels; i++)
         { /* assume coarse point is at index 0 */
            mgr_cindexes[i][0] = 0;
         }
         mgr_reserved_coarse_indexes = hypre_CTAlloc(HYPRE_BigInt,  mgr_num_reserved_nodes, HYPRE_MEMORY_HOST);
         for(i=0; i<mgr_num_reserved_nodes; i++)
         { /* generate artificial reserved nodes */
            mgr_reserved_coarse_indexes[i] = last_local_row-i;//2*i+1;
         }

         /* set MGR data by block */
         HYPRE_MGRSetCpointsByBlock( pcg_precond, mgr_bsize, mgr_nlevels, mgr_num_cindexes,mgr_cindexes);
         /* set reserved coarse nodes */
         if(mgr_num_reserved_nodes)HYPRE_MGRSetReservedCoarseNodes(pcg_precond, mgr_num_reserved_nodes, mgr_reserved_coarse_indexes);

         /* set intermediate coarse grid strategy */
         HYPRE_MGRSetNonCpointsToFpoints(pcg_precond, mgr_non_c_to_f);
         /* set F relaxation strategy */
         HYPRE_MGRSetFRelaxMethod(pcg_precond, mgr_frelax_method);
         /* set relax type for single level F-relaxation and post-relaxation */
         HYPRE_MGRSetRelaxType(pcg_precond, 0);
         HYPRE_MGRSetNumRelaxSweeps(pcg_precond, 2);
         /* set interpolation type */
         HYPRE_MGRSetInterpType(pcg_precond, 2);
         HYPRE_MGRSetNumInterpSweeps(pcg_precond, 2);
         /* set print level */
         HYPRE_MGRSetPrintLevel(pcg_precond, 1);
         /* set max iterations */
         HYPRE_MGRSetMaxIter(pcg_precond, 1);
         HYPRE_MGRSetTol(pcg_precond, pc_tol);

         /* create AMG coarse grid solver */

         HYPRE_BoomerAMGCreate(&amg_solver);
         /* BM Aug 25, 2006 */
         HYPRE_BoomerAMGSetCGCIts(amg_solver, cgcits);
         HYPRE_BoomerAMGSetInterpType(amg_solver, 0);
         HYPRE_BoomerAMGSetPostInterpType(amg_solver, post_interp_type);
         HYPRE_BoomerAMGSetCoarsenType(amg_solver, 6);
         HYPRE_BoomerAMGSetPMaxElmts(amg_solver, 0);
         /* note: log is written to standard output, not to file */
         HYPRE_BoomerAMGSetPrintLevel(amg_solver, 1);
         HYPRE_BoomerAMGSetCycleType(amg_solver, cycle_type);
         HYPRE_BoomerAMGSetFCycle(amg_solver, fcycle);
         HYPRE_BoomerAMGSetNumSweeps(amg_solver, num_sweeps);
         HYPRE_BoomerAMGSetRelaxType(amg_solver, 3);
         if (relax_down > -1)
            HYPRE_BoomerAMGSetCycleRelaxType(amg_solver, relax_down, 1);
         if (relax_up > -1)
            HYPRE_BoomerAMGSetCycleRelaxType(amg_solver, relax_up, 2);
         if (relax_coarse > -1)
            HYPRE_BoomerAMGSetCycleRelaxType(amg_solver, relax_coarse, 3);
         HYPRE_BoomerAMGSetRelaxOrder(amg_solver, 1);
         HYPRE_BoomerAMGSetMaxLevels(amg_solver, max_levels);
         HYPRE_BoomerAMGSetSmoothType(amg_solver, smooth_type);
         HYPRE_BoomerAMGSetSmoothNumSweeps(amg_solver, smooth_num_sweeps);
         HYPRE_BoomerAMGSetMaxIter(amg_solver, 1);
         HYPRE_BoomerAMGSetTol(amg_solver, 0.0);

         /* set the MGR coarse solver. Comment out to use default CG solver in MGR */
         HYPRE_MGRSetCoarseSolver( pcg_precond, HYPRE_BoomerAMGSolve, HYPRE_BoomerAMGSetup, amg_solver);

         /* setup MGR-PCG solver */
         HYPRE_PCGSetPrecond(pcg_solver,
                             (HYPRE_PtrToSolverFcn) HYPRE_MGRSolve,
                             (HYPRE_PtrToSolverFcn) HYPRE_MGRSetup,
                             pcg_precond);

      }

      HYPRE_PCGGetPrecond(pcg_solver, &pcg_precond_gotten);
      if (pcg_precond_gotten !=  pcg_precond)
      {
         hypre_printf("HYPRE_ParCSRPCGGetPrecond got bad precond\n");
         return(-1);
      }
      else
         if (myid == 0)
            hypre_printf("HYPRE_ParCSRPCGGetPrecond got good precond\n");
      HYPRE_PCGSetup(pcg_solver, (HYPRE_Matrix)parcsr_A,
                     (HYPRE_Vector)b, (HYPRE_Vector)x);
      hypre_EndTiming(time_index);
      hypre_PrintTiming("Setup phase times", hypre_MPI_COMM_WORLD);
      hypre_FinalizeTiming(time_index);
      hypre_ClearTiming();

      time_index = hypre_InitializeTiming("PCG Solve");
      hypre_BeginTiming(time_index);

      HYPRE_PCGSolve(pcg_solver, (HYPRE_Matrix)parcsr_A,
                     (HYPRE_Vector)b, (HYPRE_Vector)x);

      hypre_EndTiming(time_index);
      hypre_PrintTiming("Solve phase times", hypre_MPI_COMM_WORLD);
      hypre_FinalizeTiming(time_index);
      hypre_ClearTiming();

      HYPRE_PCGGetNumIterations(pcg_solver, &num_iterations);
      HYPRE_PCGGetFinalRelativeResidualNorm(pcg_solver, &final_res_norm);

#if SECOND_TIME
      /* run a second time to check for memory leaks */
      HYPRE_ParVectorSetRandomValues(x, 775);
      HYPRE_PCGSetup(pcg_solver, (HYPRE_Matrix)parcsr_A,
                     (HYPRE_Vector)b, (HYPRE_Vector)x);
      HYPRE_PCGSolve(pcg_solver, (HYPRE_Matrix)parcsr_A,
                     (HYPRE_Vector)b, (HYPRE_Vector)x);
#endif

      HYPRE_ParCSRPCGDestroy(pcg_solver);

      if (solver_id == 1)
      {
         HYPRE_BoomerAMGDestroy(pcg_precond);
      }
      else if (solver_id == 8)
      {
         HYPRE_ParaSailsDestroy(pcg_precond);
      }
      else if (solver_id == 12)
      {
         HYPRE_SchwarzDestroy(pcg_precond);
      }
      else if (solver_id == 14)
      {
         HYPRE_BoomerAMGDestroy(pcg_precond);
      }
      else if (solver_id == 43)
      {
         HYPRE_EuclidDestroy(pcg_precond);
      }
      else if(solver_id == 71)
      {
         /* free memory */
         if(mgr_num_cindexes)
            hypre_TFree(mgr_num_cindexes, HYPRE_MEMORY_HOST);
         mgr_num_cindexes = NULL;

         if(mgr_reserved_coarse_indexes)
            hypre_TFree(mgr_reserved_coarse_indexes, HYPRE_MEMORY_HOST);
         mgr_reserved_coarse_indexes = NULL;

         if(mgr_cindexes)
         {
            for( i=0; i<mgr_nlevels; i++)
            {
            if(mgr_cindexes[i])
               hypre_TFree(mgr_cindexes[i], HYPRE_MEMORY_HOST);
            }
            hypre_TFree(mgr_cindexes, HYPRE_MEMORY_HOST);
            mgr_cindexes = NULL;
         }

         HYPRE_BoomerAMGDestroy(amg_solver);
         HYPRE_MGRDestroy(pcg_precond);
      }

      if (myid == 0)
      {
         hypre_printf("\n");
         hypre_printf("Iterations = %d\n", num_iterations);
         hypre_printf("Final Relative Residual Norm = %e\n", final_res_norm);
         hypre_printf("\n");
      }

   }

   /* begin lobpcg */

   /*-----------------------------------------------------------
    * Solve the eigenvalue problem using LOBPCG
    *-----------------------------------------------------------*/

   if ( lobpcgFlag ) {

     interpreter = hypre_CTAlloc(mv_InterfaceInterpreter, 1, HYPRE_MEMORY_HOST);

     HYPRE_ParCSRSetupInterpreter( interpreter );
     HYPRE_ParCSRSetupMatvec(&matvec_fn);

     if (myid != 0)
       verbosity = 0;

     if ( lobpcgGen ) {
       BuildParIsoLaplacian(argc, argv, &parcsr_B);

       ierr = HYPRE_ParCSRMatrixGetLocalRange( parcsr_B,
                                               &first_local_row, &last_local_row ,
                                               &first_local_col, &last_local_col );

       local_num_rows = (HYPRE_Int)(last_local_row - first_local_row + 1);
       local_num_cols = (HYPRE_Int)(last_local_col - first_local_col + 1);
       ierr += HYPRE_ParCSRMatrixGetDims( parcsr_B, &M, &N );

       ierr += HYPRE_IJMatrixCreate( comm, first_local_row, last_local_row,
                                     first_local_col, last_local_col,
                                     &ij_B );

       ierr += HYPRE_IJMatrixSetObjectType( ij_B, HYPRE_PARCSR );

       if (sparsity_known == 1) {
         diag_sizes = hypre_CTAlloc(HYPRE_Int,  local_num_rows, HYPRE_MEMORY_HOST);
         offdiag_sizes = hypre_CTAlloc(HYPRE_Int,  local_num_rows, HYPRE_MEMORY_HOST);
         local_row = 0;
         for (big_i=first_local_row; big_i<= last_local_row; big_i++) {
           ierr += HYPRE_ParCSRMatrixGetRow( parcsr_B, big_i, &size,
                                             &col_inds, &values );
           for (j=0; j < size; j++)
             {
               if (col_inds[j] < first_local_row || col_inds[j] > last_local_row)
                 offdiag_sizes[local_row]++;
               else
                 diag_sizes[local_row]++;
             }
           local_row++;
           ierr += HYPRE_ParCSRMatrixRestoreRow( parcsr_B, big_i, &size,
                                                 &col_inds, &values );
         }
         ierr += HYPRE_IJMatrixSetDiagOffdSizes( ij_B,
                                                 (const HYPRE_Int *) diag_sizes,
                                                 (const HYPRE_Int *) offdiag_sizes );
         hypre_TFree(diag_sizes, HYPRE_MEMORY_HOST);
         hypre_TFree(offdiag_sizes, HYPRE_MEMORY_HOST);

         ierr = HYPRE_IJMatrixInitialize( ij_B );

         for (big_i=first_local_row; big_i<= last_local_row; big_i++)
           {
             ierr += HYPRE_ParCSRMatrixGetRow( parcsr_B, big_i, &size,
                                               &col_inds, &values );

             ierr += HYPRE_IJMatrixSetValues( ij_B, 1, &size, &big_i,
                                              (const HYPRE_BigInt *) col_inds,
                                              (const HYPRE_Real *) values );

             ierr += HYPRE_ParCSRMatrixRestoreRow( parcsr_B, big_i, &size,
                                                   &col_inds, &values );
           }
       }
       else
         {
           row_sizes = hypre_CTAlloc(HYPRE_Int,  local_num_rows, HYPRE_MEMORY_HOST);

           size = 5; /* this is in general too low, and supposed to test
                        the capability of the reallocation of the interface */

           if (sparsity_known == 0) /* tries a more accurate estimate of the
                                       storage */
             {
               if (build_matrix_type == 2) size = 7;
               if (build_matrix_type == 3) size = 9;
               if (build_matrix_type == 4) size = 27;
             }

           for (i=0; i < local_num_rows; i++)
             row_sizes[i] = size;

           ierr = HYPRE_IJMatrixSetRowSizes ( ij_B, (const HYPRE_Int *) row_sizes );

           hypre_TFree(row_sizes, HYPRE_MEMORY_HOST);

           ierr = HYPRE_IJMatrixInitialize( ij_B );

           /* Loop through all locally stored rows and insert them into ij_matrix */
           for (big_i=first_local_row; big_i<= last_local_row; big_i++)
             {
               ierr += HYPRE_ParCSRMatrixGetRow( parcsr_B, big_i, &size,
                                                 &col_inds, &values );

               ierr += HYPRE_IJMatrixSetValues( ij_B, 1, &size, &big_i,
                                                (const HYPRE_BigInt *) col_inds,
                                                (const HYPRE_Real *) values );

               ierr += HYPRE_ParCSRMatrixRestoreRow( parcsr_B, big_i, &size,
                                                     &col_inds, &values );
             }
         }

       ierr += HYPRE_IJMatrixAssemble( ij_B );

       ierr += HYPRE_ParCSRMatrixDestroy(parcsr_B);

       ierr += HYPRE_IJMatrixGetObject( ij_B, &object);
       parcsr_B = (HYPRE_ParCSRMatrix) object;

     } /* if ( lobpcgGen ) */


     if ( pcgIterations > 0 ) { /* do inner pcg iterations */

       time_index = hypre_InitializeTiming("PCG Setup");
       hypre_BeginTiming(time_index);

       HYPRE_ParCSRPCGCreate(hypre_MPI_COMM_WORLD, &pcg_solver);
       HYPRE_PCGSetMaxIter(pcg_solver, pcgIterations);
       HYPRE_PCGSetTol(pcg_solver, pcgTol);
       HYPRE_PCGSetTwoNorm(pcg_solver, two_norm);
       HYPRE_PCGSetRelChange(pcg_solver, 0);
       HYPRE_PCGSetPrintLevel(pcg_solver, 0);

       HYPRE_PCGGetPrecond(pcg_solver, &pcg_precond);

       if (solver_id == 1)
       {
           /* use BoomerAMG as preconditioner */
           if (myid == 0) hypre_printf("Solver: AMG-PCG\n");
           HYPRE_BoomerAMGCreate(&pcg_precond);
           /* BM Aug 25, 2006 */
           HYPRE_BoomerAMGSetCGCIts(pcg_precond, cgcits);
           HYPRE_BoomerAMGSetInterpType(pcg_precond, interp_type);
           HYPRE_BoomerAMGSetNumSamples(pcg_precond, gsmg_samples);
           HYPRE_BoomerAMGSetTol(pcg_precond, pc_tol);
           HYPRE_BoomerAMGSetCoarsenType(pcg_precond, (hybrid*coarsen_type));
           HYPRE_BoomerAMGSetMeasureType(pcg_precond, measure_type);
           HYPRE_BoomerAMGSetStrongThreshold(pcg_precond, strong_threshold);
           HYPRE_BoomerAMGSetTruncFactor(pcg_precond, trunc_factor);
           HYPRE_BoomerAMGSetPMaxElmts(pcg_precond, P_max_elmts);
           HYPRE_BoomerAMGSetPostInterpType(pcg_precond, post_interp_type);
           HYPRE_BoomerAMGSetJacobiTruncThreshold(pcg_precond, jacobi_trunc_threshold);
           HYPRE_BoomerAMGSetPrintLevel(pcg_precond, poutdat);
           HYPRE_BoomerAMGSetPrintFileName(pcg_precond, "driver.out.log");
           HYPRE_BoomerAMGSetMaxIter(pcg_precond, 1);
           HYPRE_BoomerAMGSetCycleType(pcg_precond, cycle_type);
           HYPRE_BoomerAMGSetFCycle(pcg_precond, fcycle);
           HYPRE_BoomerAMGSetNumSweeps(pcg_precond, num_sweeps);
           if (relax_type > -1) HYPRE_BoomerAMGSetRelaxType(pcg_precond, relax_type);
           if (relax_down > -1)
              HYPRE_BoomerAMGSetCycleRelaxType(pcg_precond, relax_down, 1);
           if (relax_up > -1)
              HYPRE_BoomerAMGSetCycleRelaxType(pcg_precond, relax_up, 2);
           if (relax_coarse > -1)
              HYPRE_BoomerAMGSetCycleRelaxType(pcg_precond, relax_coarse, 3);
           HYPRE_BoomerAMGSetAddRelaxType(pcg_precond, add_relax_type);
           HYPRE_BoomerAMGSetAddRelaxWt(pcg_precond, add_relax_wt);
           HYPRE_BoomerAMGSetRelaxWt(pcg_precond, relax_wt);
           HYPRE_BoomerAMGSetOuterWt(pcg_precond, outer_wt);
           HYPRE_BoomerAMGSetSmoothType(pcg_precond, smooth_type);
           HYPRE_BoomerAMGSetSmoothNumLevels(pcg_precond, smooth_num_levels);
           HYPRE_BoomerAMGSetSmoothNumSweeps(pcg_precond, smooth_num_sweeps);
           HYPRE_BoomerAMGSetRelaxOrder(pcg_precond, relax_order);
           HYPRE_BoomerAMGSetMaxLevels(pcg_precond, max_levels);
           HYPRE_BoomerAMGSetMaxRowSum(pcg_precond, max_row_sum);
           HYPRE_BoomerAMGSetDebugFlag(pcg_precond, debug_flag);
           HYPRE_BoomerAMGSetNumFunctions(pcg_precond, num_functions);
           HYPRE_BoomerAMGSetNumPaths(pcg_precond, num_paths);
           HYPRE_BoomerAMGSetAggNumLevels(pcg_precond, agg_num_levels);
           HYPRE_BoomerAMGSetVariant(pcg_precond, variant);
           HYPRE_BoomerAMGSetOverlap(pcg_precond, overlap);
           HYPRE_BoomerAMGSetDomainType(pcg_precond, domain_type);
           HYPRE_BoomerAMGSetSchwarzRlxWeight(pcg_precond, schwarz_rlx_weight);
           if (num_functions > 1)
             HYPRE_BoomerAMGSetDofFunc(pcg_precond, dof_func);
           HYPRE_PCGSetPrecond(pcg_solver,
                               (HYPRE_PtrToSolverFcn) HYPRE_BoomerAMGSolve,
                               (HYPRE_PtrToSolverFcn) HYPRE_BoomerAMGSetup,
                               pcg_precond);
         }
       else if (solver_id == 2)
         {

           /* use diagonal scaling as preconditioner */
           if (myid == 0) hypre_printf("Solver: DS-PCG\n");
           pcg_precond = NULL;

           HYPRE_PCGSetPrecond(pcg_solver,
                               (HYPRE_PtrToSolverFcn) HYPRE_ParCSRDiagScale,
                               (HYPRE_PtrToSolverFcn) HYPRE_ParCSRDiagScaleSetup,
                               pcg_precond);
         }
       else if (solver_id == 8)
         {
           /* use ParaSails preconditioner */
           if (myid == 0) hypre_printf("Solver: ParaSails-PCG\n");

           HYPRE_ParaSailsCreate(hypre_MPI_COMM_WORLD, &pcg_precond);
           HYPRE_ParaSailsSetParams(pcg_precond, sai_threshold, max_levels);
           HYPRE_ParaSailsSetFilter(pcg_precond, sai_filter);
           HYPRE_ParaSailsSetLogging(pcg_precond, poutdat);

           HYPRE_PCGSetPrecond(pcg_solver,
                               (HYPRE_PtrToSolverFcn) HYPRE_ParaSailsSolve,
                               (HYPRE_PtrToSolverFcn) HYPRE_ParaSailsSetup,
                               pcg_precond);
         }
       else if (solver_id == 12)
         {
           /* use Schwarz preconditioner */
           if (myid == 0) hypre_printf("Solver: Schwarz-PCG\n");

           HYPRE_SchwarzCreate(&pcg_precond);
           HYPRE_SchwarzSetVariant(pcg_precond, variant);
           HYPRE_SchwarzSetOverlap(pcg_precond, overlap);
           HYPRE_SchwarzSetDomainType(pcg_precond, domain_type);
           HYPRE_SchwarzSetRelaxWeight(pcg_precond, schwarz_rlx_weight);

           HYPRE_PCGSetPrecond(pcg_solver,
                               (HYPRE_PtrToSolverFcn) HYPRE_SchwarzSolve,
                               (HYPRE_PtrToSolverFcn) HYPRE_SchwarzSetup,
                               pcg_precond);
         }
       else if (solver_id == 14)
         {
           /* use GSMG as preconditioner */

           /* reset some smoother parameters */

           num_sweeps = num_sweep;
           relax_type = relax_default;
           relax_order = 0;

           if (myid == 0) hypre_printf("Solver: GSMG-PCG\n");
           HYPRE_BoomerAMGCreate(&pcg_precond);
           /* BM Aug 25, 2006 */
           HYPRE_BoomerAMGSetCGCIts(pcg_precond, cgcits);
           HYPRE_BoomerAMGSetGSMG(pcg_precond, 4);
           HYPRE_BoomerAMGSetInterpType(pcg_precond, interp_type);
           HYPRE_BoomerAMGSetNumSamples(pcg_precond, gsmg_samples);
           HYPRE_BoomerAMGSetTol(pcg_precond, pc_tol);
           HYPRE_BoomerAMGSetCoarsenType(pcg_precond, (hybrid*coarsen_type));
           HYPRE_BoomerAMGSetMeasureType(pcg_precond, measure_type);
           HYPRE_BoomerAMGSetStrongThreshold(pcg_precond, strong_threshold);
           HYPRE_BoomerAMGSetTruncFactor(pcg_precond, trunc_factor);
           HYPRE_BoomerAMGSetPMaxElmts(pcg_precond, P_max_elmts);
           HYPRE_BoomerAMGSetPostInterpType(pcg_precond, post_interp_type);
           HYPRE_BoomerAMGSetJacobiTruncThreshold(pcg_precond, jacobi_trunc_threshold);
           HYPRE_BoomerAMGSetPrintLevel(pcg_precond, poutdat);
           HYPRE_BoomerAMGSetPrintFileName(pcg_precond, "driver.out.log");
           HYPRE_BoomerAMGSetMaxIter(pcg_precond, 1);
           HYPRE_BoomerAMGSetCycleType(pcg_precond, cycle_type);
           HYPRE_BoomerAMGSetFCycle(pcg_precond, fcycle);
           HYPRE_BoomerAMGSetNumSweeps(pcg_precond, num_sweeps);
           HYPRE_BoomerAMGSetRelaxType(pcg_precond, relax_type);
           HYPRE_BoomerAMGSetRelaxWt(pcg_precond, relax_wt);
           HYPRE_BoomerAMGSetAddRelaxType(pcg_precond, add_relax_type);
           HYPRE_BoomerAMGSetAddRelaxWt(pcg_precond, add_relax_wt);
           HYPRE_BoomerAMGSetOuterWt(pcg_precond, outer_wt);
           HYPRE_BoomerAMGSetSmoothType(pcg_precond, smooth_type);
           HYPRE_BoomerAMGSetSmoothNumLevels(pcg_precond, smooth_num_levels);
           HYPRE_BoomerAMGSetSmoothNumSweeps(pcg_precond, smooth_num_sweeps);
           HYPRE_BoomerAMGSetVariant(pcg_precond, variant);
           HYPRE_BoomerAMGSetOverlap(pcg_precond, overlap);
           HYPRE_BoomerAMGSetDomainType(pcg_precond, domain_type);
           HYPRE_BoomerAMGSetSchwarzRlxWeight(pcg_precond, schwarz_rlx_weight);
           HYPRE_BoomerAMGSetRelaxOrder(pcg_precond, relax_order);
           HYPRE_BoomerAMGSetMaxLevels(pcg_precond, max_levels);
           HYPRE_BoomerAMGSetMaxRowSum(pcg_precond, max_row_sum);
           HYPRE_BoomerAMGSetDebugFlag(pcg_precond, debug_flag);
           HYPRE_BoomerAMGSetNumFunctions(pcg_precond, num_functions);
           HYPRE_BoomerAMGSetNumPaths(pcg_precond, num_paths);
           HYPRE_BoomerAMGSetAggNumLevels(pcg_precond, agg_num_levels);
           if (num_functions > 1)
             HYPRE_BoomerAMGSetDofFunc(pcg_precond, dof_func);
           HYPRE_PCGSetPrecond(pcg_solver,
                               (HYPRE_PtrToSolverFcn) HYPRE_BoomerAMGSolve,
                               (HYPRE_PtrToSolverFcn) HYPRE_BoomerAMGSetup,
                               pcg_precond);
         }
       else if (solver_id == 43)
         {
           /* use Euclid preconditioning */
           if (myid == 0) hypre_printf("Solver: Euclid-PCG\n");

           HYPRE_EuclidCreate(hypre_MPI_COMM_WORLD, &pcg_precond);

           /* note: There are three three methods of setting run-time
 *               parameters for Euclid: (see HYPRE_parcsr_ls.h); here
 *                             we'll use what I think is simplest: let Euclid internally
 *                                           parse the command line.
 *                                                      */
           HYPRE_EuclidSetParams(pcg_precond, argc, argv);

           HYPRE_PCGSetPrecond(pcg_solver,
                               (HYPRE_PtrToSolverFcn) HYPRE_EuclidSolve,
                               (HYPRE_PtrToSolverFcn) HYPRE_EuclidSetup,
                               pcg_precond);
         }
       else if (solver_id != NO_SOLVER )
         {
           if ( verbosity )
             hypre_printf("Solver ID not recognized - running inner PCG iterations without preconditioner\n\n");
         }

       HYPRE_PCGGetPrecond(pcg_solver, &pcg_precond_gotten);
       if (pcg_precond_gotten !=  pcg_precond)
         {
           hypre_printf("HYPRE_ParCSRPCGGetPrecond got bad precond\n");
           return(-1);
         }
       else
         if (myid == 0)
           hypre_printf("HYPRE_ParCSRPCGGetPrecond got good precond\n");

       /*      HYPRE_PCGSetup(pcg_solver, (HYPRE_Matrix)parcsr_A,
 *                     (HYPRE_Vector)b, (HYPRE_Vector)x); */

       hypre_EndTiming(time_index);
       hypre_PrintTiming("Setup phase times", hypre_MPI_COMM_WORLD);
       hypre_FinalizeTiming(time_index);
       hypre_ClearTiming();

       HYPRE_LOBPCGCreate(interpreter, &matvec_fn, &lobpcg_solver);

       HYPRE_LOBPCGSetMaxIter(lobpcg_solver, maxIterations);
       HYPRE_LOBPCGSetPrecondUsageMode(lobpcg_solver, pcgMode);
       HYPRE_LOBPCGSetTol(lobpcg_solver, tol);
       HYPRE_LOBPCGSetPrintLevel(lobpcg_solver, verbosity);

       HYPRE_LOBPCGSetPrecond(lobpcg_solver,
                              (HYPRE_PtrToSolverFcn) HYPRE_PCGSolve,
                              (HYPRE_PtrToSolverFcn) HYPRE_PCGSetup,
                              pcg_solver);

       HYPRE_LOBPCGSetupT(lobpcg_solver, (HYPRE_Matrix)parcsr_A,
                          (HYPRE_Vector)x);

       HYPRE_LOBPCGSetup(lobpcg_solver, (HYPRE_Matrix)parcsr_A,
                         (HYPRE_Vector)b, (HYPRE_Vector)x);

       if ( lobpcgGen )
         HYPRE_LOBPCGSetupB(lobpcg_solver, (HYPRE_Matrix)parcsr_B,
                            (HYPRE_Vector)x);

       if ( vFromFileFlag ) {
         eigenvectors = mv_MultiVectorWrap( interpreter,
                         hypre_ParCSRMultiVectorRead(hypre_MPI_COMM_WORLD,
                                                     interpreter,
                                                     "vectors" ),1);
         hypre_assert( eigenvectors != NULL );
         blockSize = mv_MultiVectorWidth( eigenvectors );
       }
       else {
         eigenvectors = mv_MultiVectorCreateFromSampleVector( interpreter,
                                                                 blockSize,
                                                                 x );
         if ( lobpcgSeed )
           mv_MultiVectorSetRandom( eigenvectors, lobpcgSeed );
         else
           mv_MultiVectorSetRandom( eigenvectors, (HYPRE_Int)time(0) );
       }

       if ( constrained ) {
         constraints = mv_MultiVectorWrap( interpreter,
                         hypre_ParCSRMultiVectorRead(hypre_MPI_COMM_WORLD,
                                                     interpreter,
                                                     "vectors" ),1);
         hypre_assert( constraints != NULL );
       }

       eigenvalues = hypre_CTAlloc(HYPRE_Real,  blockSize, HYPRE_MEMORY_HOST);

       time_index = hypre_InitializeTiming("LOBPCG Solve");
       hypre_BeginTiming(time_index);

       HYPRE_LOBPCGSolve(lobpcg_solver, constraints, eigenvectors, eigenvalues );

       hypre_EndTiming(time_index);
       hypre_PrintTiming("Solve phase times", hypre_MPI_COMM_WORLD);
       hypre_FinalizeTiming(time_index);
       hypre_ClearTiming();


       if ( checkOrtho ) {

         gramXX = utilities_FortranMatrixCreate();
         identity = utilities_FortranMatrixCreate();

         utilities_FortranMatrixAllocateData( blockSize, blockSize, gramXX );
         utilities_FortranMatrixAllocateData( blockSize, blockSize, identity );

         if ( lobpcgGen ) {
           workspace = mv_MultiVectorCreateCopy( eigenvectors, 0 );
           hypre_LOBPCGMultiOperatorB( lobpcg_solver,
                                       mv_MultiVectorGetData(eigenvectors),
                                       mv_MultiVectorGetData(workspace) );
           lobpcg_MultiVectorByMultiVector( eigenvectors, workspace, gramXX );
         }
         else
           lobpcg_MultiVectorByMultiVector( eigenvectors, eigenvectors, gramXX );

         utilities_FortranMatrixSetToIdentity( identity );
         utilities_FortranMatrixAdd( -1, identity, gramXX, gramXX );
         nonOrthF = utilities_FortranMatrixFNorm( gramXX );
         if ( myid == 0 )
           hypre_printf("Non-orthonormality of eigenvectors: %12.5e\n", nonOrthF);

         utilities_FortranMatrixDestroy( gramXX );
         utilities_FortranMatrixDestroy( identity );

       }

       if ( printLevel ) {

         hypre_ParCSRMultiVectorPrint( mv_MultiVectorGetData(eigenvectors), "vectors" );

         if ( myid == 0 ) {
           if ( (filePtr = fopen("values.txt", "w")) ) {
             hypre_fprintf(filePtr, "%d\n", blockSize);
             for ( i = 0; i < blockSize; i++ )
               hypre_fprintf(filePtr, "%22.14e\n", eigenvalues[i]);
             fclose(filePtr);
           }

           if ( (filePtr = fopen("residuals.txt", "w")) ) {
             residualNorms = HYPRE_LOBPCGResidualNorms( lobpcg_solver );
             residuals = utilities_FortranMatrixValues( residualNorms );
             hypre_fprintf(filePtr, "%d\n", blockSize);
             for ( i = 0; i < blockSize; i++ )
               hypre_fprintf(filePtr, "%22.14e\n", residuals[i]);
             fclose(filePtr);
           }

           if ( printLevel > 1 ) {

             printBuffer = utilities_FortranMatrixCreate();

             iterations = HYPRE_LOBPCGIterations( lobpcg_solver );

             eigenvaluesHistory = HYPRE_LOBPCGEigenvaluesHistory( lobpcg_solver );
             utilities_FortranMatrixSelectBlock( eigenvaluesHistory,
                                                 1, blockSize, 1, iterations + 1, printBuffer );
             utilities_FortranMatrixPrint( printBuffer, "val_hist.txt" );
             residualNormsHistory = HYPRE_LOBPCGResidualNormsHistory( lobpcg_solver );
             utilities_FortranMatrixSelectBlock(residualNormsHistory,
                                                1, blockSize, 1, iterations + 1, printBuffer );
             utilities_FortranMatrixPrint( printBuffer, "res_hist.txt" );

             utilities_FortranMatrixDestroy( printBuffer );
           }
         }
       }

       HYPRE_LOBPCGDestroy(lobpcg_solver);
       mv_MultiVectorDestroy( eigenvectors );
       if ( constrained )
         mv_MultiVectorDestroy( constraints );
       if ( lobpcgGen )
         mv_MultiVectorDestroy( workspace );
       free( eigenvalues );

       HYPRE_ParCSRPCGDestroy(pcg_solver);

       if (solver_id == 1)
         {
           HYPRE_BoomerAMGDestroy(pcg_precond);
         }
       else if (solver_id == 8)
         {
           HYPRE_ParaSailsDestroy(pcg_precond);
         }
       else if (solver_id == 12)
         {
           HYPRE_SchwarzDestroy(pcg_precond);
         }
       else if (solver_id == 14)
         {
           HYPRE_BoomerAMGDestroy(pcg_precond);
         }
       else if (solver_id == 43)
         {
           HYPRE_EuclidDestroy(pcg_precond);
         }

     }
     else { /* pcgIterations <= 0 --> use the preconditioner directly */

       time_index = hypre_InitializeTiming("LOBPCG Setup");
       hypre_BeginTiming(time_index);
       if (myid != 0)
         verbosity = 0;
       HYPRE_LOBPCGCreate(interpreter, &matvec_fn, &pcg_solver);
       HYPRE_LOBPCGSetMaxIter(pcg_solver, maxIterations);
       HYPRE_LOBPCGSetTol(pcg_solver, tol);
       HYPRE_LOBPCGSetPrintLevel(pcg_solver, verbosity);

       HYPRE_LOBPCGGetPrecond(pcg_solver, &pcg_precond);

       if (solver_id == 1)
       {
           /* use BoomerAMG as preconditioner */
           if (myid == 0)
             hypre_printf("Solver: AMG-PCG\n");

           HYPRE_BoomerAMGCreate(&pcg_precond);
           /* BM Aug 25, 2006 */
           HYPRE_BoomerAMGSetCGCIts(pcg_precond, cgcits);
           HYPRE_BoomerAMGSetInterpType(pcg_precond, interp_type);
           HYPRE_BoomerAMGSetNumSamples(pcg_precond, gsmg_samples);
           HYPRE_BoomerAMGSetTol(pcg_precond, pc_tol);
           HYPRE_BoomerAMGSetCoarsenType(pcg_precond, (hybrid*coarsen_type));
           HYPRE_BoomerAMGSetMeasureType(pcg_precond, measure_type);
           HYPRE_BoomerAMGSetStrongThreshold(pcg_precond, strong_threshold);
           HYPRE_BoomerAMGSetTruncFactor(pcg_precond, trunc_factor);
           HYPRE_BoomerAMGSetPMaxElmts(pcg_precond, P_max_elmts);
           HYPRE_BoomerAMGSetPostInterpType(pcg_precond, post_interp_type);
           HYPRE_BoomerAMGSetJacobiTruncThreshold(pcg_precond, jacobi_trunc_threshold);
           HYPRE_BoomerAMGSetPrintLevel(pcg_precond, poutdat);
           HYPRE_BoomerAMGSetPrintFileName(pcg_precond, "driver.out.log");
           HYPRE_BoomerAMGSetMaxIter(pcg_precond, 1);
           HYPRE_BoomerAMGSetCycleType(pcg_precond, cycle_type);
           HYPRE_BoomerAMGSetFCycle(pcg_precond, fcycle);
           HYPRE_BoomerAMGSetNumSweeps(pcg_precond, num_sweeps);
           if (relax_type > -1) HYPRE_BoomerAMGSetRelaxType(pcg_precond, relax_type);
           if (relax_down > -1)
              HYPRE_BoomerAMGSetCycleRelaxType(pcg_precond, relax_down, 1);
           if (relax_up > -1)
              HYPRE_BoomerAMGSetCycleRelaxType(pcg_precond, relax_up, 2);
           if (relax_coarse > -1)
              HYPRE_BoomerAMGSetCycleRelaxType(pcg_precond, relax_coarse, 3);
           HYPRE_BoomerAMGSetAddRelaxType(pcg_precond, add_relax_type);
           HYPRE_BoomerAMGSetAddRelaxWt(pcg_precond, add_relax_wt);
           HYPRE_BoomerAMGSetRelaxWt(pcg_precond, relax_wt);
           HYPRE_BoomerAMGSetOuterWt(pcg_precond, outer_wt);
           HYPRE_BoomerAMGSetSmoothType(pcg_precond, smooth_type);
           HYPRE_BoomerAMGSetSmoothNumLevels(pcg_precond, smooth_num_levels);
           HYPRE_BoomerAMGSetSmoothNumSweeps(pcg_precond, smooth_num_sweeps);
           HYPRE_BoomerAMGSetRelaxOrder(pcg_precond, relax_order);
           HYPRE_BoomerAMGSetMaxLevels(pcg_precond, max_levels);
           HYPRE_BoomerAMGSetMaxRowSum(pcg_precond, max_row_sum);
           HYPRE_BoomerAMGSetDebugFlag(pcg_precond, debug_flag);
           HYPRE_BoomerAMGSetNumFunctions(pcg_precond, num_functions);
           HYPRE_BoomerAMGSetNumPaths(pcg_precond, num_paths);
           HYPRE_BoomerAMGSetAggNumLevels(pcg_precond, agg_num_levels);
           HYPRE_BoomerAMGSetVariant(pcg_precond, variant);
           HYPRE_BoomerAMGSetOverlap(pcg_precond, overlap);
           HYPRE_BoomerAMGSetDomainType(pcg_precond, domain_type);
           HYPRE_BoomerAMGSetSchwarzRlxWeight(pcg_precond, schwarz_rlx_weight);
           if (num_functions > 1)
             HYPRE_BoomerAMGSetDofFunc(pcg_precond, dof_func);
           HYPRE_LOBPCGSetPrecond(pcg_solver,
                                  (HYPRE_PtrToSolverFcn) HYPRE_BoomerAMGSolve,
                                  (HYPRE_PtrToSolverFcn) HYPRE_BoomerAMGSetup,
                                  pcg_precond);
       }
       else if (solver_id == 2)
       {

           /* use diagonal scaling as preconditioner */
           if (myid == 0)
             hypre_printf("Solver: DS-PCG\n");

           pcg_precond = NULL;

           HYPRE_LOBPCGSetPrecond(pcg_solver,
                                  (HYPRE_PtrToSolverFcn) HYPRE_ParCSRDiagScale,
                                  (HYPRE_PtrToSolverFcn) HYPRE_ParCSRDiagScaleSetup,
                                  pcg_precond);
       }
       else if (solver_id == 8)
       {
           /* use ParaSails preconditioner */
           if (myid == 0)
             hypre_printf("Solver: ParaSails-PCG\n");

           HYPRE_ParaSailsCreate(hypre_MPI_COMM_WORLD, &pcg_precond);
           HYPRE_ParaSailsSetParams(pcg_precond, sai_threshold, max_levels);
           HYPRE_ParaSailsSetFilter(pcg_precond, sai_filter);
           HYPRE_ParaSailsSetLogging(pcg_precond, poutdat);

           HYPRE_LOBPCGSetPrecond(pcg_solver,
                                  (HYPRE_PtrToSolverFcn) HYPRE_ParaSailsSolve,
                                  (HYPRE_PtrToSolverFcn) HYPRE_ParaSailsSetup,
                                  pcg_precond);
       }
       else if (solver_id == 12)
       {
           /* use Schwarz preconditioner */
           if (myid == 0)
             hypre_printf("Solver: Schwarz-PCG\n");

           HYPRE_SchwarzCreate(&pcg_precond);
           HYPRE_SchwarzSetVariant(pcg_precond, variant);
           HYPRE_SchwarzSetOverlap(pcg_precond, overlap);
           HYPRE_SchwarzSetDomainType(pcg_precond, domain_type);
           HYPRE_SchwarzSetRelaxWeight(pcg_precond, schwarz_rlx_weight);

           HYPRE_LOBPCGSetPrecond(pcg_solver,
                                  (HYPRE_PtrToSolverFcn) HYPRE_SchwarzSolve,
                                  (HYPRE_PtrToSolverFcn) HYPRE_SchwarzSetup,
                                  pcg_precond);
       }
       else if (solver_id == 14)
       {
           /* use GSMG as preconditioner */

           /* reset some smoother parameters */

           num_sweeps = num_sweep;
           relax_type = relax_default;
           relax_order = 0;

           if (myid == 0) hypre_printf("Solver: GSMG-PCG\n");
           HYPRE_BoomerAMGCreate(&pcg_precond);
           /* BM Aug 25, 2006 */
           HYPRE_BoomerAMGSetCGCIts(pcg_precond, cgcits);
           HYPRE_BoomerAMGSetGSMG(pcg_precond, 4);
           HYPRE_BoomerAMGSetInterpType(pcg_precond, interp_type);
           HYPRE_BoomerAMGSetNumSamples(pcg_precond, gsmg_samples);
           HYPRE_BoomerAMGSetTol(pcg_precond, pc_tol);
           HYPRE_BoomerAMGSetCoarsenType(pcg_precond, (hybrid*coarsen_type));
           HYPRE_BoomerAMGSetMeasureType(pcg_precond, measure_type);
           HYPRE_BoomerAMGSetStrongThreshold(pcg_precond, strong_threshold);
           HYPRE_BoomerAMGSetTruncFactor(pcg_precond, trunc_factor);
           HYPRE_BoomerAMGSetPMaxElmts(pcg_precond, P_max_elmts);
           HYPRE_BoomerAMGSetPostInterpType(pcg_precond, post_interp_type);
           HYPRE_BoomerAMGSetJacobiTruncThreshold(pcg_precond, jacobi_trunc_threshold);
           HYPRE_BoomerAMGSetPrintLevel(pcg_precond, poutdat);
           HYPRE_BoomerAMGSetPrintFileName(pcg_precond, "driver.out.log");
           HYPRE_BoomerAMGSetMaxIter(pcg_precond, 1);
           HYPRE_BoomerAMGSetCycleType(pcg_precond, cycle_type);
           HYPRE_BoomerAMGSetFCycle(pcg_precond, fcycle);
           HYPRE_BoomerAMGSetNumSweeps(pcg_precond, num_sweeps);
           HYPRE_BoomerAMGSetRelaxType(pcg_precond, relax_type);
           HYPRE_BoomerAMGSetAddRelaxType(pcg_precond, add_relax_type);
           HYPRE_BoomerAMGSetAddRelaxWt(pcg_precond, add_relax_wt);
           HYPRE_BoomerAMGSetRelaxWt(pcg_precond, relax_wt);
           HYPRE_BoomerAMGSetOuterWt(pcg_precond, outer_wt);
           HYPRE_BoomerAMGSetSmoothType(pcg_precond, smooth_type);
           HYPRE_BoomerAMGSetSmoothNumLevels(pcg_precond, smooth_num_levels);
           HYPRE_BoomerAMGSetSmoothNumSweeps(pcg_precond, smooth_num_sweeps);
           HYPRE_BoomerAMGSetVariant(pcg_precond, variant);
           HYPRE_BoomerAMGSetOverlap(pcg_precond, overlap);
           HYPRE_BoomerAMGSetDomainType(pcg_precond, domain_type);
           HYPRE_BoomerAMGSetSchwarzRlxWeight(pcg_precond, schwarz_rlx_weight);
           HYPRE_BoomerAMGSetRelaxOrder(pcg_precond, relax_order);
           HYPRE_BoomerAMGSetMaxLevels(pcg_precond, max_levels);
           HYPRE_BoomerAMGSetMaxRowSum(pcg_precond, max_row_sum);
           HYPRE_BoomerAMGSetDebugFlag(pcg_precond, debug_flag);
           HYPRE_BoomerAMGSetNumFunctions(pcg_precond, num_functions);
           HYPRE_BoomerAMGSetNumPaths(pcg_precond, num_paths);
           HYPRE_BoomerAMGSetAggNumLevels(pcg_precond, agg_num_levels);
           if (num_functions > 1)
             HYPRE_BoomerAMGSetDofFunc(pcg_precond, dof_func);

           HYPRE_LOBPCGSetPrecond(pcg_solver,
                                  (HYPRE_PtrToSolverFcn) HYPRE_BoomerAMGSolve,
                                  (HYPRE_PtrToSolverFcn) HYPRE_BoomerAMGSetup,
                                  pcg_precond);
       }
       else if (solver_id == 43)
       {
           /* use Euclid preconditioning */
           if (myid == 0)
             hypre_printf("Solver: Euclid-PCG\n");

           HYPRE_EuclidCreate(hypre_MPI_COMM_WORLD, &pcg_precond);

           /* note: There are three three methods of setting run-time
 *               parameters for Euclid: (see HYPRE_parcsr_ls.h); here
 *                             we'll use what I think is simplest: let Euclid internally
 *                                           parse the command line.
 *                                                      */
           HYPRE_EuclidSetParams(pcg_precond, argc, argv);

           HYPRE_LOBPCGSetPrecond(pcg_solver,
                                  (HYPRE_PtrToSolverFcn) HYPRE_EuclidSolve,
                                  (HYPRE_PtrToSolverFcn) HYPRE_EuclidSetup,
                                  pcg_precond);
       }
       else if (solver_id != NO_SOLVER )
       {
           if ( verbosity )
             hypre_printf("Solver ID not recognized - running LOBPCG without preconditioner\n\n");
       }

       HYPRE_LOBPCGGetPrecond(pcg_solver, &pcg_precond_gotten);
       if (pcg_precond_gotten !=  pcg_precond && pcgIterations)
       {
           hypre_printf("HYPRE_ParCSRLOBPCGGetPrecond got bad precond\n");
           return(-1);
       }
       else
         if (myid == 0)
           hypre_printf("HYPRE_ParCSRLOBPCGGetPrecond got good precond\n");

       HYPRE_LOBPCGSetup(pcg_solver, (HYPRE_Matrix)parcsr_A,
                         (HYPRE_Vector)b, (HYPRE_Vector)x);

       if ( lobpcgGen )
         HYPRE_LOBPCGSetupB(pcg_solver, (HYPRE_Matrix)parcsr_B,
                            (HYPRE_Vector)x);

       hypre_EndTiming(time_index);
       hypre_PrintTiming("Setup phase times", hypre_MPI_COMM_WORLD);
       hypre_FinalizeTiming(time_index);
       hypre_ClearTiming();

       if ( vFromFileFlag ) {
         eigenvectors = mv_MultiVectorWrap( interpreter,
                         hypre_ParCSRMultiVectorRead(hypre_MPI_COMM_WORLD,
                                                     interpreter,
                                                     "vectors" ),1);
         hypre_assert( eigenvectors != NULL );
         blockSize = mv_MultiVectorWidth( eigenvectors );
       }
       else {
         eigenvectors = mv_MultiVectorCreateFromSampleVector( interpreter,
                                                                 blockSize,
                                                                 x );
         if ( lobpcgSeed )
           mv_MultiVectorSetRandom( eigenvectors, lobpcgSeed );
         else
           mv_MultiVectorSetRandom( eigenvectors, (HYPRE_Int)time(0) );
       }

       if ( constrained ) {
         constraints = mv_MultiVectorWrap( interpreter,
                         hypre_ParCSRMultiVectorRead(hypre_MPI_COMM_WORLD,
                                                     interpreter,
                                                     "vectors" ),1);
         hypre_assert( constraints != NULL );
       }

       eigenvalues = hypre_CTAlloc(HYPRE_Real,  blockSize, HYPRE_MEMORY_HOST);

       time_index = hypre_InitializeTiming("LOBPCG Solve");
       hypre_BeginTiming(time_index);

       HYPRE_LOBPCGSolve(pcg_solver, constraints, eigenvectors, eigenvalues);

       hypre_EndTiming(time_index);
       hypre_PrintTiming("Solve phase times", hypre_MPI_COMM_WORLD);
       hypre_FinalizeTiming(time_index);
       hypre_ClearTiming();

       if ( checkOrtho ) {

         gramXX = utilities_FortranMatrixCreate();
         identity = utilities_FortranMatrixCreate();

         utilities_FortranMatrixAllocateData( blockSize, blockSize, gramXX );
         utilities_FortranMatrixAllocateData( blockSize, blockSize, identity );

         if ( lobpcgGen ) {
           workspace = mv_MultiVectorCreateCopy( eigenvectors, 0 );
           hypre_LOBPCGMultiOperatorB( pcg_solver,
                                       mv_MultiVectorGetData(eigenvectors),
                                       mv_MultiVectorGetData(workspace) );
           lobpcg_MultiVectorByMultiVector( eigenvectors, workspace, gramXX );
         }
         else
           lobpcg_MultiVectorByMultiVector( eigenvectors, eigenvectors, gramXX );

         utilities_FortranMatrixSetToIdentity( identity );
         utilities_FortranMatrixAdd( -1, identity, gramXX, gramXX );
         nonOrthF = utilities_FortranMatrixFNorm( gramXX );
         if ( myid == 0 )
           hypre_printf("Non-orthonormality of eigenvectors: %12.5e\n", nonOrthF);

         utilities_FortranMatrixDestroy( gramXX );
         utilities_FortranMatrixDestroy( identity );

       }

       if ( printLevel ) {
         hypre_ParCSRMultiVectorPrint( mv_MultiVectorGetData(eigenvectors), "vectors" );

         if ( myid == 0 ) {
           if ( (filePtr = fopen("values.txt", "w")) ) {
             hypre_fprintf(filePtr, "%d\n", blockSize);
             for ( i = 0; i < blockSize; i++ )
               hypre_fprintf(filePtr, "%22.14e\n", eigenvalues[i]);
             fclose(filePtr);
           }

           if ( (filePtr = fopen("residuals.txt", "w")) ) {
             residualNorms = HYPRE_LOBPCGResidualNorms( pcg_solver );
             residuals = utilities_FortranMatrixValues( residualNorms );
             hypre_fprintf(filePtr, "%d\n", blockSize);
             for ( i = 0; i < blockSize; i++ )
               hypre_fprintf(filePtr, "%22.14e\n", residuals[i]);
             fclose(filePtr);
           }

           if ( printLevel > 1 ) {

             printBuffer = utilities_FortranMatrixCreate();

             iterations = HYPRE_LOBPCGIterations( pcg_solver );

             eigenvaluesHistory = HYPRE_LOBPCGEigenvaluesHistory( pcg_solver );
             utilities_FortranMatrixSelectBlock( eigenvaluesHistory,
                                                 1, blockSize, 1, iterations + 1, printBuffer );
             utilities_FortranMatrixPrint( printBuffer, "val_hist.txt" );

             residualNormsHistory = HYPRE_LOBPCGResidualNormsHistory( pcg_solver );
             utilities_FortranMatrixSelectBlock(residualNormsHistory,
                                                1, blockSize, 1, iterations + 1, printBuffer );
             utilities_FortranMatrixPrint( printBuffer, "res_hist.txt" );

             utilities_FortranMatrixDestroy( printBuffer );
           }
         }
       }

#if SECOND_TIME
       /* run a second time to check for memory leaks */
       mv_MultiVectorSetRandom( eigenvectors, 775 );
       HYPRE_LOBPCGSetup(pcg_solver, (HYPRE_Matrix)parcsr_A,
                         (HYPRE_Vector)b, (HYPRE_Vector)x);
       HYPRE_LOBPCGSolve(pcg_solver, constraints, eigenvectors, eigenvalues );
#endif

       HYPRE_LOBPCGDestroy(pcg_solver);

       if (solver_id == 1)
         {
           HYPRE_BoomerAMGDestroy(pcg_precond);
         }
       else if (solver_id == 8)
         {
           HYPRE_ParaSailsDestroy(pcg_precond);
         }
       else if (solver_id == 12)
         {
           HYPRE_SchwarzDestroy(pcg_precond);
         }
       else if (solver_id == 14)
         {
           HYPRE_BoomerAMGDestroy(pcg_precond);
         }
       else if (solver_id == 43)
         {
           HYPRE_EuclidDestroy(pcg_precond);
         }

       mv_MultiVectorDestroy( eigenvectors );
       if ( constrained )
         mv_MultiVectorDestroy( constraints );
       if ( lobpcgGen )
         mv_MultiVectorDestroy( workspace );
       free( eigenvalues );

     } /* if ( pcgIterations > 0 ) */

     hypre_TFree( interpreter , HYPRE_MEMORY_HOST);

     if ( lobpcgGen )
       HYPRE_IJMatrixDestroy(ij_B);

   } /* if ( lobpcgFlag ) */

   /* end lobpcg */

   /*-----------------------------------------------------------
    * Solve the system using GMRES
    *-----------------------------------------------------------*/

   if (solver_id == 3 || solver_id == 4 || solver_id == 7 ||
       solver_id == 15 || solver_id == 18 || solver_id == 44 || solver_id == 81)
   {
      time_index = hypre_InitializeTiming("GMRES Setup");
      hypre_BeginTiming(time_index);

      HYPRE_ParCSRGMRESCreate(hypre_MPI_COMM_WORLD, &pcg_solver);
      HYPRE_GMRESSetKDim(pcg_solver, k_dim);
      HYPRE_GMRESSetMaxIter(pcg_solver, max_iter);
      HYPRE_GMRESSetTol(pcg_solver, tol);
      HYPRE_GMRESSetAbsoluteTol(pcg_solver, atol);
      HYPRE_GMRESSetLogging(pcg_solver, 1);
      HYPRE_GMRESSetPrintLevel(pcg_solver, ioutdat);
      HYPRE_GMRESSetRelChange(pcg_solver, rel_change);

      if (solver_id == 3)
      {
         /* use BoomerAMG as preconditioner */
         if (myid == 0) hypre_printf("Solver: AMG-GMRES\n");

         HYPRE_BoomerAMGCreate(&pcg_precond);

         if (air)
         {
            /* RL: specify restriction */
            hypre_assert(restri_type >= 0);
            HYPRE_BoomerAMGSetRestriction(pcg_precond, restri_type); /* 0: P^T, 1: AIR, 2: AIR-2 */
            HYPRE_BoomerAMGSetGridRelaxPoints(pcg_precond, grid_relax_points);
            HYPRE_BoomerAMGSetStrongThresholdR(amg_solver, strong_thresholdR);
         }

         HYPRE_BoomerAMGSetCGCIts(pcg_precond, cgcits);
         HYPRE_BoomerAMGSetInterpType(pcg_precond, interp_type);
         HYPRE_BoomerAMGSetRestriction(pcg_precond, restri_type); /* 0: P^T, 1: AIR, 2: AIR-2 */
         HYPRE_BoomerAMGSetPostInterpType(pcg_precond, post_interp_type);
         HYPRE_BoomerAMGSetNumSamples(pcg_precond, gsmg_samples);
         HYPRE_BoomerAMGSetTol(pcg_precond, pc_tol);
         HYPRE_BoomerAMGSetCoarsenType(pcg_precond, coarsen_type);
         HYPRE_BoomerAMGSetMeasureType(pcg_precond, measure_type);
         HYPRE_BoomerAMGSetStrongThreshold(pcg_precond, strong_threshold);
         HYPRE_BoomerAMGSetSeqThreshold(pcg_precond, seq_threshold);
         HYPRE_BoomerAMGSetRedundant(pcg_precond, redundant);
         HYPRE_BoomerAMGSetMaxCoarseSize(pcg_precond, coarse_threshold);
         HYPRE_BoomerAMGSetMinCoarseSize(pcg_precond, min_coarse_size);
         HYPRE_BoomerAMGSetTruncFactor(pcg_precond, trunc_factor);
         HYPRE_BoomerAMGSetPMaxElmts(pcg_precond, P_max_elmts);
         HYPRE_BoomerAMGSetJacobiTruncThreshold(pcg_precond, jacobi_trunc_threshold);
         HYPRE_BoomerAMGSetSCommPkgSwitch(pcg_precond, S_commpkg_switch);
         HYPRE_BoomerAMGSetPrintLevel(pcg_precond, poutdat);
         HYPRE_BoomerAMGSetPrintFileName(pcg_precond, "driver.out.log");
         HYPRE_BoomerAMGSetMaxIter(pcg_precond, 1);
         HYPRE_BoomerAMGSetCycleType(pcg_precond, cycle_type);
         HYPRE_BoomerAMGSetFCycle(pcg_precond, fcycle);
         HYPRE_BoomerAMGSetNumSweeps(pcg_precond, num_sweeps);
         HYPRE_BoomerAMGSetISType(pcg_precond, IS_type);
         HYPRE_BoomerAMGSetNumCRRelaxSteps(pcg_precond, num_CR_relax_steps);
         HYPRE_BoomerAMGSetCRRate(pcg_precond, CR_rate);
         HYPRE_BoomerAMGSetCRStrongTh(pcg_precond, CR_strong_th);
         HYPRE_BoomerAMGSetCRUseCG(pcg_precond, CR_use_CG);
         if (relax_type > -1) HYPRE_BoomerAMGSetRelaxType(pcg_precond, relax_type);
         if (relax_down > -1)
            HYPRE_BoomerAMGSetCycleRelaxType(pcg_precond, relax_down, 1);
         if (relax_up > -1)
            HYPRE_BoomerAMGSetCycleRelaxType(pcg_precond, relax_up, 2);
         if (relax_coarse > -1)
            HYPRE_BoomerAMGSetCycleRelaxType(pcg_precond, relax_coarse, 3);
         HYPRE_BoomerAMGSetAddRelaxType(pcg_precond, add_relax_type);
         HYPRE_BoomerAMGSetAddRelaxWt(pcg_precond, add_relax_wt);
         HYPRE_BoomerAMGSetChebyOrder(pcg_precond, cheby_order);
         HYPRE_BoomerAMGSetChebyFraction(pcg_precond, cheby_fraction);
         HYPRE_BoomerAMGSetChebyEigEst(pcg_precond, cheby_eig_est);
         HYPRE_BoomerAMGSetChebyVariant(pcg_precond, cheby_variant);
         HYPRE_BoomerAMGSetChebyScale(pcg_precond, cheby_scale);
         HYPRE_BoomerAMGSetRelaxOrder(pcg_precond, relax_order);
         HYPRE_BoomerAMGSetRelaxWt(pcg_precond, relax_wt);
         HYPRE_BoomerAMGSetOuterWt(pcg_precond, outer_wt);
         if (level_w > -1)
            HYPRE_BoomerAMGSetLevelRelaxWt(pcg_precond, relax_wt_level,level_w);
         if (level_ow > -1)
            HYPRE_BoomerAMGSetLevelOuterWt(pcg_precond,outer_wt_level,level_ow);
         HYPRE_BoomerAMGSetSmoothType(pcg_precond, smooth_type);
         HYPRE_BoomerAMGSetSmoothNumLevels(pcg_precond, smooth_num_levels);
         HYPRE_BoomerAMGSetSmoothNumSweeps(pcg_precond, smooth_num_sweeps);
         HYPRE_BoomerAMGSetMaxLevels(pcg_precond, max_levels);
         HYPRE_BoomerAMGSetMaxRowSum(pcg_precond, max_row_sum);
         HYPRE_BoomerAMGSetDebugFlag(pcg_precond, debug_flag);
         HYPRE_BoomerAMGSetNumFunctions(pcg_precond, num_functions);
         HYPRE_BoomerAMGSetAggNumLevels(pcg_precond, agg_num_levels);
         HYPRE_BoomerAMGSetAggInterpType(pcg_precond, agg_interp_type);
         HYPRE_BoomerAMGSetAggTruncFactor(pcg_precond, agg_trunc_factor);
         HYPRE_BoomerAMGSetAggP12TruncFactor(pcg_precond, agg_P12_trunc_factor);
         HYPRE_BoomerAMGSetAggPMaxElmts(pcg_precond, agg_P_max_elmts);
         HYPRE_BoomerAMGSetAggP12MaxElmts(pcg_precond, agg_P12_max_elmts);
         HYPRE_BoomerAMGSetNumPaths(pcg_precond, num_paths);
         HYPRE_BoomerAMGSetNodal(pcg_precond, nodal);
         HYPRE_BoomerAMGSetNodalDiag(pcg_precond, nodal_diag);
         HYPRE_BoomerAMGSetVariant(pcg_precond, variant);
         HYPRE_BoomerAMGSetOverlap(pcg_precond, overlap);
         HYPRE_BoomerAMGSetDomainType(pcg_precond, domain_type);
         HYPRE_BoomerAMGSetSchwarzUseNonSymm(pcg_precond, use_nonsymm_schwarz);
         HYPRE_BoomerAMGSetSchwarzRlxWeight(pcg_precond, schwarz_rlx_weight);
         if (eu_level < 0) eu_level = 0;
         HYPRE_BoomerAMGSetEuLevel(pcg_precond, eu_level);
         HYPRE_BoomerAMGSetEuBJ(pcg_precond, eu_bj);
         HYPRE_BoomerAMGSetEuSparseA(pcg_precond, eu_sparse_A);
         HYPRE_BoomerAMGSetCycleNumSweeps(pcg_precond, ns_coarse, 3);
         if (ns_down > -1)
         {
            HYPRE_BoomerAMGSetCycleNumSweeps(pcg_precond, ns_down,   1);
         }
         if (ns_up > -1)
         {
            HYPRE_BoomerAMGSetCycleNumSweeps(pcg_precond, ns_up,     2);
         }
         if (num_functions > 1)
            HYPRE_BoomerAMGSetDofFunc(pcg_precond, dof_func);
         HYPRE_BoomerAMGSetAdditive(pcg_precond, additive);
         HYPRE_BoomerAMGSetMultAdditive(pcg_precond, mult_add);
         HYPRE_BoomerAMGSetSimple(pcg_precond, simple);
         HYPRE_BoomerAMGSetAddLastLvl(pcg_precond, add_last_lvl);
         HYPRE_BoomerAMGSetMultAddPMaxElmts(pcg_precond, add_P_max_elmts);
         HYPRE_BoomerAMGSetMultAddTruncFactor(pcg_precond, add_trunc_factor);
         HYPRE_BoomerAMGSetRAP2(pcg_precond, rap2);
         HYPRE_BoomerAMGSetKeepTranspose(pcg_precond, keepTranspose);
#ifdef HAVE_DSUPERLU
         HYPRE_BoomerAMGSetDSLUThreshold(pcg_precond, dslu_threshold);
#endif
         if (nongalerk_tol)
         {
            HYPRE_BoomerAMGSetNonGalerkinTol(pcg_precond, nongalerk_tol[nongalerk_num_tol-1]);
            for (i=0; i < nongalerk_num_tol-1; i++)
               HYPRE_BoomerAMGSetLevelNonGalerkinTol(pcg_precond, nongalerk_tol[i], i);
         }
         if (build_rbm)
         {
            HYPRE_BoomerAMGSetInterpVectors(pcg_precond, 1, interp_vecs);
            HYPRE_BoomerAMGSetInterpVecVariant(pcg_precond, interp_vec_variant);
            HYPRE_BoomerAMGSetInterpVecQMax(pcg_precond, Q_max);
            HYPRE_BoomerAMGSetInterpVecAbsQTrunc(pcg_precond, Q_trunc);
         }
         HYPRE_GMRESSetMaxIter(pcg_solver, mg_max_iter);
         HYPRE_GMRESSetPrecond(pcg_solver,
                               (HYPRE_PtrToSolverFcn) HYPRE_BoomerAMGSolve,
                               (HYPRE_PtrToSolverFcn) HYPRE_BoomerAMGSetup,
                               pcg_precond);
      }
      else if (solver_id == 4)
      {
         /* use diagonal scaling as preconditioner */
         if (myid == 0) hypre_printf("Solver: DS-GMRES\n");
         pcg_precond = NULL;

         HYPRE_GMRESSetPrecond(pcg_solver,
                               (HYPRE_PtrToSolverFcn) HYPRE_ParCSRDiagScale,
                               (HYPRE_PtrToSolverFcn) HYPRE_ParCSRDiagScaleSetup,
                               pcg_precond);
      }
      else if (solver_id == 7)
      {
         /* use PILUT as preconditioner */
         if (myid == 0) hypre_printf("Solver: PILUT-GMRES\n");

         ierr = HYPRE_ParCSRPilutCreate( hypre_MPI_COMM_WORLD, &pcg_precond );
         if (ierr) {
            hypre_printf("Error in ParPilutCreate\n");
         }

         HYPRE_GMRESSetPrecond(pcg_solver,
                               (HYPRE_PtrToSolverFcn) HYPRE_ParCSRPilutSolve,
                               (HYPRE_PtrToSolverFcn) HYPRE_ParCSRPilutSetup,
                               pcg_precond);

         if (drop_tol >= 0 )
            HYPRE_ParCSRPilutSetDropTolerance( pcg_precond,
                                               drop_tol );

         if (nonzeros_to_keep >= 0 )
            HYPRE_ParCSRPilutSetFactorRowSize( pcg_precond,
                                               nonzeros_to_keep );
      }
      else if (solver_id == 15)
      {
         /* use GSMG as preconditioner */

         /* reset some smoother parameters */

         relax_order = 0;

         if (myid == 0) hypre_printf("Solver: GSMG-GMRES\n");
         HYPRE_BoomerAMGCreate(&pcg_precond);
         HYPRE_BoomerAMGSetGSMG(pcg_precond, 4);
         HYPRE_BoomerAMGSetCGCIts(pcg_precond, cgcits);
         HYPRE_BoomerAMGSetInterpType(pcg_precond, interp_type);
         HYPRE_BoomerAMGSetPostInterpType(pcg_precond, post_interp_type);
         HYPRE_BoomerAMGSetNumSamples(pcg_precond, gsmg_samples);
         HYPRE_BoomerAMGSetTol(pcg_precond, pc_tol);
         HYPRE_BoomerAMGSetCoarsenType(pcg_precond, coarsen_type);
         HYPRE_BoomerAMGSetMeasureType(pcg_precond, measure_type);
         HYPRE_BoomerAMGSetStrongThreshold(pcg_precond, strong_threshold);
         HYPRE_BoomerAMGSetSeqThreshold(pcg_precond, seq_threshold);
         HYPRE_BoomerAMGSetRedundant(pcg_precond, redundant);
         HYPRE_BoomerAMGSetMaxCoarseSize(pcg_precond, coarse_threshold);
         HYPRE_BoomerAMGSetMinCoarseSize(pcg_precond, min_coarse_size);
         HYPRE_BoomerAMGSetTruncFactor(pcg_precond, trunc_factor);
         HYPRE_BoomerAMGSetPMaxElmts(pcg_precond, P_max_elmts);
         HYPRE_BoomerAMGSetJacobiTruncThreshold(pcg_precond, jacobi_trunc_threshold);
         HYPRE_BoomerAMGSetSCommPkgSwitch(pcg_precond, S_commpkg_switch);
         HYPRE_BoomerAMGSetPrintLevel(pcg_precond, poutdat);
         HYPRE_BoomerAMGSetPrintFileName(pcg_precond, "driver.out.log");
         HYPRE_BoomerAMGSetMaxIter(pcg_precond, 1);
         HYPRE_BoomerAMGSetCycleType(pcg_precond, cycle_type);
         HYPRE_BoomerAMGSetFCycle(pcg_precond, fcycle);
         HYPRE_BoomerAMGSetNumSweeps(pcg_precond, num_sweeps);
         HYPRE_BoomerAMGSetISType(pcg_precond, IS_type);
         HYPRE_BoomerAMGSetNumCRRelaxSteps(pcg_precond, num_CR_relax_steps);
         HYPRE_BoomerAMGSetCRRate(pcg_precond, CR_rate);
         HYPRE_BoomerAMGSetCRStrongTh(pcg_precond, CR_strong_th);
         HYPRE_BoomerAMGSetCRUseCG(pcg_precond, CR_use_CG);
         if (relax_type > -1) HYPRE_BoomerAMGSetRelaxType(pcg_precond, relax_type);
         if (relax_down > -1)
            HYPRE_BoomerAMGSetCycleRelaxType(pcg_precond, relax_down, 1);
         if (relax_up > -1)
            HYPRE_BoomerAMGSetCycleRelaxType(pcg_precond, relax_up, 2);
         if (relax_coarse > -1)
            HYPRE_BoomerAMGSetCycleRelaxType(pcg_precond, relax_coarse, 3);
         HYPRE_BoomerAMGSetAddRelaxType(pcg_precond, add_relax_type);
         HYPRE_BoomerAMGSetAddRelaxWt(pcg_precond, add_relax_wt);
         HYPRE_BoomerAMGSetChebyOrder(pcg_precond, cheby_order);
         HYPRE_BoomerAMGSetChebyFraction(pcg_precond, cheby_fraction);
         HYPRE_BoomerAMGSetChebyEigEst(pcg_precond, cheby_eig_est);
         HYPRE_BoomerAMGSetChebyVariant(pcg_precond, cheby_variant);
         HYPRE_BoomerAMGSetChebyScale(pcg_precond, cheby_scale);
         HYPRE_BoomerAMGSetRelaxOrder(pcg_precond, relax_order);
         HYPRE_BoomerAMGSetRelaxWt(pcg_precond, relax_wt);
         HYPRE_BoomerAMGSetOuterWt(pcg_precond, outer_wt);
         if (level_w > -1)
            HYPRE_BoomerAMGSetLevelRelaxWt(pcg_precond, relax_wt_level,level_w);
         if (level_ow > -1)
            HYPRE_BoomerAMGSetLevelOuterWt(pcg_precond,outer_wt_level,level_ow);
         HYPRE_BoomerAMGSetSmoothType(pcg_precond, smooth_type);
         HYPRE_BoomerAMGSetSmoothNumLevels(pcg_precond, smooth_num_levels);
         HYPRE_BoomerAMGSetSmoothNumSweeps(pcg_precond, smooth_num_sweeps);
         HYPRE_BoomerAMGSetVariant(pcg_precond, variant);
         HYPRE_BoomerAMGSetOverlap(pcg_precond, overlap);
         HYPRE_BoomerAMGSetDomainType(pcg_precond, domain_type);
         HYPRE_BoomerAMGSetSchwarzUseNonSymm(pcg_precond, use_nonsymm_schwarz);
         HYPRE_BoomerAMGSetSchwarzRlxWeight(pcg_precond, schwarz_rlx_weight);
         if (eu_level < 0) eu_level = 0;
         HYPRE_BoomerAMGSetEuLevel(pcg_precond, eu_level);
         HYPRE_BoomerAMGSetEuBJ(pcg_precond, eu_bj);
         HYPRE_BoomerAMGSetEuSparseA(pcg_precond, eu_sparse_A);
         HYPRE_BoomerAMGSetMaxLevels(pcg_precond, max_levels);
         HYPRE_BoomerAMGSetMaxRowSum(pcg_precond, max_row_sum);
         HYPRE_BoomerAMGSetDebugFlag(pcg_precond, debug_flag);
         HYPRE_BoomerAMGSetNumFunctions(pcg_precond, num_functions);
         HYPRE_BoomerAMGSetAggNumLevels(pcg_precond, agg_num_levels);
         HYPRE_BoomerAMGSetAggInterpType(pcg_precond, agg_interp_type);
         HYPRE_BoomerAMGSetAggTruncFactor(pcg_precond, agg_trunc_factor);
         HYPRE_BoomerAMGSetAggP12TruncFactor(pcg_precond, agg_P12_trunc_factor);
         HYPRE_BoomerAMGSetAggPMaxElmts(pcg_precond, agg_P_max_elmts);
         HYPRE_BoomerAMGSetAggP12MaxElmts(pcg_precond, agg_P12_max_elmts);
         HYPRE_BoomerAMGSetNumPaths(pcg_precond, num_paths);
         HYPRE_BoomerAMGSetNodal(pcg_precond, nodal);
         HYPRE_BoomerAMGSetNodalDiag(pcg_precond, nodal_diag);
         HYPRE_BoomerAMGSetCycleNumSweeps(pcg_precond, ns_coarse, 3);
         if (num_functions > 1)
            HYPRE_BoomerAMGSetDofFunc(pcg_precond, dof_func);
         HYPRE_BoomerAMGSetAdditive(pcg_precond, additive);
         HYPRE_BoomerAMGSetMultAdditive(pcg_precond, mult_add);
         HYPRE_BoomerAMGSetSimple(pcg_precond, simple);
         HYPRE_BoomerAMGSetAddLastLvl(pcg_precond, add_last_lvl);
         HYPRE_BoomerAMGSetMultAddPMaxElmts(pcg_precond, add_P_max_elmts);
         HYPRE_BoomerAMGSetMultAddTruncFactor(pcg_precond, add_trunc_factor);
         HYPRE_BoomerAMGSetRAP2(pcg_precond, rap2);
         HYPRE_BoomerAMGSetKeepTranspose(pcg_precond, keepTranspose);
#ifdef HAVE_DSUPERLU
         HYPRE_BoomerAMGSetDSLUThreshold(pcg_precond, dslu_threshold);
#endif
         if (nongalerk_tol)
         {
            HYPRE_BoomerAMGSetNonGalerkinTol(pcg_precond, nongalerk_tol[nongalerk_num_tol-1]);
            for (i=0; i < nongalerk_num_tol-1; i++)
               HYPRE_BoomerAMGSetLevelNonGalerkinTol(pcg_precond, nongalerk_tol[i], i);
         }
         HYPRE_GMRESSetMaxIter(pcg_solver, mg_max_iter);
         HYPRE_GMRESSetPrecond(pcg_solver,
                               (HYPRE_PtrToSolverFcn) HYPRE_BoomerAMGSolve,
                               (HYPRE_PtrToSolverFcn) HYPRE_BoomerAMGSetup,
                               pcg_precond);
      }
      else if (solver_id == 18)
      {
         /* use ParaSails preconditioner */
         if (myid == 0) hypre_printf("Solver: ParaSails-GMRES\n");

         HYPRE_ParaSailsCreate(hypre_MPI_COMM_WORLD, &pcg_precond);
         HYPRE_ParaSailsSetParams(pcg_precond, sai_threshold, max_levels);
         HYPRE_ParaSailsSetFilter(pcg_precond, sai_filter);
         HYPRE_ParaSailsSetLogging(pcg_precond, poutdat);
         HYPRE_ParaSailsSetSym(pcg_precond, 0);

         HYPRE_GMRESSetPrecond(pcg_solver,
                               (HYPRE_PtrToSolverFcn) HYPRE_ParaSailsSolve,
                               (HYPRE_PtrToSolverFcn) HYPRE_ParaSailsSetup,
                               pcg_precond);
      }
      else if (solver_id == 44)
      {
         /* use Euclid preconditioning */
         if (myid == 0) hypre_printf("Solver: Euclid-GMRES\n");

         HYPRE_EuclidCreate(hypre_MPI_COMM_WORLD, &pcg_precond);

         if (eu_level > -1) HYPRE_EuclidSetLevel(pcg_precond, eu_level);
         if (eu_ilut) HYPRE_EuclidSetILUT(pcg_precond, eu_ilut);
         if (eu_sparse_A) HYPRE_EuclidSetSparseA(pcg_precond, eu_sparse_A);
         if (eu_row_scale) HYPRE_EuclidSetRowScale(pcg_precond, eu_row_scale);
         if (eu_bj) HYPRE_EuclidSetBJ(pcg_precond, eu_bj);
         HYPRE_EuclidSetStats(pcg_precond, eu_stats);
         HYPRE_EuclidSetMem(pcg_precond, eu_mem);
         /*HYPRE_EuclidSetParams(pcg_precond, argc, argv);*/

         HYPRE_GMRESSetPrecond (pcg_solver,
                                (HYPRE_PtrToSolverFcn) HYPRE_EuclidSolve,
                                (HYPRE_PtrToSolverFcn) HYPRE_EuclidSetup,
                                pcg_precond);
      }
      else if (solver_id == 81)
      {
         /* use hypre_ILU preconditioning */
         if (myid == 0) hypre_printf("Solver:  ILU-GMRES\n");
         
         /* create precon */
         HYPRE_ILUCreate(&pcg_precond);    
         HYPRE_ILUSetType(pcg_precond, ilu_type);
         HYPRE_ILUSetLevelOfFill(pcg_precond, ilu_lfil);
         /* set print level */
         HYPRE_ILUSetPrintLevel(pcg_precond, 1);
         /* set max iterations */
         HYPRE_ILUSetMaxIter(pcg_precond, 1);
         HYPRE_ILUSetTol(pcg_precond, pc_tol);
         /* set max number of nonzeros per row */
         HYPRE_ILUSetMaxNnzPerRow(pcg_precond,ilu_max_row_nnz);
         /* set the droptol */
         HYPRE_ILUSetDropThreshold(pcg_precond,ilu_droptol);  
         /* set max iterations for Schur system solve */                
         HYPRE_ILUSetSchurMaxIter( pcg_precond, ilu_schur_max_iter );
         if(ilu_type == 20 || ilu_type == 21)
         {
			 HYPRE_ILUSetNSHDropThreshold( pcg_precond, ilu_nsh_droptol);
		 }              

         /* setup ILU-GMRES solver */
	 HYPRE_GMRESSetMaxIter(pcg_solver, mg_max_iter);
         HYPRE_GMRESSetPrecond(pcg_solver,
				   (HYPRE_PtrToSolverFcn) HYPRE_ILUSolve,
				   (HYPRE_PtrToSolverFcn) HYPRE_ILUSetup,
                                   pcg_precond);
      }

      HYPRE_GMRESGetPrecond(pcg_solver, &pcg_precond_gotten);
      if (pcg_precond_gotten != pcg_precond)
      {
         hypre_printf("HYPRE_GMRESGetPrecond got bad precond\n");
         return(-1);
      }
      else
         if (myid == 0)
            hypre_printf("HYPRE_GMRESGetPrecond got good precond\n");
      HYPRE_GMRESSetup
         (pcg_solver, (HYPRE_Matrix)parcsr_A, (HYPRE_Vector)b, (HYPRE_Vector)x);

      hypre_EndTiming(time_index);
      hypre_PrintTiming("Setup phase times", hypre_MPI_COMM_WORLD);
      hypre_FinalizeTiming(time_index);
      hypre_ClearTiming();

      time_index = hypre_InitializeTiming("GMRES Solve");
      hypre_BeginTiming(time_index);

      HYPRE_GMRESSolve
         (pcg_solver, (HYPRE_Matrix)parcsr_A, (HYPRE_Vector)b, (HYPRE_Vector)x);

      hypre_EndTiming(time_index);
      hypre_PrintTiming("Solve phase times", hypre_MPI_COMM_WORLD);
      hypre_FinalizeTiming(time_index);
      hypre_ClearTiming();

      HYPRE_GMRESGetNumIterations(pcg_solver, &num_iterations);
      HYPRE_GMRESGetFinalRelativeResidualNorm(pcg_solver,&final_res_norm);

      if (check_residual)
      {
         HYPRE_BigInt *indices;
         HYPRE_Int num_values = 20;
         HYPRE_ParCSRGMRESGetResidual(pcg_solver, &residual);
         HYPRE_ParCSRMatrixGetLocalRange( parcsr_A,
                                              &first_local_row, &last_local_row ,
                                              &first_local_col, &last_local_col );
         local_num_rows = (HYPRE_Int)(last_local_row - first_local_row + 1);
         if (local_num_rows < 20) num_values = local_num_rows;
         indices = hypre_CTAlloc(HYPRE_BigInt, num_values, HYPRE_MEMORY_HOST);
         values = hypre_CTAlloc(HYPRE_Real, num_values, HYPRE_MEMORY_HOST);
         for (i=0; i < num_values; i++)
            indices[i] = first_local_row+i;
         HYPRE_ParVectorGetValues((HYPRE_ParVector) residual,num_values,indices,values);
         for (i=0; i < num_values; i++)
             if (myid ==0) hypre_printf("index %d value %e\n", i, values[i]);
         hypre_TFree(indices, HYPRE_MEMORY_HOST);
         hypre_TFree(values, HYPRE_MEMORY_HOST);
      }

#if SECOND_TIME
      /* run a second time to check for memory leaks */
      HYPRE_ParVectorSetRandomValues(x, 775);
      HYPRE_GMRESSetup(pcg_solver, (HYPRE_Matrix)parcsr_A, (HYPRE_Vector)b,
                       (HYPRE_Vector)x);
      HYPRE_GMRESSolve(pcg_solver, (HYPRE_Matrix)parcsr_A, (HYPRE_Vector)b,
                       (HYPRE_Vector)x);
#endif

      HYPRE_ParCSRGMRESDestroy(pcg_solver);

      if (solver_id == 3 || solver_id == 15)
      {
         HYPRE_BoomerAMGDestroy(pcg_precond);
      }

      if (solver_id == 7)
      {
         HYPRE_ParCSRPilutDestroy(pcg_precond);
      }
      else if (solver_id == 18)
      {
         HYPRE_ParaSailsDestroy(pcg_precond);
      }
      else if (solver_id == 44)
      {
         HYPRE_EuclidDestroy(pcg_precond);
      }
      else if (solver_id == 81)
      {
         HYPRE_ILUDestroy(pcg_precond);
      }

      if (myid == 0)
      {
         hypre_printf("\n");
         hypre_printf("GMRES Iterations = %d\n", num_iterations);
         hypre_printf("Final GMRES Relative Residual Norm = %e\n", final_res_norm);
         hypre_printf("\n");
      }
   }
/*-----------------------------------------------------------
 * Solve the system using LGMRES
 *-----------------------------------------------------------*/

   if (solver_id == 50 || solver_id == 51 )
   {
      time_index = hypre_InitializeTiming("LGMRES Setup");
      hypre_BeginTiming(time_index);

      HYPRE_ParCSRLGMRESCreate(hypre_MPI_COMM_WORLD, &pcg_solver);
      HYPRE_LGMRESSetKDim(pcg_solver, k_dim);
      HYPRE_LGMRESSetAugDim(pcg_solver, aug_dim);
      HYPRE_LGMRESSetMaxIter(pcg_solver, max_iter);
      HYPRE_LGMRESSetTol(pcg_solver, tol);
      HYPRE_LGMRESSetAbsoluteTol(pcg_solver, atol);
      HYPRE_LGMRESSetLogging(pcg_solver, 1);
      HYPRE_LGMRESSetPrintLevel(pcg_solver, ioutdat);

      if (solver_id == 51)
      {
         /* use BoomerAMG as preconditioner */
         if (myid == 0) hypre_printf("Solver: AMG-LGMRES\n");

         HYPRE_BoomerAMGCreate(&pcg_precond);
         HYPRE_BoomerAMGSetCGCIts(pcg_precond, cgcits);
         HYPRE_BoomerAMGSetInterpType(pcg_precond, interp_type);
         HYPRE_BoomerAMGSetPostInterpType(pcg_precond, post_interp_type);
         HYPRE_BoomerAMGSetNumSamples(pcg_precond, gsmg_samples);
         HYPRE_BoomerAMGSetTol(pcg_precond, pc_tol);
         HYPRE_BoomerAMGSetCoarsenType(pcg_precond, coarsen_type);
         HYPRE_BoomerAMGSetMeasureType(pcg_precond, measure_type);
         HYPRE_BoomerAMGSetStrongThreshold(pcg_precond, strong_threshold);
         HYPRE_BoomerAMGSetSeqThreshold(pcg_precond, seq_threshold);
         HYPRE_BoomerAMGSetRedundant(pcg_precond, redundant);
         HYPRE_BoomerAMGSetMaxCoarseSize(pcg_precond, coarse_threshold);
         HYPRE_BoomerAMGSetMinCoarseSize(pcg_precond, min_coarse_size);
         HYPRE_BoomerAMGSetTruncFactor(pcg_precond, trunc_factor);
         HYPRE_BoomerAMGSetPMaxElmts(pcg_precond, P_max_elmts);
         HYPRE_BoomerAMGSetJacobiTruncThreshold(pcg_precond, jacobi_trunc_threshold);
         HYPRE_BoomerAMGSetSCommPkgSwitch(pcg_precond, S_commpkg_switch);
         HYPRE_BoomerAMGSetPrintLevel(pcg_precond, poutdat);
         HYPRE_BoomerAMGSetPrintFileName(pcg_precond, "driver.out.log");
         HYPRE_BoomerAMGSetMaxIter(pcg_precond, 1);
         HYPRE_BoomerAMGSetCycleType(pcg_precond, cycle_type);
         HYPRE_BoomerAMGSetFCycle(pcg_precond, fcycle);
         HYPRE_BoomerAMGSetNumSweeps(pcg_precond, num_sweeps);
         HYPRE_BoomerAMGSetISType(pcg_precond, IS_type);
         HYPRE_BoomerAMGSetNumCRRelaxSteps(pcg_precond, num_CR_relax_steps);
         HYPRE_BoomerAMGSetCRRate(pcg_precond, CR_rate);
         HYPRE_BoomerAMGSetCRStrongTh(pcg_precond, CR_strong_th);
         HYPRE_BoomerAMGSetCRUseCG(pcg_precond, CR_use_CG);
         if (relax_type > -1) HYPRE_BoomerAMGSetRelaxType(pcg_precond, relax_type);
         if (relax_down > -1)
            HYPRE_BoomerAMGSetCycleRelaxType(pcg_precond, relax_down, 1);
         if (relax_up > -1)
            HYPRE_BoomerAMGSetCycleRelaxType(pcg_precond, relax_up, 2);
         if (relax_coarse > -1)
            HYPRE_BoomerAMGSetCycleRelaxType(pcg_precond, relax_coarse, 3);
         HYPRE_BoomerAMGSetAddRelaxType(pcg_precond, add_relax_type);
         HYPRE_BoomerAMGSetAddRelaxWt(pcg_precond, add_relax_wt);
         HYPRE_BoomerAMGSetChebyOrder(pcg_precond, cheby_order);
         HYPRE_BoomerAMGSetChebyFraction(pcg_precond, cheby_fraction);
         HYPRE_BoomerAMGSetChebyEigEst(pcg_precond, cheby_eig_est);
         HYPRE_BoomerAMGSetChebyVariant(pcg_precond, cheby_variant);
         HYPRE_BoomerAMGSetChebyScale(pcg_precond, cheby_scale);
         HYPRE_BoomerAMGSetRelaxOrder(pcg_precond, relax_order);
         HYPRE_BoomerAMGSetRelaxWt(pcg_precond, relax_wt);
         HYPRE_BoomerAMGSetOuterWt(pcg_precond, outer_wt);
         if (level_w > -1)
            HYPRE_BoomerAMGSetLevelRelaxWt(pcg_precond, relax_wt_level,level_w);
         if (level_ow > -1)
            HYPRE_BoomerAMGSetLevelOuterWt(pcg_precond,outer_wt_level,level_ow);
         HYPRE_BoomerAMGSetSmoothType(pcg_precond, smooth_type);
         HYPRE_BoomerAMGSetSmoothNumLevels(pcg_precond, smooth_num_levels);
         HYPRE_BoomerAMGSetSmoothNumSweeps(pcg_precond, smooth_num_sweeps);
         HYPRE_BoomerAMGSetMaxLevels(pcg_precond, max_levels);
         HYPRE_BoomerAMGSetMaxRowSum(pcg_precond, max_row_sum);
         HYPRE_BoomerAMGSetDebugFlag(pcg_precond, debug_flag);
         HYPRE_BoomerAMGSetNumFunctions(pcg_precond, num_functions);
         HYPRE_BoomerAMGSetAggNumLevels(pcg_precond, agg_num_levels);
         HYPRE_BoomerAMGSetAggInterpType(pcg_precond, agg_interp_type);
         HYPRE_BoomerAMGSetAggTruncFactor(pcg_precond, agg_trunc_factor);
         HYPRE_BoomerAMGSetAggP12TruncFactor(pcg_precond, agg_P12_trunc_factor);
         HYPRE_BoomerAMGSetAggPMaxElmts(pcg_precond, agg_P_max_elmts);
         HYPRE_BoomerAMGSetAggP12MaxElmts(pcg_precond, agg_P12_max_elmts);
         HYPRE_BoomerAMGSetNumPaths(pcg_precond, num_paths);
         HYPRE_BoomerAMGSetNodal(pcg_precond, nodal);
         HYPRE_BoomerAMGSetNodalDiag(pcg_precond, nodal_diag);
         HYPRE_BoomerAMGSetVariant(pcg_precond, variant);
         HYPRE_BoomerAMGSetOverlap(pcg_precond, overlap);
         HYPRE_BoomerAMGSetDomainType(pcg_precond, domain_type);
         HYPRE_BoomerAMGSetSchwarzUseNonSymm(pcg_precond, use_nonsymm_schwarz);
         HYPRE_BoomerAMGSetSchwarzRlxWeight(pcg_precond, schwarz_rlx_weight);
         if (eu_level < 0) eu_level = 0;
         HYPRE_BoomerAMGSetEuLevel(pcg_precond, eu_level);
         HYPRE_BoomerAMGSetEuBJ(pcg_precond, eu_bj);
         HYPRE_BoomerAMGSetEuSparseA(pcg_precond, eu_sparse_A);
         HYPRE_BoomerAMGSetCycleNumSweeps(pcg_precond, ns_coarse, 3);
         if (num_functions > 1)
            HYPRE_BoomerAMGSetDofFunc(pcg_precond, dof_func);
         HYPRE_BoomerAMGSetAdditive(pcg_precond, additive);
         HYPRE_BoomerAMGSetMultAdditive(pcg_precond, mult_add);
         HYPRE_BoomerAMGSetSimple(pcg_precond, simple);
         HYPRE_BoomerAMGSetAddLastLvl(pcg_precond, add_last_lvl);
         HYPRE_BoomerAMGSetMultAddPMaxElmts(pcg_precond, add_P_max_elmts);
         HYPRE_BoomerAMGSetMultAddTruncFactor(pcg_precond, add_trunc_factor);
         HYPRE_BoomerAMGSetRAP2(pcg_precond, rap2);
         HYPRE_BoomerAMGSetKeepTranspose(pcg_precond, keepTranspose);
#ifdef HAVE_DSUPERLU
         HYPRE_BoomerAMGSetDSLUThreshold(pcg_precond, dslu_threshold);
#endif
         if (nongalerk_tol)
         {
            HYPRE_BoomerAMGSetNonGalerkinTol(pcg_precond, nongalerk_tol[nongalerk_num_tol-1]);
            for (i=0; i < nongalerk_num_tol-1; i++)
               HYPRE_BoomerAMGSetLevelNonGalerkinTol(pcg_precond, nongalerk_tol[i], i);
         }
         HYPRE_LGMRESSetMaxIter(pcg_solver, mg_max_iter);
         HYPRE_LGMRESSetPrecond(pcg_solver,
                                (HYPRE_PtrToSolverFcn) HYPRE_BoomerAMGSolve,
                                (HYPRE_PtrToSolverFcn) HYPRE_BoomerAMGSetup,
                                pcg_precond);
      }
      else if (solver_id == 50)
      {
         /* use diagonal scaling as preconditioner */
         if (myid == 0) hypre_printf("Solver: DS-LGMRES\n");
         pcg_precond = NULL;

         HYPRE_LGMRESSetPrecond(pcg_solver,
                                (HYPRE_PtrToSolverFcn) HYPRE_ParCSRDiagScale,
                                (HYPRE_PtrToSolverFcn) HYPRE_ParCSRDiagScaleSetup,
                                pcg_precond);
      }

      HYPRE_LGMRESGetPrecond(pcg_solver, &pcg_precond_gotten);
      if (pcg_precond_gotten != pcg_precond)
      {
         hypre_printf("HYPRE_LGMRESGetPrecond got bad precond\n");
         return(-1);
      }
      else
         if (myid == 0)
            hypre_printf("HYPRE_LGMRESGetPrecond got good precond\n");
      HYPRE_LGMRESSetup
         (pcg_solver, (HYPRE_Matrix)parcsr_A, (HYPRE_Vector)b, (HYPRE_Vector)x);

      hypre_EndTiming(time_index);
      hypre_PrintTiming("Setup phase times", hypre_MPI_COMM_WORLD);
      hypre_FinalizeTiming(time_index);
      hypre_ClearTiming();

      time_index = hypre_InitializeTiming("LGMRES Solve");
      hypre_BeginTiming(time_index);

      HYPRE_LGMRESSolve
         (pcg_solver, (HYPRE_Matrix)parcsr_A, (HYPRE_Vector)b, (HYPRE_Vector)x);

      hypre_EndTiming(time_index);
      hypre_PrintTiming("Solve phase times", hypre_MPI_COMM_WORLD);
      hypre_FinalizeTiming(time_index);
      hypre_ClearTiming();

      HYPRE_LGMRESGetNumIterations(pcg_solver, &num_iterations);
      HYPRE_LGMRESGetFinalRelativeResidualNorm(pcg_solver,&final_res_norm);

      HYPRE_ParCSRLGMRESDestroy(pcg_solver);

      if (solver_id == 51)
      {
         HYPRE_BoomerAMGDestroy(pcg_precond);
      }

      if (myid == 0)
      {
         hypre_printf("\n");
         hypre_printf("LGMRES Iterations = %d\n", num_iterations);
         hypre_printf("Final LGMRES Relative Residual Norm = %e\n", final_res_norm);
         hypre_printf("\n");
      }
   }

   /*-----------------------------------------------------------
    * Solve the system using FlexGMRES
    *-----------------------------------------------------------*/

   if (solver_id == 60 || solver_id == 61 || solver_id == 72 || solver_id == 82 || solver_id == 47)
   {
      time_index = hypre_InitializeTiming("FlexGMRES Setup");
      hypre_BeginTiming(time_index);

      HYPRE_ParCSRFlexGMRESCreate(hypre_MPI_COMM_WORLD, &pcg_solver);
      HYPRE_FlexGMRESSetKDim(pcg_solver, k_dim);
      HYPRE_FlexGMRESSetMaxIter(pcg_solver, max_iter);
      HYPRE_FlexGMRESSetTol(pcg_solver, tol);
      HYPRE_FlexGMRESSetAbsoluteTol(pcg_solver, atol);
      HYPRE_FlexGMRESSetLogging(pcg_solver, 1);
      HYPRE_FlexGMRESSetPrintLevel(pcg_solver, ioutdat);

      if (solver_id == 61)
      {
         /* use BoomerAMG as preconditioner */
         if (myid == 0) hypre_printf("Solver: AMG-FlexGMRES\n");

         HYPRE_BoomerAMGCreate(&pcg_precond);
         HYPRE_BoomerAMGSetCGCIts(pcg_precond, cgcits);
         HYPRE_BoomerAMGSetInterpType(pcg_precond, interp_type);
         HYPRE_BoomerAMGSetPostInterpType(pcg_precond, post_interp_type);
         HYPRE_BoomerAMGSetNumSamples(pcg_precond, gsmg_samples);
         HYPRE_BoomerAMGSetTol(pcg_precond, pc_tol);
         HYPRE_BoomerAMGSetCoarsenType(pcg_precond, coarsen_type);
         HYPRE_BoomerAMGSetMeasureType(pcg_precond, measure_type);
         HYPRE_BoomerAMGSetStrongThreshold(pcg_precond, strong_threshold);
         HYPRE_BoomerAMGSetSeqThreshold(pcg_precond, seq_threshold);
         HYPRE_BoomerAMGSetRedundant(pcg_precond, redundant);
         HYPRE_BoomerAMGSetMaxCoarseSize(pcg_precond, coarse_threshold);
         HYPRE_BoomerAMGSetMinCoarseSize(pcg_precond, min_coarse_size);
         HYPRE_BoomerAMGSetTruncFactor(pcg_precond, trunc_factor);
         HYPRE_BoomerAMGSetPMaxElmts(pcg_precond, P_max_elmts);
         HYPRE_BoomerAMGSetJacobiTruncThreshold(pcg_precond, jacobi_trunc_threshold);
         HYPRE_BoomerAMGSetSCommPkgSwitch(pcg_precond, S_commpkg_switch);
         HYPRE_BoomerAMGSetPrintLevel(pcg_precond, poutdat);
         HYPRE_BoomerAMGSetPrintFileName(pcg_precond, "driver.out.log");
         HYPRE_BoomerAMGSetMaxIter(pcg_precond, 1);
         HYPRE_BoomerAMGSetCycleType(pcg_precond, cycle_type);
         HYPRE_BoomerAMGSetFCycle(pcg_precond, fcycle);
         HYPRE_BoomerAMGSetNumSweeps(pcg_precond, num_sweeps);
         HYPRE_BoomerAMGSetISType(pcg_precond, IS_type);
         HYPRE_BoomerAMGSetNumCRRelaxSteps(pcg_precond, num_CR_relax_steps);
         HYPRE_BoomerAMGSetCRRate(pcg_precond, CR_rate);
         HYPRE_BoomerAMGSetCRStrongTh(pcg_precond, CR_strong_th);
         HYPRE_BoomerAMGSetCRUseCG(pcg_precond, CR_use_CG);
         if (relax_type > -1) HYPRE_BoomerAMGSetRelaxType(pcg_precond, relax_type);
         if (relax_down > -1)
            HYPRE_BoomerAMGSetCycleRelaxType(pcg_precond, relax_down, 1);
         if (relax_up > -1)
            HYPRE_BoomerAMGSetCycleRelaxType(pcg_precond, relax_up, 2);
         if (relax_coarse > -1)
            HYPRE_BoomerAMGSetCycleRelaxType(pcg_precond, relax_coarse, 3);
         HYPRE_BoomerAMGSetAddRelaxType(pcg_precond, add_relax_type);
         HYPRE_BoomerAMGSetAddRelaxWt(pcg_precond, add_relax_wt);
         HYPRE_BoomerAMGSetChebyOrder(pcg_precond, cheby_order);
         HYPRE_BoomerAMGSetChebyFraction(pcg_precond, cheby_fraction);
         HYPRE_BoomerAMGSetChebyEigEst(pcg_precond, cheby_eig_est);
         HYPRE_BoomerAMGSetChebyVariant(pcg_precond, cheby_variant);
         HYPRE_BoomerAMGSetChebyScale(pcg_precond, cheby_scale);
         HYPRE_BoomerAMGSetRelaxOrder(pcg_precond, relax_order);
         HYPRE_BoomerAMGSetRelaxWt(pcg_precond, relax_wt);
         HYPRE_BoomerAMGSetOuterWt(pcg_precond, outer_wt);
         if (level_w > -1)
            HYPRE_BoomerAMGSetLevelRelaxWt(pcg_precond, relax_wt_level,level_w);
         if (level_ow > -1)
            HYPRE_BoomerAMGSetLevelOuterWt(pcg_precond,outer_wt_level,level_ow);
         HYPRE_BoomerAMGSetSmoothType(pcg_precond, smooth_type);
         HYPRE_BoomerAMGSetSmoothNumLevels(pcg_precond, smooth_num_levels);
         HYPRE_BoomerAMGSetSmoothNumSweeps(pcg_precond, smooth_num_sweeps);
         HYPRE_BoomerAMGSetMaxLevels(pcg_precond, max_levels);
         HYPRE_BoomerAMGSetMaxRowSum(pcg_precond, max_row_sum);
         HYPRE_BoomerAMGSetDebugFlag(pcg_precond, debug_flag);
         HYPRE_BoomerAMGSetNumFunctions(pcg_precond, num_functions);
         HYPRE_BoomerAMGSetAggNumLevels(pcg_precond, agg_num_levels);
         HYPRE_BoomerAMGSetAggInterpType(pcg_precond, agg_interp_type);
         HYPRE_BoomerAMGSetAggTruncFactor(pcg_precond, agg_trunc_factor);
         HYPRE_BoomerAMGSetAggP12TruncFactor(pcg_precond, agg_P12_trunc_factor);
         HYPRE_BoomerAMGSetAggPMaxElmts(pcg_precond, agg_P_max_elmts);
         HYPRE_BoomerAMGSetAggP12MaxElmts(pcg_precond, agg_P12_max_elmts);
         HYPRE_BoomerAMGSetNumPaths(pcg_precond, num_paths);
         HYPRE_BoomerAMGSetNodal(pcg_precond, nodal);
         HYPRE_BoomerAMGSetNodalDiag(pcg_precond, nodal_diag);
         HYPRE_BoomerAMGSetVariant(pcg_precond, variant);
         HYPRE_BoomerAMGSetOverlap(pcg_precond, overlap);
         HYPRE_BoomerAMGSetDomainType(pcg_precond, domain_type);
         HYPRE_BoomerAMGSetSchwarzUseNonSymm(pcg_precond, use_nonsymm_schwarz);
         HYPRE_BoomerAMGSetSchwarzRlxWeight(pcg_precond, schwarz_rlx_weight);
         if (eu_level < 0) eu_level = 0;
         HYPRE_BoomerAMGSetEuLevel(pcg_precond, eu_level);
         HYPRE_BoomerAMGSetEuBJ(pcg_precond, eu_bj);
         HYPRE_BoomerAMGSetEuSparseA(pcg_precond, eu_sparse_A);
         HYPRE_BoomerAMGSetCycleNumSweeps(pcg_precond, ns_coarse, 3);
         if (num_functions > 1)
            HYPRE_BoomerAMGSetDofFunc(pcg_precond, dof_func);
         HYPRE_BoomerAMGSetAdditive(pcg_precond, additive);
         HYPRE_BoomerAMGSetMultAdditive(pcg_precond, mult_add);
         HYPRE_BoomerAMGSetSimple(pcg_precond, simple);
         HYPRE_BoomerAMGSetAddLastLvl(pcg_precond, add_last_lvl);
         HYPRE_BoomerAMGSetMultAddPMaxElmts(pcg_precond, add_P_max_elmts);
         HYPRE_BoomerAMGSetMultAddTruncFactor(pcg_precond, add_trunc_factor);
         HYPRE_BoomerAMGSetRAP2(pcg_precond, rap2);
         HYPRE_BoomerAMGSetKeepTranspose(pcg_precond, keepTranspose);
#ifdef HAVE_DSUPERLU
         HYPRE_BoomerAMGSetDSLUThreshold(pcg_precond, dslu_threshold);
#endif
         if (nongalerk_tol)
         {
            HYPRE_BoomerAMGSetNonGalerkinTol(pcg_precond, nongalerk_tol[nongalerk_num_tol-1]);
            for (i=0; i < nongalerk_num_tol-1; i++)
               HYPRE_BoomerAMGSetLevelNonGalerkinTol(pcg_precond, nongalerk_tol[i], i);
         }
         HYPRE_FlexGMRESSetMaxIter(pcg_solver, mg_max_iter);
         HYPRE_FlexGMRESSetPrecond(pcg_solver,
                                   (HYPRE_PtrToSolverFcn) HYPRE_BoomerAMGSolve,
                                   (HYPRE_PtrToSolverFcn) HYPRE_BoomerAMGSetup,
                                   pcg_precond);
      }
      else if( solver_id == 72 )
      {
         /* use MGR preconditioning */
         if (myid == 0) hypre_printf("Solver:  MGR-FlexGMRES\n");

         HYPRE_MGRCreate(&pcg_precond);

         mgr_num_cindexes = hypre_CTAlloc(HYPRE_Int,  mgr_nlevels, HYPRE_MEMORY_HOST);
         for(i=0; i<mgr_nlevels; i++)
         { /* assume 1 coarse index per level */
            mgr_num_cindexes[i] = 1;
         }
         mgr_cindexes = hypre_CTAlloc(HYPRE_Int*,  mgr_nlevels, HYPRE_MEMORY_HOST);
         for(i=0; i<mgr_nlevels; i++)
         {
            mgr_cindexes[i] = hypre_CTAlloc(HYPRE_Int,  mgr_num_cindexes[i], HYPRE_MEMORY_HOST);
         }
         for(i=0; i<mgr_nlevels; i++)
         { /* assume coarse point is at index 0 */
            mgr_cindexes[i][0] = 0;
         }
         mgr_reserved_coarse_indexes = hypre_CTAlloc(HYPRE_BigInt,  mgr_num_reserved_nodes, HYPRE_MEMORY_HOST);
         for(i=0; i<mgr_num_reserved_nodes; i++)
         { /* generate artificial reserved nodes */
            mgr_reserved_coarse_indexes[i] = last_local_row-i;//2*i+1;
         }

         /* set MGR data by block */
         HYPRE_MGRSetCpointsByBlock( pcg_precond, mgr_bsize, mgr_nlevels, mgr_num_cindexes,mgr_cindexes);
         /* set reserved coarse nodes */
         if(mgr_num_reserved_nodes)HYPRE_MGRSetReservedCoarseNodes(pcg_precond, mgr_num_reserved_nodes, mgr_reserved_coarse_indexes);

         /* set intermediate coarse grid strategy */
         HYPRE_MGRSetNonCpointsToFpoints(pcg_precond, mgr_non_c_to_f);
         /* set F relaxation strategy */
         HYPRE_MGRSetFRelaxMethod(pcg_precond, mgr_frelax_method);
         /* set relax type for single level F-relaxation and post-relaxation */
         HYPRE_MGRSetRelaxType(pcg_precond, mgr_relax_type);
         HYPRE_MGRSetNumRelaxSweeps(pcg_precond, mgr_num_relax_sweeps);
         /* set interpolation type */
         HYPRE_MGRSetInterpType(pcg_precond, mgr_interp_type);
         HYPRE_MGRSetNumInterpSweeps(pcg_precond, mgr_num_interp_sweeps);
         /* set print level */
         HYPRE_MGRSetPrintLevel(pcg_precond, 1);
         /* set max iterations */
         HYPRE_MGRSetMaxIter(pcg_precond, 1);
         HYPRE_MGRSetTol(pcg_precond, pc_tol);

         HYPRE_MGRSetGlobalsmoothType(pcg_precond, mgr_gsmooth_type);
         HYPRE_MGRSetMaxGlobalsmoothIters( pcg_precond, mgr_num_gsmooth_sweeps );

         /* create AMG coarse grid solver */

         HYPRE_BoomerAMGCreate(&amg_solver);
         /* BM Aug 25, 2006 */
         HYPRE_BoomerAMGSetCGCIts(amg_solver, cgcits);
         HYPRE_BoomerAMGSetInterpType(amg_solver, 0);
         HYPRE_BoomerAMGSetPostInterpType(amg_solver, post_interp_type);
         HYPRE_BoomerAMGSetCoarsenType(amg_solver, 6);
         HYPRE_BoomerAMGSetPMaxElmts(amg_solver, 0);
         /* note: log is written to standard output, not to file */
         HYPRE_BoomerAMGSetPrintLevel(amg_solver, 1);
         HYPRE_BoomerAMGSetCycleType(amg_solver, cycle_type);
         HYPRE_BoomerAMGSetFCycle(amg_solver, fcycle);
         HYPRE_BoomerAMGSetNumSweeps(amg_solver, num_sweeps);
         HYPRE_BoomerAMGSetRelaxType(amg_solver, 3);
         if (relax_down > -1)
            HYPRE_BoomerAMGSetCycleRelaxType(amg_solver, relax_down, 1);
         if (relax_up > -1)
            HYPRE_BoomerAMGSetCycleRelaxType(amg_solver, relax_up, 2);
         if (relax_coarse > -1)
            HYPRE_BoomerAMGSetCycleRelaxType(amg_solver, relax_coarse, 3);
         HYPRE_BoomerAMGSetRelaxOrder(amg_solver, 1);
         HYPRE_BoomerAMGSetMaxLevels(amg_solver, max_levels);
         HYPRE_BoomerAMGSetSmoothType(amg_solver, smooth_type);
         HYPRE_BoomerAMGSetSmoothNumSweeps(amg_solver, smooth_num_sweeps);
         HYPRE_BoomerAMGSetMaxIter(amg_solver, 1);
         HYPRE_BoomerAMGSetTol(amg_solver, 0.0);

         /* set the MGR coarse solver. Comment out to use default CG solver in MGR */
         HYPRE_MGRSetCoarseSolver( pcg_precond, HYPRE_BoomerAMGSolve, HYPRE_BoomerAMGSetup, amg_solver);

         /* setup MGR-PCG solver */
         HYPRE_FlexGMRESSetMaxIter(pcg_solver, mg_max_iter);
         HYPRE_FlexGMRESSetPrecond(pcg_solver,
               (HYPRE_PtrToSolverFcn) HYPRE_MGRSolve,
               (HYPRE_PtrToSolverFcn) HYPRE_MGRSetup,
                                   pcg_precond);
      }
      else if (solver_id == 47)
      {
         /* use Euclid preconditioning */
         if (myid == 0) hypre_printf("Solver: Euclid-FlexGMRES\n");

         HYPRE_EuclidCreate(hypre_MPI_COMM_WORLD, &pcg_precond);

         if (eu_level > -1) HYPRE_EuclidSetLevel(pcg_precond, eu_level);
         if (eu_ilut) HYPRE_EuclidSetILUT(pcg_precond, eu_ilut);
         if (eu_sparse_A) HYPRE_EuclidSetSparseA(pcg_precond, eu_sparse_A);
         if (eu_row_scale) HYPRE_EuclidSetRowScale(pcg_precond, eu_row_scale);
         if (eu_bj) HYPRE_EuclidSetBJ(pcg_precond, eu_bj);
         HYPRE_EuclidSetStats(pcg_precond, eu_stats);
         HYPRE_EuclidSetMem(pcg_precond, eu_mem);
         /*HYPRE_EuclidSetParams(pcg_precond, argc, argv);*/            

         /* setup MGR-PCG solver */
	     HYPRE_FlexGMRESSetMaxIter(pcg_solver, mg_max_iter);
         HYPRE_FlexGMRESSetPrecond(pcg_solver,
				   (HYPRE_PtrToSolverFcn) HYPRE_EuclidSolve,
				   (HYPRE_PtrToSolverFcn) HYPRE_EuclidSetup,
                                   pcg_precond);
      }
      else if (solver_id == 82)
      {
         /* use hypre_ILU preconditioning */
         if (myid == 0) hypre_printf("Solver:  ILU-FlexGMRES\n");
         
         /* create precon */
         HYPRE_ILUCreate(&pcg_precond);    
         HYPRE_ILUSetType(pcg_precond, ilu_type);
         HYPRE_ILUSetLevelOfFill(pcg_precond, ilu_lfil);
         /* set print level */
         HYPRE_ILUSetPrintLevel(pcg_precond, 1);
         /* set max iterations */
         HYPRE_ILUSetMaxIter(pcg_precond, 1);
         HYPRE_ILUSetTol(pcg_precond, pc_tol);
         /* set max number of nonzeros per row */
         HYPRE_ILUSetMaxNnzPerRow(pcg_precond,ilu_max_row_nnz);
         /* set the droptol */
         HYPRE_ILUSetDropThreshold(pcg_precond,ilu_droptol);
         /* set max iterations for Schur system solve */                
         HYPRE_ILUSetSchurMaxIter( pcg_precond, ilu_schur_max_iter );
         if(ilu_type == 20 || ilu_type == 21)
         {
			 HYPRE_ILUSetNSHDropThreshold( pcg_precond, ilu_nsh_droptol);
		 }              

         /* setup MGR-PCG solver */
	     HYPRE_FlexGMRESSetMaxIter(pcg_solver, mg_max_iter);
         HYPRE_FlexGMRESSetPrecond(pcg_solver,
				   (HYPRE_PtrToSolverFcn) HYPRE_ILUSolve,
				   (HYPRE_PtrToSolverFcn) HYPRE_ILUSetup,
                                   pcg_precond);
      }
      else if (solver_id == 60)
      {
         /* use diagonal scaling as preconditioner */
         if (myid == 0) hypre_printf("Solver: DS-FlexGMRES\n");
         pcg_precond = NULL;

         HYPRE_FlexGMRESSetPrecond(pcg_solver,
                                   (HYPRE_PtrToSolverFcn) HYPRE_ParCSRDiagScale,
                                   (HYPRE_PtrToSolverFcn) HYPRE_ParCSRDiagScaleSetup,
                                   pcg_precond);
      }

      HYPRE_FlexGMRESGetPrecond(pcg_solver, &pcg_precond_gotten);
      if (pcg_precond_gotten != pcg_precond)
      {
         hypre_printf("HYPRE_FlexGMRESGetPrecond got bad precond\n");
         return(-1);
      }
      else
         if (myid == 0)
            hypre_printf("HYPRE_FlexGMRESGetPrecond got good precond\n");


      /* this is optional - could be a user defined one instead (see ex5.c)*/
      HYPRE_FlexGMRESSetModifyPC( pcg_solver,
                                  (HYPRE_PtrToModifyPCFcn) hypre_FlexGMRESModifyPCDefault);


      HYPRE_FlexGMRESSetup
         (pcg_solver, (HYPRE_Matrix)parcsr_A, (HYPRE_Vector)b, (HYPRE_Vector)x);

      hypre_EndTiming(time_index);
      hypre_PrintTiming("Setup phase times", hypre_MPI_COMM_WORLD);
      hypre_FinalizeTiming(time_index);
      hypre_ClearTiming();

      time_index = hypre_InitializeTiming("FlexGMRES Solve");
      hypre_BeginTiming(time_index);

      HYPRE_FlexGMRESSolve
         (pcg_solver, (HYPRE_Matrix)parcsr_A, (HYPRE_Vector)b, (HYPRE_Vector)x);

      hypre_EndTiming(time_index);
      hypre_PrintTiming("Solve phase times", hypre_MPI_COMM_WORLD);
      hypre_FinalizeTiming(time_index);
      hypre_ClearTiming();

      HYPRE_FlexGMRESGetNumIterations(pcg_solver, &num_iterations);
      HYPRE_FlexGMRESGetFinalRelativeResidualNorm(pcg_solver,&final_res_norm);

      HYPRE_ParCSRFlexGMRESDestroy(pcg_solver);

      if (solver_id == 61)
      {
         HYPRE_BoomerAMGDestroy(pcg_precond);
      }
      else if(solver_id == 72)
      {
         /* free memory */
         if(mgr_num_cindexes)
            hypre_TFree(mgr_num_cindexes, HYPRE_MEMORY_HOST);
         mgr_num_cindexes = NULL;

         if(mgr_reserved_coarse_indexes)
            hypre_TFree(mgr_reserved_coarse_indexes, HYPRE_MEMORY_HOST);
         mgr_reserved_coarse_indexes = NULL;

         if(mgr_cindexes)
         {
            for( i=0; i<mgr_nlevels; i++)
            {
            if(mgr_cindexes[i])
               hypre_TFree(mgr_cindexes[i], HYPRE_MEMORY_HOST);
            }
            hypre_TFree(mgr_cindexes, HYPRE_MEMORY_HOST);
            mgr_cindexes = NULL;
         }

         HYPRE_BoomerAMGDestroy(amg_solver);
         HYPRE_MGRDestroy(pcg_precond);
      }
      else if (solver_id == 47)
      {
         HYPRE_EuclidDestroy(pcg_precond);
      }
      else if(solver_id == 82)
      {
         HYPRE_ILUDestroy(pcg_precond);
      }
      if (myid == 0)
      {
         hypre_printf("\n");
         hypre_printf("FlexGMRES Iterations = %d\n", num_iterations);
         hypre_printf("Final FlexGMRES Relative Residual Norm = %e\n", final_res_norm);
         hypre_printf("\n");
      }
   }

   /*-----------------------------------------------------------
    * Solve the system using BiCGSTAB
    *-----------------------------------------------------------*/

   if (solver_id == 9 || solver_id == 10 || solver_id == 11 || solver_id == 45 || solver_id == 73)
   {
      time_index = hypre_InitializeTiming("BiCGSTAB Setup");
      hypre_BeginTiming(time_index);

      HYPRE_ParCSRBiCGSTABCreate(hypre_MPI_COMM_WORLD, &pcg_solver);
      HYPRE_BiCGSTABSetMaxIter(pcg_solver, max_iter);
      HYPRE_BiCGSTABSetTol(pcg_solver, tol);
      HYPRE_BiCGSTABSetAbsoluteTol(pcg_solver, atol);
      HYPRE_BiCGSTABSetLogging(pcg_solver, ioutdat);
      HYPRE_BiCGSTABSetPrintLevel(pcg_solver, ioutdat);

      if (solver_id == 9)
      {
         /* use BoomerAMG as preconditioner */
         if (myid == 0) hypre_printf("Solver: AMG-BiCGSTAB\n");
         HYPRE_BoomerAMGCreate(&pcg_precond);
         HYPRE_BoomerAMGSetCGCIts(pcg_precond, cgcits);
         HYPRE_BoomerAMGSetInterpType(pcg_precond, interp_type);
         HYPRE_BoomerAMGSetPostInterpType(pcg_precond, post_interp_type);
         HYPRE_BoomerAMGSetNumSamples(pcg_precond, gsmg_samples);
         HYPRE_BoomerAMGSetTol(pcg_precond, pc_tol);
         HYPRE_BoomerAMGSetCoarsenType(pcg_precond, coarsen_type);
         HYPRE_BoomerAMGSetMeasureType(pcg_precond, measure_type);
         HYPRE_BoomerAMGSetStrongThreshold(pcg_precond, strong_threshold);
         HYPRE_BoomerAMGSetSeqThreshold(pcg_precond, seq_threshold);
         HYPRE_BoomerAMGSetRedundant(pcg_precond, redundant);
         HYPRE_BoomerAMGSetMaxCoarseSize(pcg_precond, coarse_threshold);
         HYPRE_BoomerAMGSetMinCoarseSize(pcg_precond, min_coarse_size);
         HYPRE_BoomerAMGSetTruncFactor(pcg_precond, trunc_factor);
         HYPRE_BoomerAMGSetPMaxElmts(pcg_precond, P_max_elmts);
         HYPRE_BoomerAMGSetJacobiTruncThreshold(pcg_precond, jacobi_trunc_threshold);
         HYPRE_BoomerAMGSetSCommPkgSwitch(pcg_precond, S_commpkg_switch);
         HYPRE_BoomerAMGSetPrintLevel(pcg_precond, poutdat);
         HYPRE_BoomerAMGSetPrintFileName(pcg_precond, "driver.out.log");
         HYPRE_BoomerAMGSetMaxIter(pcg_precond, 1);
         HYPRE_BoomerAMGSetCycleType(pcg_precond, cycle_type);
         HYPRE_BoomerAMGSetFCycle(pcg_precond, fcycle);
         HYPRE_BoomerAMGSetNumSweeps(pcg_precond, num_sweeps);
         HYPRE_BoomerAMGSetISType(pcg_precond, IS_type);
         HYPRE_BoomerAMGSetNumCRRelaxSteps(pcg_precond, num_CR_relax_steps);
         HYPRE_BoomerAMGSetCRRate(pcg_precond, CR_rate);
         HYPRE_BoomerAMGSetCRStrongTh(pcg_precond, CR_strong_th);
         HYPRE_BoomerAMGSetCRUseCG(pcg_precond, CR_use_CG);
         if (relax_type > -1) HYPRE_BoomerAMGSetRelaxType(pcg_precond, relax_type);
         if (relax_down > -1)
            HYPRE_BoomerAMGSetCycleRelaxType(pcg_precond, relax_down, 1);
         if (relax_up > -1)
            HYPRE_BoomerAMGSetCycleRelaxType(pcg_precond, relax_up, 2);
         if (relax_coarse > -1)
            HYPRE_BoomerAMGSetCycleRelaxType(pcg_precond, relax_coarse, 3);
         HYPRE_BoomerAMGSetAddRelaxType(pcg_precond, add_relax_type);
         HYPRE_BoomerAMGSetAddRelaxWt(pcg_precond, add_relax_wt);
         HYPRE_BoomerAMGSetChebyOrder(pcg_precond, cheby_order);
         HYPRE_BoomerAMGSetChebyFraction(pcg_precond, cheby_fraction);
         HYPRE_BoomerAMGSetChebyEigEst(pcg_precond, cheby_eig_est);
         HYPRE_BoomerAMGSetChebyVariant(pcg_precond, cheby_variant);
         HYPRE_BoomerAMGSetChebyScale(pcg_precond, cheby_scale);
         HYPRE_BoomerAMGSetRelaxOrder(pcg_precond, relax_order);
         HYPRE_BoomerAMGSetRelaxWt(pcg_precond, relax_wt);
         HYPRE_BoomerAMGSetOuterWt(pcg_precond, outer_wt);
         if (level_w > -1)
            HYPRE_BoomerAMGSetLevelRelaxWt(pcg_precond, relax_wt_level,level_w);
         if (level_ow > -1)
            HYPRE_BoomerAMGSetLevelOuterWt(pcg_precond,outer_wt_level,level_ow);
         HYPRE_BoomerAMGSetSmoothType(pcg_precond, smooth_type);
         HYPRE_BoomerAMGSetSmoothNumLevels(pcg_precond, smooth_num_levels);
         HYPRE_BoomerAMGSetSmoothNumSweeps(pcg_precond, smooth_num_sweeps);
         HYPRE_BoomerAMGSetMaxLevels(pcg_precond, max_levels);
         HYPRE_BoomerAMGSetMaxRowSum(pcg_precond, max_row_sum);
         HYPRE_BoomerAMGSetDebugFlag(pcg_precond, debug_flag);
         HYPRE_BoomerAMGSetNumFunctions(pcg_precond, num_functions);
         HYPRE_BoomerAMGSetAggNumLevels(pcg_precond, agg_num_levels);
         HYPRE_BoomerAMGSetAggInterpType(pcg_precond, agg_interp_type);
         HYPRE_BoomerAMGSetAggTruncFactor(pcg_precond, agg_trunc_factor);
         HYPRE_BoomerAMGSetAggP12TruncFactor(pcg_precond, agg_P12_trunc_factor);
         HYPRE_BoomerAMGSetAggPMaxElmts(pcg_precond, agg_P_max_elmts);
         HYPRE_BoomerAMGSetAggP12MaxElmts(pcg_precond, agg_P12_max_elmts);
         HYPRE_BoomerAMGSetNumPaths(pcg_precond, num_paths);
         HYPRE_BoomerAMGSetNodal(pcg_precond, nodal);
         HYPRE_BoomerAMGSetNodalDiag(pcg_precond, nodal_diag);
         HYPRE_BoomerAMGSetVariant(pcg_precond, variant);
         HYPRE_BoomerAMGSetOverlap(pcg_precond, overlap);
         HYPRE_BoomerAMGSetDomainType(pcg_precond, domain_type);
         HYPRE_BoomerAMGSetSchwarzUseNonSymm(pcg_precond, use_nonsymm_schwarz);

         HYPRE_BoomerAMGSetSchwarzRlxWeight(pcg_precond, schwarz_rlx_weight);
         if (eu_level < 0) eu_level = 0;
         HYPRE_BoomerAMGSetEuLevel(pcg_precond, eu_level);
         HYPRE_BoomerAMGSetEuBJ(pcg_precond, eu_bj);
         HYPRE_BoomerAMGSetEuSparseA(pcg_precond, eu_sparse_A);
         HYPRE_BoomerAMGSetCycleNumSweeps(pcg_precond, ns_coarse, 3);
         if (num_functions > 1)
            HYPRE_BoomerAMGSetDofFunc(pcg_precond, dof_func);
         HYPRE_BoomerAMGSetAdditive(pcg_precond, additive);
         HYPRE_BoomerAMGSetMultAdditive(pcg_precond, mult_add);
         HYPRE_BoomerAMGSetSimple(pcg_precond, simple);
         HYPRE_BoomerAMGSetAddLastLvl(pcg_precond, add_last_lvl);
         HYPRE_BoomerAMGSetMultAddPMaxElmts(pcg_precond, add_P_max_elmts);
         HYPRE_BoomerAMGSetMultAddTruncFactor(pcg_precond, add_trunc_factor);
         HYPRE_BoomerAMGSetRAP2(pcg_precond, rap2);
         HYPRE_BoomerAMGSetKeepTranspose(pcg_precond, keepTranspose);
#ifdef HAVE_DSUPERLU
         HYPRE_BoomerAMGSetDSLUThreshold(pcg_precond, dslu_threshold);
#endif
         if (nongalerk_tol)
         {
            HYPRE_BoomerAMGSetNonGalerkinTol(pcg_precond, nongalerk_tol[nongalerk_num_tol-1]);
            for (i=0; i < nongalerk_num_tol-1; i++)
               HYPRE_BoomerAMGSetLevelNonGalerkinTol(pcg_precond, nongalerk_tol[i], i);
         }
         HYPRE_BiCGSTABSetMaxIter(pcg_solver, mg_max_iter);
         HYPRE_BiCGSTABSetPrecond(pcg_solver,
                                  (HYPRE_PtrToSolverFcn) HYPRE_BoomerAMGSolve,
                                  (HYPRE_PtrToSolverFcn) HYPRE_BoomerAMGSetup,
                                  pcg_precond);
      }
      else if (solver_id == 10)
      {
         /* use diagonal scaling as preconditioner */
         if (myid == 0) hypre_printf("Solver: DS-BiCGSTAB\n");
         pcg_precond = NULL;

         HYPRE_BiCGSTABSetPrecond(pcg_solver,
                                  (HYPRE_PtrToSolverFcn) HYPRE_ParCSRDiagScale,
                                  (HYPRE_PtrToSolverFcn) HYPRE_ParCSRDiagScaleSetup,
                                  pcg_precond);
      }
      else if (solver_id == 11)
      {
         /* use PILUT as preconditioner */
         if (myid == 0) hypre_printf("Solver: PILUT-BiCGSTAB\n");

         ierr = HYPRE_ParCSRPilutCreate( hypre_MPI_COMM_WORLD, &pcg_precond );
         if (ierr) {
            hypre_printf("Error in ParPilutCreate\n");
         }

         HYPRE_BiCGSTABSetPrecond(pcg_solver,
                                  (HYPRE_PtrToSolverFcn) HYPRE_ParCSRPilutSolve,
                                  (HYPRE_PtrToSolverFcn) HYPRE_ParCSRPilutSetup,
                                  pcg_precond);

         if (drop_tol >= 0 )
            HYPRE_ParCSRPilutSetDropTolerance( pcg_precond,
                                               drop_tol );

         if (nonzeros_to_keep >= 0 )
            HYPRE_ParCSRPilutSetFactorRowSize( pcg_precond,
                                               nonzeros_to_keep );
      }
      else if (solver_id == 45)
      {
         /* use Euclid preconditioning */
         if (myid == 0) hypre_printf("Solver: Euclid-BICGSTAB\n");

         HYPRE_EuclidCreate(hypre_MPI_COMM_WORLD, &pcg_precond);

         /* note: There are three three methods of setting run-time
            parameters for Euclid: (see HYPRE_parcsr_ls.h); here
            we'll use what I think is simplest: let Euclid internally
            parse the command line.
         */
         if (eu_level > -1) HYPRE_EuclidSetLevel(pcg_precond, eu_level);
         if (eu_ilut) HYPRE_EuclidSetILUT(pcg_precond, eu_ilut);
         if (eu_sparse_A) HYPRE_EuclidSetSparseA(pcg_precond, eu_sparse_A);
         if (eu_row_scale) HYPRE_EuclidSetRowScale(pcg_precond, eu_row_scale);
         if (eu_bj) HYPRE_EuclidSetBJ(pcg_precond, eu_bj);
         HYPRE_EuclidSetStats(pcg_precond, eu_stats);
         HYPRE_EuclidSetMem(pcg_precond, eu_mem);

         /*HYPRE_EuclidSetParams(pcg_precond, argc, argv);*/

         HYPRE_BiCGSTABSetPrecond(pcg_solver,
                                  (HYPRE_PtrToSolverFcn) HYPRE_EuclidSolve,
                                  (HYPRE_PtrToSolverFcn) HYPRE_EuclidSetup,
                                  pcg_precond);
      }
      else if (solver_id == 73)
      {
         /* use MGR preconditioning */
         if (myid == 0) hypre_printf("Solver:  MGR-BICGSTAB\n");

         HYPRE_MGRCreate(&pcg_precond);

         mgr_num_cindexes = hypre_CTAlloc(HYPRE_Int, mgr_nlevels, HYPRE_MEMORY_HOST);
         for(i=0; i<mgr_nlevels; i++)
         { /* assume 1 coarse index per level */
            mgr_num_cindexes[i] = 1;
         }
         mgr_cindexes = hypre_CTAlloc(HYPRE_Int*, mgr_nlevels, HYPRE_MEMORY_HOST);
         for(i=0; i<mgr_nlevels; i++)
         {
            mgr_cindexes[i] = hypre_CTAlloc(HYPRE_Int, mgr_num_cindexes[i], HYPRE_MEMORY_HOST);
         }
         for(i=0; i<mgr_nlevels; i++)
         { /* assume coarse point is at index 0 */
            mgr_cindexes[i][0] = 2;
         }

         mgr_reserved_coarse_indexes = hypre_CTAlloc(HYPRE_BigInt, mgr_num_reserved_nodes, HYPRE_MEMORY_HOST);
         for(i=0; i<mgr_num_reserved_nodes; i++)
         {
            /* Generate 'artificial' reserved nodes. Assumes these are ordered last in the system */
            mgr_reserved_coarse_indexes[i] = last_local_row-i;//2*i+1;
            hypre_printf("mgr_reserved_coarse_indexes[i] = %b \n", mgr_reserved_coarse_indexes[i]);
         }

         /* set MGR data by block */
         HYPRE_MGRSetCpointsByBlock( pcg_precond, mgr_bsize, mgr_nlevels, mgr_num_cindexes,mgr_cindexes);
         /* set reserved coarse nodes */
         if(mgr_num_reserved_nodes)HYPRE_MGRSetReservedCoarseNodes(pcg_precond, mgr_num_reserved_nodes, mgr_reserved_coarse_indexes);

         /* set intermediate coarse grid strategy */
         HYPRE_MGRSetNonCpointsToFpoints(pcg_precond, mgr_non_c_to_f);
         /* set F relaxation strategy */
         HYPRE_MGRSetFRelaxMethod(pcg_precond, mgr_frelax_method);
         /* set relax type for single level F-relaxation and post-relaxation */
         HYPRE_MGRSetRelaxType(pcg_precond, mgr_relax_type);
         HYPRE_MGRSetNumRelaxSweeps(pcg_precond, mgr_num_relax_sweeps);
         /* set interpolation type */
         HYPRE_MGRSetRestrictType(pcg_precond, mgr_restrict_type);
         HYPRE_MGRSetNumRestrictSweeps(pcg_precond, mgr_num_restrict_sweeps);
         HYPRE_MGRSetInterpType(pcg_precond, mgr_interp_type);
         HYPRE_MGRSetNumInterpSweeps(pcg_precond, mgr_num_interp_sweeps);
         /* set print level */
         HYPRE_MGRSetPrintLevel(pcg_precond, 1);
         /* set max iterations */
         HYPRE_MGRSetMaxIter(pcg_precond, 1);
         HYPRE_MGRSetTol(pcg_precond, pc_tol);

         HYPRE_MGRSetGlobalsmoothType(pcg_precond, mgr_gsmooth_type);
         HYPRE_MGRSetMaxGlobalsmoothIters( pcg_precond, mgr_num_gsmooth_sweeps );

         /* create AMG coarse grid solver */

         HYPRE_BoomerAMGCreate(&amg_solver);
         HYPRE_BoomerAMGSetTol(amg_solver, pc_tol);
         HYPRE_BoomerAMGSetPrintLevel(amg_solver, 1);

         HYPRE_BoomerAMGSetMaxIter(amg_solver, 1);

         HYPRE_BoomerAMGSetCycleType(amg_solver, 1);
         HYPRE_BoomerAMGSetNumSweeps(amg_solver, 1);
         HYPRE_BoomerAMGSetCycleRelaxType(amg_solver, 14, 1);
         HYPRE_BoomerAMGSetCycleRelaxType(amg_solver, 14, 2);
         HYPRE_BoomerAMGSetCycleRelaxType(amg_solver, 9, 3);
         /* set the MGR coarse solver. Comment out to use default CG solver in MGR */
         HYPRE_MGRSetCoarseSolver( pcg_precond, HYPRE_BoomerAMGSolve, HYPRE_BoomerAMGSetup, amg_solver);


         /* setup MGR-BiCGSTAB solver */
         HYPRE_BiCGSTABSetMaxIter(pcg_solver, mg_max_iter);
         HYPRE_BiCGSTABSetPrecond(pcg_solver,
               (HYPRE_PtrToSolverFcn) HYPRE_MGRSolve,
               (HYPRE_PtrToSolverFcn) HYPRE_MGRSetup,
                                   pcg_precond);
      }
      HYPRE_BiCGSTABSetup(pcg_solver, (HYPRE_Matrix)parcsr_A,
                          (HYPRE_Vector)b, (HYPRE_Vector)x);

      hypre_EndTiming(time_index);
      hypre_PrintTiming("Setup phase times", hypre_MPI_COMM_WORLD);
      hypre_FinalizeTiming(time_index);
      hypre_ClearTiming();

      time_index = hypre_InitializeTiming("BiCGSTAB Solve");
      hypre_BeginTiming(time_index);

      HYPRE_BiCGSTABSolve(pcg_solver, (HYPRE_Matrix)parcsr_A,
                          (HYPRE_Vector)b, (HYPRE_Vector)x);

      hypre_EndTiming(time_index);
      hypre_PrintTiming("Solve phase times", hypre_MPI_COMM_WORLD);
      hypre_FinalizeTiming(time_index);
      hypre_ClearTiming();

      HYPRE_BiCGSTABGetNumIterations(pcg_solver, &num_iterations);
      HYPRE_BiCGSTABGetFinalRelativeResidualNorm(pcg_solver,&final_res_norm);
#if SECOND_TIME
      /* run a second time to check for memory leaks */
      HYPRE_ParVectorSetRandomValues(x, 775);
      HYPRE_BiCGSTABSetup(pcg_solver, (HYPRE_Matrix)parcsr_A,
                          (HYPRE_Vector)b, (HYPRE_Vector)x);
      HYPRE_BiCGSTABSolve(pcg_solver, (HYPRE_Matrix)parcsr_A,
                          (HYPRE_Vector)b, (HYPRE_Vector)x);
#endif

      HYPRE_ParCSRBiCGSTABDestroy(pcg_solver);

      if (solver_id == 9)
      {
         HYPRE_BoomerAMGDestroy(pcg_precond);
      }

      if (solver_id == 11)
      {
         HYPRE_ParCSRPilutDestroy(pcg_precond);
      }
      else if (solver_id == 45)
      {
         HYPRE_EuclidDestroy(pcg_precond);
      }
      else if(solver_id == 73)
      {
         /* free memory */
         if(mgr_num_cindexes)
            hypre_TFree(mgr_num_cindexes, HYPRE_MEMORY_HOST);
         mgr_num_cindexes = NULL;

         if(mgr_reserved_coarse_indexes)
            hypre_TFree(mgr_reserved_coarse_indexes, HYPRE_MEMORY_HOST);
         mgr_reserved_coarse_indexes = NULL;

         if(mgr_cindexes)
         {
            for( i=0; i<mgr_nlevels; i++)
            {
            if(mgr_cindexes[i])
               hypre_TFree(mgr_cindexes[i], HYPRE_MEMORY_HOST);
            }
            hypre_TFree(mgr_cindexes, HYPRE_MEMORY_HOST);
            mgr_cindexes = NULL;
         }

         HYPRE_BoomerAMGDestroy(amg_solver);
         HYPRE_MGRDestroy(pcg_precond);
      }
      if (myid == 0)
      {
         hypre_printf("\n");
         hypre_printf("BiCGSTAB Iterations = %d\n", num_iterations);
         hypre_printf("Final BiCGSTAB Relative Residual Norm = %e\n", final_res_norm);
         hypre_printf("\n");
      }
   }
   /*-----------------------------------------------------------
    * Solve the system using COGMRES
    *-----------------------------------------------------------*/

   if (solver_id == 16 || solver_id == 17 || solver_id == 46 || solver_id == 74)
   {
      time_index = hypre_InitializeTiming("COGMRES Setup");
      hypre_BeginTiming(time_index);

      HYPRE_ParCSRCOGMRESCreate(hypre_MPI_COMM_WORLD, &pcg_solver);
      HYPRE_COGMRESSetKDim(pcg_solver, k_dim);
      HYPRE_COGMRESSetUnroll(pcg_solver, unroll);
      HYPRE_COGMRESSetCGS(pcg_solver, cgs);
      HYPRE_COGMRESSetMaxIter(pcg_solver, max_iter);
      HYPRE_COGMRESSetTol(pcg_solver, tol);
      HYPRE_COGMRESSetAbsoluteTol(pcg_solver, atol);
      HYPRE_COGMRESSetLogging(pcg_solver, ioutdat);
      HYPRE_COGMRESSetPrintLevel(pcg_solver, ioutdat);

      if (solver_id == 16)
      {
         /* use BoomerAMG as preconditioner */
         if (myid == 0) hypre_printf("Solver: AMG-COGMRES\n");
         HYPRE_BoomerAMGCreate(&pcg_precond);
         HYPRE_BoomerAMGSetCGCIts(pcg_precond, cgcits);
         HYPRE_BoomerAMGSetInterpType(pcg_precond, interp_type);
         HYPRE_BoomerAMGSetPostInterpType(pcg_precond, post_interp_type);
         HYPRE_BoomerAMGSetNumSamples(pcg_precond, gsmg_samples);
         HYPRE_BoomerAMGSetTol(pcg_precond, pc_tol);
         HYPRE_BoomerAMGSetCoarsenType(pcg_precond, coarsen_type);
         HYPRE_BoomerAMGSetMeasureType(pcg_precond, measure_type);
         HYPRE_BoomerAMGSetStrongThreshold(pcg_precond, strong_threshold);
         HYPRE_BoomerAMGSetSeqThreshold(pcg_precond, seq_threshold);
         HYPRE_BoomerAMGSetRedundant(pcg_precond, redundant);
         HYPRE_BoomerAMGSetMaxCoarseSize(pcg_precond, coarse_threshold);
         HYPRE_BoomerAMGSetMinCoarseSize(pcg_precond, min_coarse_size);
         HYPRE_BoomerAMGSetTruncFactor(pcg_precond, trunc_factor);
         HYPRE_BoomerAMGSetPMaxElmts(pcg_precond, P_max_elmts);
         HYPRE_BoomerAMGSetJacobiTruncThreshold(pcg_precond, jacobi_trunc_threshold);
         HYPRE_BoomerAMGSetSCommPkgSwitch(pcg_precond, S_commpkg_switch);
         HYPRE_BoomerAMGSetPrintLevel(pcg_precond, poutdat);
         HYPRE_BoomerAMGSetPrintFileName(pcg_precond, "driver.out.log");
         HYPRE_BoomerAMGSetMaxIter(pcg_precond, 1);
         HYPRE_BoomerAMGSetCycleType(pcg_precond, cycle_type);
         HYPRE_BoomerAMGSetFCycle(pcg_precond, fcycle);
         HYPRE_BoomerAMGSetNumSweeps(pcg_precond, num_sweeps);
         HYPRE_BoomerAMGSetISType(pcg_precond, IS_type);
         HYPRE_BoomerAMGSetNumCRRelaxSteps(pcg_precond, num_CR_relax_steps);
         HYPRE_BoomerAMGSetCRRate(pcg_precond, CR_rate);
         HYPRE_BoomerAMGSetCRStrongTh(pcg_precond, CR_strong_th);
         HYPRE_BoomerAMGSetCRUseCG(pcg_precond, CR_use_CG);
         if (relax_type > -1) HYPRE_BoomerAMGSetRelaxType(pcg_precond, relax_type);
         if (relax_down > -1)
            HYPRE_BoomerAMGSetCycleRelaxType(pcg_precond, relax_down, 1);
         if (relax_up > -1)
            HYPRE_BoomerAMGSetCycleRelaxType(pcg_precond, relax_up, 2);
         if (relax_coarse > -1)
            HYPRE_BoomerAMGSetCycleRelaxType(pcg_precond, relax_coarse, 3);
         HYPRE_BoomerAMGSetAddRelaxType(pcg_precond, add_relax_type);
         HYPRE_BoomerAMGSetAddRelaxWt(pcg_precond, add_relax_wt);
         HYPRE_BoomerAMGSetChebyOrder(pcg_precond, cheby_order);
         HYPRE_BoomerAMGSetChebyFraction(pcg_precond, cheby_fraction);
         HYPRE_BoomerAMGSetChebyEigEst(pcg_precond, cheby_eig_est);
         HYPRE_BoomerAMGSetChebyVariant(pcg_precond, cheby_variant);
         HYPRE_BoomerAMGSetChebyScale(pcg_precond, cheby_scale);
         HYPRE_BoomerAMGSetRelaxOrder(pcg_precond, relax_order);
         HYPRE_BoomerAMGSetRelaxWt(pcg_precond, relax_wt);
         HYPRE_BoomerAMGSetOuterWt(pcg_precond, outer_wt);
         if (level_w > -1)
            HYPRE_BoomerAMGSetLevelRelaxWt(pcg_precond, relax_wt_level,level_w);
         if (level_ow > -1)
            HYPRE_BoomerAMGSetLevelOuterWt(pcg_precond,outer_wt_level,level_ow);
         HYPRE_BoomerAMGSetSmoothType(pcg_precond, smooth_type);
         HYPRE_BoomerAMGSetSmoothNumLevels(pcg_precond, smooth_num_levels);
         HYPRE_BoomerAMGSetSmoothNumSweeps(pcg_precond, smooth_num_sweeps);
         HYPRE_BoomerAMGSetMaxLevels(pcg_precond, max_levels);
         HYPRE_BoomerAMGSetMaxRowSum(pcg_precond, max_row_sum);
         HYPRE_BoomerAMGSetDebugFlag(pcg_precond, debug_flag);
         HYPRE_BoomerAMGSetNumFunctions(pcg_precond, num_functions);
         HYPRE_BoomerAMGSetAggNumLevels(pcg_precond, agg_num_levels);
         HYPRE_BoomerAMGSetAggInterpType(pcg_precond, agg_interp_type);
         HYPRE_BoomerAMGSetAggTruncFactor(pcg_precond, agg_trunc_factor);
         HYPRE_BoomerAMGSetAggP12TruncFactor(pcg_precond, agg_P12_trunc_factor);
         HYPRE_BoomerAMGSetAggPMaxElmts(pcg_precond, agg_P_max_elmts);
         HYPRE_BoomerAMGSetAggP12MaxElmts(pcg_precond, agg_P12_max_elmts);
         HYPRE_BoomerAMGSetNumPaths(pcg_precond, num_paths);
         HYPRE_BoomerAMGSetNodal(pcg_precond, nodal);
         HYPRE_BoomerAMGSetNodalDiag(pcg_precond, nodal_diag);
         HYPRE_BoomerAMGSetVariant(pcg_precond, variant);
         HYPRE_BoomerAMGSetOverlap(pcg_precond, overlap);
         HYPRE_BoomerAMGSetDomainType(pcg_precond, domain_type);
         HYPRE_BoomerAMGSetSchwarzUseNonSymm(pcg_precond, use_nonsymm_schwarz);

         HYPRE_BoomerAMGSetSchwarzRlxWeight(pcg_precond, schwarz_rlx_weight);
         if (eu_level < 0) eu_level = 0;
         HYPRE_BoomerAMGSetEuLevel(pcg_precond, eu_level);
         HYPRE_BoomerAMGSetEuBJ(pcg_precond, eu_bj);
         HYPRE_BoomerAMGSetEuSparseA(pcg_precond, eu_sparse_A);
         HYPRE_BoomerAMGSetCycleNumSweeps(pcg_precond, ns_coarse, 3);
         if (num_functions > 1)
            HYPRE_BoomerAMGSetDofFunc(pcg_precond, dof_func);
         HYPRE_BoomerAMGSetAdditive(pcg_precond, additive);
         HYPRE_BoomerAMGSetMultAdditive(pcg_precond, mult_add);
         HYPRE_BoomerAMGSetSimple(pcg_precond, simple);
         HYPRE_BoomerAMGSetAddLastLvl(pcg_precond, add_last_lvl);
         HYPRE_BoomerAMGSetMultAddPMaxElmts(pcg_precond, add_P_max_elmts);
         HYPRE_BoomerAMGSetMultAddTruncFactor(pcg_precond, add_trunc_factor);
         HYPRE_BoomerAMGSetRAP2(pcg_precond, rap2);
         HYPRE_BoomerAMGSetKeepTranspose(pcg_precond, keepTranspose);
#ifdef HAVE_DSUPERLU
         HYPRE_BoomerAMGSetDSLUThreshold(pcg_precond, dslu_threshold);
#endif
         if (nongalerk_tol)
         {
            HYPRE_BoomerAMGSetNonGalerkinTol(pcg_precond, nongalerk_tol[nongalerk_num_tol-1]);
            for (i=0; i < nongalerk_num_tol-1; i++)
               HYPRE_BoomerAMGSetLevelNonGalerkinTol(pcg_precond, nongalerk_tol[i], i);
         }
         HYPRE_COGMRESSetMaxIter(pcg_solver, mg_max_iter);
         HYPRE_COGMRESSetPrecond(pcg_solver,
                                  (HYPRE_PtrToSolverFcn) HYPRE_BoomerAMGSolve,
                                  (HYPRE_PtrToSolverFcn) HYPRE_BoomerAMGSetup,
                                  pcg_precond);
      }
      else if (solver_id == 17)
      {
         /* use diagonal scaling as preconditioner */
         if (myid == 0) hypre_printf("Solver: DS-COGMRES\n");
         pcg_precond = NULL;

         HYPRE_COGMRESSetPrecond(pcg_solver,
                                  (HYPRE_PtrToSolverFcn) HYPRE_ParCSRDiagScale,
                                  (HYPRE_PtrToSolverFcn) HYPRE_ParCSRDiagScaleSetup,
                                  pcg_precond);
      }
      else if (solver_id == 46)
      {
         /* use Euclid preconditioning */
         if (myid == 0) hypre_printf("Solver: Euclid-BICGSTAB\n");

         HYPRE_EuclidCreate(hypre_MPI_COMM_WORLD, &pcg_precond);

         /* note: There are three three methods of setting run-time
            parameters for Euclid: (see HYPRE_parcsr_ls.h); here
            we'll use what I think is simplest: let Euclid internally
            parse the command line.
         */
         if (eu_level > -1) HYPRE_EuclidSetLevel(pcg_precond, eu_level);
         if (eu_ilut) HYPRE_EuclidSetILUT(pcg_precond, eu_ilut);
         if (eu_sparse_A) HYPRE_EuclidSetSparseA(pcg_precond, eu_sparse_A);
         if (eu_row_scale) HYPRE_EuclidSetRowScale(pcg_precond, eu_row_scale);
         if (eu_bj) HYPRE_EuclidSetBJ(pcg_precond, eu_bj);
         HYPRE_EuclidSetStats(pcg_precond, eu_stats);
         HYPRE_EuclidSetMem(pcg_precond, eu_mem);

         /*HYPRE_EuclidSetParams(pcg_precond, argc, argv);*/

         HYPRE_COGMRESSetPrecond(pcg_solver,
                                  (HYPRE_PtrToSolverFcn) HYPRE_EuclidSolve,
                                  (HYPRE_PtrToSolverFcn) HYPRE_EuclidSetup,
                                  pcg_precond);
      }
      else if (solver_id == 74)
      {
         /* use MGR preconditioning */
         if (myid == 0) hypre_printf("Solver:  MGR-BICGSTAB\n");

         HYPRE_MGRCreate(&pcg_precond);

         mgr_num_cindexes = hypre_CTAlloc(HYPRE_Int, mgr_nlevels, HYPRE_MEMORY_HOST);
         for(i=0; i<mgr_nlevels; i++)
         { /* assume 1 coarse index per level */
            mgr_num_cindexes[i] = 1;
         }
         mgr_cindexes = hypre_CTAlloc(HYPRE_Int*, mgr_nlevels, HYPRE_MEMORY_HOST);
         for(i=0; i<mgr_nlevels; i++)
         {
            mgr_cindexes[i] = hypre_CTAlloc(HYPRE_Int, mgr_num_cindexes[i], HYPRE_MEMORY_HOST);
         }
         for(i=0; i<mgr_nlevels; i++)
         { /* assume coarse point is at index 0 */
            mgr_cindexes[i][0] = 2;
         }

         mgr_reserved_coarse_indexes = hypre_CTAlloc(HYPRE_BigInt, mgr_num_reserved_nodes, HYPRE_MEMORY_HOST);
         for(i=0; i<mgr_num_reserved_nodes; i++)
         {
            /* Generate 'artificial' reserved nodes. Assumes these are ordered last in the system */
            mgr_reserved_coarse_indexes[i] = last_local_row-i;//2*i+1;
            hypre_printf("mgr_reserved_coarse_indexes[i] = %b \n", mgr_reserved_coarse_indexes[i]);
         }

         /* set MGR data by block */
         HYPRE_MGRSetCpointsByBlock( pcg_precond, mgr_bsize, mgr_nlevels, mgr_num_cindexes,mgr_cindexes);
         /* set reserved coarse nodes */
         if(mgr_num_reserved_nodes)HYPRE_MGRSetReservedCoarseNodes(pcg_precond, mgr_num_reserved_nodes, mgr_reserved_coarse_indexes);

         /* set intermediate coarse grid strategy */
         HYPRE_MGRSetNonCpointsToFpoints(pcg_precond, mgr_non_c_to_f);
         /* set F relaxation strategy */
         HYPRE_MGRSetFRelaxMethod(pcg_precond, mgr_frelax_method);
         /* set relax type for single level F-relaxation and post-relaxation */
         HYPRE_MGRSetRelaxType(pcg_precond, mgr_relax_type);
         HYPRE_MGRSetNumRelaxSweeps(pcg_precond, mgr_num_relax_sweeps);
         /* set interpolation type */
         HYPRE_MGRSetRestrictType(pcg_precond, mgr_restrict_type);
         HYPRE_MGRSetNumRestrictSweeps(pcg_precond, mgr_num_restrict_sweeps);
         HYPRE_MGRSetInterpType(pcg_precond, mgr_interp_type);
         HYPRE_MGRSetNumInterpSweeps(pcg_precond, mgr_num_interp_sweeps);
         /* set print level */
         HYPRE_MGRSetPrintLevel(pcg_precond, 1);
         /* set max iterations */
         HYPRE_MGRSetMaxIter(pcg_precond, 1);
         HYPRE_MGRSetTol(pcg_precond, pc_tol);

         HYPRE_MGRSetGlobalsmoothType(pcg_precond, mgr_gsmooth_type);
         HYPRE_MGRSetMaxGlobalsmoothIters( pcg_precond, mgr_num_gsmooth_sweeps );

         /* create AMG coarse grid solver */

         HYPRE_BoomerAMGCreate(&amg_solver);
         HYPRE_BoomerAMGSetTol(amg_solver, pc_tol);
         HYPRE_BoomerAMGSetPrintLevel(amg_solver, 1);

         HYPRE_BoomerAMGSetMaxIter(amg_solver, 1);

         HYPRE_BoomerAMGSetCycleType(amg_solver, 1);
         HYPRE_BoomerAMGSetNumSweeps(amg_solver, 1);
         HYPRE_BoomerAMGSetCycleRelaxType(amg_solver, 14, 1);
         HYPRE_BoomerAMGSetCycleRelaxType(amg_solver, 14, 2);
         HYPRE_BoomerAMGSetCycleRelaxType(amg_solver, 9, 3);
         /* set the MGR coarse solver. Comment out to use default CG solver in MGR */
         HYPRE_MGRSetCoarseSolver( pcg_precond, HYPRE_BoomerAMGSolve, HYPRE_BoomerAMGSetup, amg_solver);


         /* setup MGR-COGMRES solver */
         HYPRE_COGMRESSetMaxIter(pcg_solver, mg_max_iter);
         HYPRE_COGMRESSetPrecond(pcg_solver,
               (HYPRE_PtrToSolverFcn) HYPRE_MGRSolve,
               (HYPRE_PtrToSolverFcn) HYPRE_MGRSetup,
                                   pcg_precond);
      }
      HYPRE_COGMRESSetup(pcg_solver, (HYPRE_Matrix)parcsr_A,
                          (HYPRE_Vector)b, (HYPRE_Vector)x);

      hypre_EndTiming(time_index);
      hypre_PrintTiming("Setup phase times", hypre_MPI_COMM_WORLD);
      hypre_FinalizeTiming(time_index);
      hypre_ClearTiming();

      time_index = hypre_InitializeTiming("COGMRES Solve");
      hypre_BeginTiming(time_index);

      HYPRE_COGMRESSolve(pcg_solver, (HYPRE_Matrix)parcsr_A,
                          (HYPRE_Vector)b, (HYPRE_Vector)x);

      hypre_EndTiming(time_index);
      hypre_PrintTiming("Solve phase times", hypre_MPI_COMM_WORLD);
      hypre_FinalizeTiming(time_index);
      hypre_ClearTiming();

      HYPRE_COGMRESGetNumIterations(pcg_solver, &num_iterations);
      HYPRE_COGMRESGetFinalRelativeResidualNorm(pcg_solver,&final_res_norm);
#if SECOND_TIME
      /* run a second time to check for memory leaks */
      HYPRE_ParVectorSetRandomValues(x, 775);
      HYPRE_COGMRESSetup(pcg_solver, (HYPRE_Matrix)parcsr_A,
                          (HYPRE_Vector)b, (HYPRE_Vector)x);
      HYPRE_COGMRESSolve(pcg_solver, (HYPRE_Matrix)parcsr_A,
                          (HYPRE_Vector)b, (HYPRE_Vector)x);
#endif

      HYPRE_ParCSRCOGMRESDestroy(pcg_solver);

      if (solver_id == 16)
      {
         HYPRE_BoomerAMGDestroy(pcg_precond);
      }
      else if (solver_id == 46)
      {
         HYPRE_EuclidDestroy(pcg_precond);
      }
      else if(solver_id == 74)
      {
         /* free memory */
         if(mgr_num_cindexes)
            hypre_TFree(mgr_num_cindexes, HYPRE_MEMORY_HOST);
         mgr_num_cindexes = NULL;

         if(mgr_reserved_coarse_indexes)
            hypre_TFree(mgr_reserved_coarse_indexes, HYPRE_MEMORY_HOST);
         mgr_reserved_coarse_indexes = NULL;

         if(mgr_cindexes)
         {
            for( i=0; i<mgr_nlevels; i++)
            {
            if(mgr_cindexes[i])
               hypre_TFree(mgr_cindexes[i], HYPRE_MEMORY_HOST);
            }
            hypre_TFree(mgr_cindexes, HYPRE_MEMORY_HOST);
            mgr_cindexes = NULL;
         }

         HYPRE_BoomerAMGDestroy(amg_solver);
         HYPRE_MGRDestroy(pcg_precond);
      }
      if (myid == 0)
      {
         hypre_printf("\n");
         hypre_printf("COGMRES Iterations = %d\n", num_iterations);
         hypre_printf("Final COGMRES Relative Residual Norm = %e\n", final_res_norm);
         hypre_printf("\n");
      }
   }
   /*-----------------------------------------------------------
    * Solve the system using CGNR
    *-----------------------------------------------------------*/

   if (solver_id == 5 || solver_id == 6)
   {
      time_index = hypre_InitializeTiming("CGNR Setup");
      hypre_BeginTiming(time_index);

      HYPRE_ParCSRCGNRCreate(hypre_MPI_COMM_WORLD, &pcg_solver);
      HYPRE_CGNRSetMaxIter(pcg_solver, max_iter);
      HYPRE_CGNRSetTol(pcg_solver, tol);
      HYPRE_CGNRSetLogging(pcg_solver, ioutdat);

      if (solver_id == 5)
      {
         /* use BoomerAMG as preconditioner */
         if (myid == 0) hypre_printf("Solver: AMG-CGNR\n");
         HYPRE_BoomerAMGCreate(&pcg_precond);
         HYPRE_BoomerAMGSetCGCIts(pcg_precond, cgcits);
         HYPRE_BoomerAMGSetInterpType(pcg_precond, interp_type);
         HYPRE_BoomerAMGSetPostInterpType(pcg_precond, post_interp_type);
         HYPRE_BoomerAMGSetNumSamples(pcg_precond, gsmg_samples);
         HYPRE_BoomerAMGSetTol(pcg_precond, pc_tol);
         HYPRE_BoomerAMGSetCoarsenType(pcg_precond, coarsen_type);
         HYPRE_BoomerAMGSetMeasureType(pcg_precond, measure_type);
         HYPRE_BoomerAMGSetStrongThreshold(pcg_precond, strong_threshold);
         HYPRE_BoomerAMGSetSeqThreshold(pcg_precond, seq_threshold);
         HYPRE_BoomerAMGSetRedundant(pcg_precond, redundant);
         HYPRE_BoomerAMGSetMaxCoarseSize(pcg_precond, coarse_threshold);
         HYPRE_BoomerAMGSetMinCoarseSize(pcg_precond, min_coarse_size);
         HYPRE_BoomerAMGSetTruncFactor(pcg_precond, trunc_factor);
         HYPRE_BoomerAMGSetPMaxElmts(pcg_precond, P_max_elmts);
         HYPRE_BoomerAMGSetJacobiTruncThreshold(pcg_precond, jacobi_trunc_threshold);
         HYPRE_BoomerAMGSetSCommPkgSwitch(pcg_precond, S_commpkg_switch);
         HYPRE_BoomerAMGSetPrintLevel(pcg_precond, poutdat);
         HYPRE_BoomerAMGSetPrintFileName(pcg_precond, "driver.out.log");
         HYPRE_BoomerAMGSetMaxIter(pcg_precond, 1);
         HYPRE_BoomerAMGSetCycleType(pcg_precond, cycle_type);
         HYPRE_BoomerAMGSetFCycle(pcg_precond, fcycle);
         HYPRE_BoomerAMGSetNumSweeps(pcg_precond, num_sweeps);
         if (relax_type > -1) HYPRE_BoomerAMGSetRelaxType(pcg_precond, relax_type);
         if (relax_down > -1)
            HYPRE_BoomerAMGSetCycleRelaxType(pcg_precond, relax_down, 1);
         if (relax_up > -1)
            HYPRE_BoomerAMGSetCycleRelaxType(pcg_precond, relax_up, 2);
         if (relax_coarse > -1)
            HYPRE_BoomerAMGSetCycleRelaxType(pcg_precond, relax_coarse, 3);
         HYPRE_BoomerAMGSetAddRelaxType(pcg_precond, add_relax_type);
         HYPRE_BoomerAMGSetAddRelaxWt(pcg_precond, add_relax_wt);
         HYPRE_BoomerAMGSetChebyOrder(pcg_precond, cheby_order);
         HYPRE_BoomerAMGSetChebyFraction(pcg_precond, cheby_fraction);
         HYPRE_BoomerAMGSetChebyEigEst(pcg_precond, cheby_eig_est);
         HYPRE_BoomerAMGSetChebyVariant(pcg_precond, cheby_variant);
         HYPRE_BoomerAMGSetChebyScale(pcg_precond, cheby_scale);
         HYPRE_BoomerAMGSetRelaxOrder(pcg_precond, relax_order);
         HYPRE_BoomerAMGSetRelaxWt(pcg_precond, relax_wt);
         HYPRE_BoomerAMGSetOuterWt(pcg_precond, outer_wt);
         if (level_w > -1)
            HYPRE_BoomerAMGSetLevelRelaxWt(pcg_precond, relax_wt_level,level_w);
         if (level_ow > -1)
            HYPRE_BoomerAMGSetLevelOuterWt(pcg_precond,outer_wt_level,level_ow);
         HYPRE_BoomerAMGSetSmoothType(pcg_precond, smooth_type);
         HYPRE_BoomerAMGSetSmoothNumLevels(pcg_precond, smooth_num_levels);
         HYPRE_BoomerAMGSetSmoothNumSweeps(pcg_precond, smooth_num_sweeps);
         HYPRE_BoomerAMGSetMaxLevels(pcg_precond, max_levels);
         HYPRE_BoomerAMGSetMaxRowSum(pcg_precond, max_row_sum);
         HYPRE_BoomerAMGSetDebugFlag(pcg_precond, debug_flag);
         HYPRE_BoomerAMGSetNumFunctions(pcg_precond, num_functions);
         HYPRE_BoomerAMGSetAggNumLevels(pcg_precond, agg_num_levels);
         HYPRE_BoomerAMGSetAggInterpType(pcg_precond, agg_interp_type);
         HYPRE_BoomerAMGSetAggTruncFactor(pcg_precond, agg_trunc_factor);
         HYPRE_BoomerAMGSetAggP12TruncFactor(pcg_precond, agg_P12_trunc_factor);
         HYPRE_BoomerAMGSetAggPMaxElmts(pcg_precond, agg_P_max_elmts);
         HYPRE_BoomerAMGSetAggP12MaxElmts(pcg_precond, agg_P12_max_elmts);
         HYPRE_BoomerAMGSetNumPaths(pcg_precond, num_paths);
         HYPRE_BoomerAMGSetNodal(pcg_precond, nodal);
         HYPRE_BoomerAMGSetNodalDiag(pcg_precond, nodal_diag);
         HYPRE_BoomerAMGSetVariant(pcg_precond, variant);
         HYPRE_BoomerAMGSetOverlap(pcg_precond, overlap);
         HYPRE_BoomerAMGSetDomainType(pcg_precond, domain_type);
         if (num_functions > 1)
            HYPRE_BoomerAMGSetDofFunc(pcg_precond, dof_func);
         HYPRE_BoomerAMGSetAdditive(pcg_precond, additive);
         HYPRE_BoomerAMGSetMultAdditive(pcg_precond, mult_add);
         HYPRE_BoomerAMGSetSimple(pcg_precond, simple);
         HYPRE_BoomerAMGSetAddLastLvl(pcg_precond, add_last_lvl);
         HYPRE_BoomerAMGSetMultAddPMaxElmts(pcg_precond, add_P_max_elmts);
         HYPRE_BoomerAMGSetMultAddTruncFactor(pcg_precond, add_trunc_factor);
         HYPRE_BoomerAMGSetRAP2(pcg_precond, rap2);
         HYPRE_BoomerAMGSetKeepTranspose(pcg_precond, keepTranspose);
#ifdef HAVE_DSUPERLU
         HYPRE_BoomerAMGSetDSLUThreshold(pcg_precond, dslu_threshold);
#endif
         if (nongalerk_tol)
         {
            HYPRE_BoomerAMGSetNonGalerkinTol(pcg_precond, nongalerk_tol[nongalerk_num_tol-1]);
            for (i=0; i < nongalerk_num_tol-1; i++)
               HYPRE_BoomerAMGSetLevelNonGalerkinTol(pcg_precond, nongalerk_tol[i], i);
         }
         HYPRE_CGNRSetMaxIter(pcg_solver, mg_max_iter);
         HYPRE_CGNRSetPrecond(pcg_solver,
                              (HYPRE_PtrToSolverFcn) HYPRE_BoomerAMGSolve,
                              (HYPRE_PtrToSolverFcn) HYPRE_BoomerAMGSolveT,
                              (HYPRE_PtrToSolverFcn) HYPRE_BoomerAMGSetup,
                              pcg_precond);
      }
      else if (solver_id == 6)
      {
         /* use diagonal scaling as preconditioner */
         if (myid == 0) hypre_printf("Solver: DS-CGNR\n");
         pcg_precond = NULL;

         HYPRE_CGNRSetPrecond(pcg_solver,
                              (HYPRE_PtrToSolverFcn) HYPRE_ParCSRDiagScale,
                              (HYPRE_PtrToSolverFcn) HYPRE_ParCSRDiagScale,
                              (HYPRE_PtrToSolverFcn) HYPRE_ParCSRDiagScaleSetup,
                              pcg_precond);
      }

      HYPRE_CGNRGetPrecond(pcg_solver, &pcg_precond_gotten);
      if (pcg_precond_gotten != pcg_precond)
      {
         hypre_printf("HYPRE_ParCSRCGNRGetPrecond got bad precond\n");
         return(-1);
      }
      else
         if (myid == 0)
            hypre_printf("HYPRE_ParCSRCGNRGetPrecond got good precond\n");
      HYPRE_CGNRSetup(pcg_solver, (HYPRE_Matrix)parcsr_A, (HYPRE_Vector)b,
                      (HYPRE_Vector)x);

      hypre_EndTiming(time_index);
      hypre_PrintTiming("Setup phase times", hypre_MPI_COMM_WORLD);
      hypre_FinalizeTiming(time_index);
      hypre_ClearTiming();

      time_index = hypre_InitializeTiming("CGNR Solve");
      hypre_BeginTiming(time_index);

      HYPRE_CGNRSolve(pcg_solver, (HYPRE_Matrix)parcsr_A, (HYPRE_Vector)b,
                      (HYPRE_Vector)x);

      hypre_EndTiming(time_index);
      hypre_PrintTiming("Solve phase times", hypre_MPI_COMM_WORLD);
      hypre_FinalizeTiming(time_index);
      hypre_ClearTiming();

      HYPRE_CGNRGetNumIterations(pcg_solver, &num_iterations);
      HYPRE_CGNRGetFinalRelativeResidualNorm(pcg_solver,&final_res_norm);

#if SECOND_TIME
      /* run a second time to check for memory leaks */
      HYPRE_ParVectorSetRandomValues(x, 775);
      HYPRE_CGNRSetup(pcg_solver, (HYPRE_Matrix)parcsr_A, (HYPRE_Vector)b,
                      (HYPRE_Vector)x);
      HYPRE_CGNRSolve(pcg_solver, (HYPRE_Matrix)parcsr_A, (HYPRE_Vector)b,
                      (HYPRE_Vector)x);
#endif

      HYPRE_ParCSRCGNRDestroy(pcg_solver);

      if (solver_id == 5)
      {
         HYPRE_BoomerAMGDestroy(pcg_precond);
      }
      if (myid == 0 /* begin lobpcg */ && !lobpcgFlag /* end lobpcg */)
      {
         hypre_printf("\n");
         hypre_printf("Iterations = %d\n", num_iterations);
         hypre_printf("Final Relative Residual Norm = %e\n", final_res_norm);
         hypre_printf("\n");
      }
   }

   /*-----------------------------------------------------------
    * Solve the system using MGR
    *-----------------------------------------------------------*/

   if (solver_id == 70)
   {
      if (myid == 0) hypre_printf("Solver:  MGR\n");
      time_index = hypre_InitializeTiming("MGR Setup");
      hypre_BeginTiming(time_index);

      HYPRE_Solver mgr_solver;
      HYPRE_MGRCreate(&mgr_solver);

      mgr_num_cindexes = hypre_CTAlloc(HYPRE_Int,  mgr_nlevels, HYPRE_MEMORY_HOST);
      for(i=0; i<mgr_nlevels; i++)
      { /* assume 1 coarse index per level */
         mgr_num_cindexes[i] = 1;
      }
      mgr_cindexes = hypre_CTAlloc(HYPRE_Int*,  mgr_nlevels, HYPRE_MEMORY_HOST);
      for(i=0; i<mgr_nlevels; i++)
      {
         mgr_cindexes[i] = hypre_CTAlloc(HYPRE_Int,  mgr_num_cindexes[i], HYPRE_MEMORY_HOST);
      }
      for(i=0; i<mgr_nlevels; i++)
      { /* assume coarse point is at index 0 */
         mgr_cindexes[i][0] = 0;
      }
      mgr_reserved_coarse_indexes = hypre_CTAlloc(HYPRE_BigInt,  mgr_num_reserved_nodes, HYPRE_MEMORY_HOST);
      for(i=0; i<mgr_num_reserved_nodes; i++)
      { /* generate artificial reserved nodes */
         mgr_reserved_coarse_indexes[i] = last_local_row-i;//2*i+1;
      }

      /* set MGR data by block */
      HYPRE_MGRSetCpointsByBlock( mgr_solver, mgr_bsize, mgr_nlevels, mgr_num_cindexes,mgr_cindexes);
      /* set reserved coarse nodes */
      if(mgr_num_reserved_nodes)HYPRE_MGRSetReservedCoarseNodes(mgr_solver, mgr_num_reserved_nodes, mgr_reserved_coarse_indexes);

      /* set intermediate coarse grid strategy */
      HYPRE_MGRSetNonCpointsToFpoints(mgr_solver, mgr_non_c_to_f);
      /* set F relaxation strategy */
      HYPRE_MGRSetFRelaxMethod(mgr_solver, mgr_frelax_method);
      /* set relax type for single level F-relaxation and post-relaxation */
      HYPRE_MGRSetRelaxType(mgr_solver, mgr_relax_type);
      HYPRE_MGRSetNumRelaxSweeps(mgr_solver, mgr_num_relax_sweeps);
      /* set interpolation type */
      HYPRE_MGRSetRestrictType(mgr_solver, mgr_restrict_type);
      HYPRE_MGRSetNumRestrictSweeps(mgr_solver, mgr_num_restrict_sweeps);
      HYPRE_MGRSetInterpType(mgr_solver, mgr_interp_type);
      HYPRE_MGRSetNumInterpSweeps(mgr_solver, mgr_num_interp_sweeps);
      /* set print level */
      HYPRE_MGRSetPrintLevel(mgr_solver, 3);
      /* set max iterations */
      HYPRE_MGRSetMaxIter(mgr_solver, max_iter);
      HYPRE_MGRSetTol(mgr_solver, tol);

      HYPRE_MGRSetGlobalsmoothType(mgr_solver, mgr_gsmooth_type);
      HYPRE_MGRSetMaxGlobalsmoothIters( mgr_solver, mgr_num_gsmooth_sweeps );

      /* create AMG coarse grid solver */

      HYPRE_BoomerAMGCreate(&amg_solver);
      /* BM Aug 25, 2006 */
      HYPRE_BoomerAMGSetCGCIts(amg_solver, cgcits);
      HYPRE_BoomerAMGSetInterpType(amg_solver, 0);
      HYPRE_BoomerAMGSetPostInterpType(amg_solver, post_interp_type);
      HYPRE_BoomerAMGSetCoarsenType(amg_solver, 6);
      HYPRE_BoomerAMGSetTol(amg_solver, tol);
      HYPRE_BoomerAMGSetPMaxElmts(amg_solver, 0);
      HYPRE_BoomerAMGSetCycleType(amg_solver, cycle_type);
      HYPRE_BoomerAMGSetFCycle(amg_solver, fcycle);
      HYPRE_BoomerAMGSetNumSweeps(amg_solver, num_sweeps);
      HYPRE_BoomerAMGSetRelaxType(amg_solver, 3);
      if (relax_down > -1)
         HYPRE_BoomerAMGSetCycleRelaxType(amg_solver, relax_down, 1);
      if (relax_up > -1)
         HYPRE_BoomerAMGSetCycleRelaxType(amg_solver, relax_up, 2);
      if (relax_coarse > -1)
         HYPRE_BoomerAMGSetCycleRelaxType(amg_solver, relax_coarse, 3);
      HYPRE_BoomerAMGSetRelaxOrder(amg_solver, 1);
      HYPRE_BoomerAMGSetMaxLevels(amg_solver, max_levels);
      HYPRE_BoomerAMGSetSmoothType(amg_solver, smooth_type);
      HYPRE_BoomerAMGSetSmoothNumSweeps(amg_solver, smooth_num_sweeps);
      if(mgr_nlevels < 1 || mgr_bsize < 2)
      {
         HYPRE_BoomerAMGSetMaxIter(amg_solver, max_iter);
         HYPRE_BoomerAMGSetPrintLevel(amg_solver, 3);
      }
      else
      {
         HYPRE_BoomerAMGSetMaxIter(amg_solver, 1);
         HYPRE_BoomerAMGSetTol(amg_solver, 0.0);
         HYPRE_BoomerAMGSetPrintLevel(amg_solver, 1);
      }
      /* set the MGR coarse solver. Comment out to use default CG solver in MGR */
      HYPRE_MGRSetCoarseSolver( mgr_solver, HYPRE_BoomerAMGSolve, HYPRE_BoomerAMGSetup, amg_solver);

      /* setup MGR solver */
      HYPRE_MGRSetup(mgr_solver, parcsr_A, b, x);

      hypre_EndTiming(time_index);
      hypre_PrintTiming("Setup phase times", hypre_MPI_COMM_WORLD);
      hypre_FinalizeTiming(time_index);
      hypre_ClearTiming();

      time_index = hypre_InitializeTiming("MGR Solve");
      hypre_BeginTiming(time_index);

      /* MGR solve */
      HYPRE_MGRSolve(mgr_solver, parcsr_A, b, x);

      hypre_EndTiming(time_index);
      hypre_PrintTiming("Solve phase times", hypre_MPI_COMM_WORLD);
      hypre_FinalizeTiming(time_index);
      hypre_ClearTiming();

      HYPRE_MGRGetNumIterations(mgr_solver, &num_iterations);
      HYPRE_MGRGetFinalRelativeResidualNorm(mgr_solver, &final_res_norm);

      if (myid == 0)
      {
         hypre_printf("\n");
         hypre_printf("MGR Iterations = %d\n", num_iterations);
         hypre_printf("Final Relative Residual Norm = %e\n", final_res_norm);
         hypre_printf("\n");
      }

#if SECOND_TIME
      /* run a second time to check for memory leaks */
      HYPRE_ParVectorSetRandomValues(x, 775);
      HYPRE_MGRSetup(mgr_solver, parcsr_A, b, x);
      HYPRE_MGRSolve(mgr_solver, parcsr_A, b, x);
#endif

      /* free memory */
      if(mgr_num_cindexes)
         hypre_TFree(mgr_num_cindexes, HYPRE_MEMORY_HOST);
      mgr_num_cindexes = NULL;

      if(mgr_reserved_coarse_indexes)
         hypre_TFree(mgr_reserved_coarse_indexes, HYPRE_MEMORY_HOST);
      mgr_reserved_coarse_indexes = NULL;

      if(mgr_cindexes)
      {
         for( i=0; i<mgr_nlevels; i++)
         {
            if(mgr_cindexes[i])
               hypre_TFree(mgr_cindexes[i], HYPRE_MEMORY_HOST);
         }
         hypre_TFree(mgr_cindexes, HYPRE_MEMORY_HOST);
         mgr_cindexes = NULL;
      }

      HYPRE_BoomerAMGDestroy(amg_solver);
      HYPRE_MGRDestroy(mgr_solver);
   }

   /*-----------------------------------------------------------
    * Solve the system using hypre_ILU
    *-----------------------------------------------------------*/   

   if (solver_id == 80)
   {
      if (myid == 0) hypre_printf("Solver:  hypre_ILU\n");
      time_index = hypre_InitializeTiming("hypre_ILU Setup");
      hypre_BeginTiming(time_index);
      
      HYPRE_Solver ilu_solver;
      HYPRE_ILUCreate(&ilu_solver); 

      /* set ilu type */
      HYPRE_ILUSetType(ilu_solver, ilu_type);
      /* set level of fill */
      HYPRE_ILUSetLevelOfFill(ilu_solver, ilu_lfil);
      /* set print level */
      HYPRE_ILUSetPrintLevel(ilu_solver, 2);
      /* set max iterations */
      HYPRE_ILUSetMaxIter(ilu_solver, max_iter);
      /* set max number of nonzeros per row */
      HYPRE_ILUSetMaxNnzPerRow(ilu_solver,ilu_max_row_nnz);
      /* set the droptol */
      HYPRE_ILUSetDropThreshold(ilu_solver,ilu_droptol);
      HYPRE_ILUSetTol(ilu_solver, tol);
      /* set max iterations for Schur system solve */                
      HYPRE_ILUSetSchurMaxIter( ilu_solver, ilu_schur_max_iter ); 
      
      /* setting for NSH */
      if(ilu_type == 20 || ilu_type == 21)
      {
		 HYPRE_ILUSetNSHDropThreshold( ilu_solver, ilu_nsh_droptol);
	  }              

      
      /* setup hypre_ILU solver */
      HYPRE_ILUSetup(ilu_solver, parcsr_A, b, x);

      hypre_EndTiming(time_index);
      hypre_PrintTiming("Setup phase times", hypre_MPI_COMM_WORLD);
      hypre_FinalizeTiming(time_index);
      hypre_ClearTiming();
 
      time_index = hypre_InitializeTiming("hypre_ILU Solve");
      hypre_BeginTiming(time_index);
      
      /* hypre_ILU solve */
      HYPRE_ILUSolve(ilu_solver, parcsr_A, b, x);
      
      hypre_EndTiming(time_index);
      hypre_PrintTiming("Solve phase times", hypre_MPI_COMM_WORLD);
      hypre_FinalizeTiming(time_index);
      hypre_ClearTiming();

      HYPRE_ILUGetNumIterations(ilu_solver, &num_iterations);
      HYPRE_ILUGetFinalRelativeResidualNorm(ilu_solver, &final_res_norm);

      if (myid == 0)
      {
         hypre_printf("\n");
         hypre_printf("hypre_ILU Iterations = %d\n", num_iterations);
         hypre_printf("Final Relative Residual Norm = %e\n", final_res_norm);
         hypre_printf("\n");
      }

#if SECOND_TIME
      /* run a second time to check for memory leaks */
      HYPRE_ParVectorSetRandomValues(x, 775);
      HYPRE_ILUSetup(ilu_solver, parcsr_A, b, x);
      HYPRE_ILUSolve(ilu_solver, parcsr_A, b, x);
#endif
      
      /* free memory */
      HYPRE_ILUDestroy(ilu_solver);
   }

   /*-----------------------------------------------------------
    * Print the solution and other info
    *-----------------------------------------------------------*/

   /* RDF: Why is this here? */
   /*if (!(build_rhs_type ==1 || build_rhs_type ==7))
      HYPRE_IJVectorGetObjectType(ij_b, &j);*/

   if (print_system)
   {
      HYPRE_IJVectorPrint(ij_x, "IJ.out.x");
   }

   /*-----------------------------------------------------------
    * Finalize things
    *-----------------------------------------------------------*/

   if (test_ij || build_matrix_type == -1) HYPRE_IJMatrixDestroy(ij_A);
   else HYPRE_ParCSRMatrixDestroy(parcsr_A);

   /* for build_rhs_type = 1 or 7, we did not create ij_b  - just b*/
   if (build_rhs_type ==1 || build_rhs_type ==7 || build_rhs_type==6)
      HYPRE_ParVectorDestroy(b);
   else
      HYPRE_IJVectorDestroy(ij_b);

   HYPRE_IJVectorDestroy(ij_x);

   if (build_rbm)
   {
      for (i=0; i< num_interp_vecs; i++)
         HYPRE_IJVectorDestroy(ij_rbm[i]);
      hypre_TFree(ij_rbm, HYPRE_MEMORY_HOST);
      hypre_TFree(interp_vecs, HYPRE_MEMORY_HOST);
   }
   if (nongalerk_tol) hypre_TFree(nongalerk_tol, HYPRE_MEMORY_HOST);

/*
  hypre_FinalizeMemoryDebug();
*/
 final:

   /* Finalize Hypre */
   HYPRE_Finalize();

   /* Finalize MPI */
   hypre_MPI_Finalize();

   return (0);
}

/*----------------------------------------------------------------------
 * Build matrix from file. Expects three files on each processor.
 * filename.D.n contains the diagonal part, filename.O.n contains
 * the offdiagonal part and filename.INFO.n contains global row
 * and column numbers, number of columns of offdiagonal matrix
 * and the mapping of offdiagonal column numbers to global column numbers.
 * Parameters given in command line.
 *----------------------------------------------------------------------*/

HYPRE_Int
BuildParFromFile( HYPRE_Int                  argc,
                  char                *argv[],
                  HYPRE_Int                  arg_index,
                  HYPRE_ParCSRMatrix  *A_ptr     )
{
   char               *filename;

   HYPRE_ParCSRMatrix A;

   HYPRE_Int                 myid;

   /*-----------------------------------------------------------
    * Initialize some stuff
    *-----------------------------------------------------------*/

   hypre_MPI_Comm_rank(hypre_MPI_COMM_WORLD, &myid );

   /*-----------------------------------------------------------
    * Parse command line
    *-----------------------------------------------------------*/

   if (arg_index < argc)
   {
      filename = argv[arg_index];
   }
   else
   {
      hypre_printf("Error: No filename specified \n");
      exit(1);
   }

   /*-----------------------------------------------------------
    * Print driver parameters
    *-----------------------------------------------------------*/

   if (myid == 0)
   {
      hypre_printf("  FromFile: %s\n", filename);
   }

   /*-----------------------------------------------------------
    * Generate the matrix
    *-----------------------------------------------------------*/

   HYPRE_ParCSRMatrixRead(hypre_MPI_COMM_WORLD, filename,&A);

   *A_ptr = A;

   return (0);
}


/*----------------------------------------------------------------------
 * Build rhs from file. Expects two files on each processor.
 * filename.n contains the data and
 * and filename.INFO.n contains global row
 * numbers
 *----------------------------------------------------------------------*/

HYPRE_Int
BuildParRhsFromFile( HYPRE_Int                  argc,
                     char                *argv[],
                     HYPRE_Int                  arg_index,
                     HYPRE_ParVector      *b_ptr     )
{
   char               *filename;

   HYPRE_ParVector b;

   HYPRE_Int                 myid;

   /*-----------------------------------------------------------
    * Initialize some stuff
    *-----------------------------------------------------------*/

   hypre_MPI_Comm_rank(hypre_MPI_COMM_WORLD, &myid );

   /*-----------------------------------------------------------
    * Parse command line
    *-----------------------------------------------------------*/

   if (arg_index < argc)
   {
      filename = argv[arg_index];
   }
   else
   {
      hypre_printf("Error: No filename specified \n");
      exit(1);
   }

   /*-----------------------------------------------------------
    * Print driver parameters
    *-----------------------------------------------------------*/

   if (myid == 0)
   {
      hypre_printf("  RhsFromParFile: %s\n", filename);
   }

   /*-----------------------------------------------------------
    * Generate the matrix
    *-----------------------------------------------------------*/

   HYPRE_ParVectorRead(hypre_MPI_COMM_WORLD, filename,&b);

   *b_ptr = b;

   return (0);
}




/*----------------------------------------------------------------------
 * Build standard 7-point laplacian in 3D with grid and anisotropy.
 * Parameters given in command line.
 *----------------------------------------------------------------------*/

HYPRE_Int
BuildParLaplacian( HYPRE_Int                  argc,
                   char                *argv[],
                   HYPRE_Int                  arg_index,
                   HYPRE_ParCSRMatrix  *A_ptr     )
{
   HYPRE_BigInt              nx, ny, nz;
   HYPRE_Int                 P, Q, R;
   HYPRE_Real          cx, cy, cz;

   HYPRE_ParCSRMatrix  A;

   HYPRE_Int                 num_procs, myid;
   HYPRE_Int                 p, q, r;
   HYPRE_Int                 num_fun = 1;
   HYPRE_Real         *values;
   HYPRE_Real         *mtrx;

   HYPRE_Real          ep = .1;

   HYPRE_Int                 system_vcoef = 0;
   HYPRE_Int                 sys_opt = 0;
   HYPRE_Int                 vcoef_opt = 0;


   /*-----------------------------------------------------------
    * Initialize some stuff
    *-----------------------------------------------------------*/

   hypre_MPI_Comm_size(hypre_MPI_COMM_WORLD, &num_procs );
   hypre_MPI_Comm_rank(hypre_MPI_COMM_WORLD, &myid );

   /*-----------------------------------------------------------
    * Set defaults
    *-----------------------------------------------------------*/

   nx = 10;
   ny = 10;
   nz = 10;

   P  = 1;
   Q  = num_procs;
   R  = 1;

   cx = 1.;
   cy = 1.;
   cz = 1.;

   /*-----------------------------------------------------------
    * Parse command line
    *-----------------------------------------------------------*/
   arg_index = 0;
   while (arg_index < argc)
   {
      if ( strcmp(argv[arg_index], "-n") == 0 )
      {
         arg_index++;
         nx = atoi(argv[arg_index++]);
         ny = atoi(argv[arg_index++]);
         nz = atoi(argv[arg_index++]);
      }
      else if ( strcmp(argv[arg_index], "-P") == 0 )
      {
         arg_index++;
         P  = atoi(argv[arg_index++]);
         Q  = atoi(argv[arg_index++]);
         R  = atoi(argv[arg_index++]);
      }
      else if ( strcmp(argv[arg_index], "-c") == 0 )
      {
         arg_index++;
         cx = atof(argv[arg_index++]);
         cy = atof(argv[arg_index++]);
         cz = atof(argv[arg_index++]);
      }
      else if ( strcmp(argv[arg_index], "-sysL") == 0 )
      {
         arg_index++;
         num_fun = atoi(argv[arg_index++]);
      }
      else if ( strcmp(argv[arg_index], "-sysL_opt") == 0 )
      {
         arg_index++;
         sys_opt = atoi(argv[arg_index++]);
      }
      else if ( strcmp(argv[arg_index], "-sys_vcoef") == 0 )
      {
         /* have to use -sysL for this to */
         arg_index++;
         system_vcoef = 1;
      }
      else if ( strcmp(argv[arg_index], "-sys_vcoef_opt") == 0 )
      {
         arg_index++;
         vcoef_opt = atoi(argv[arg_index++]);
      }
      else if ( strcmp(argv[arg_index], "-ep") == 0 )
      {
         arg_index++;
         ep = atof(argv[arg_index++]);
      }
      else
      {
         arg_index++;
      }
   }

   /*-----------------------------------------------------------
    * Check a few things
    *-----------------------------------------------------------*/

   if ((P*Q*R) != num_procs)
   {
      hypre_printf("Error: Invalid number of processors or processor topology \n");
      exit(1);
   }

   /*-----------------------------------------------------------
    * Print driver parameters
    *-----------------------------------------------------------*/

   if (myid == 0)
   {
      hypre_printf("  Laplacian:   num_fun = %d\n", num_fun);
      hypre_printf("    (nx, ny, nz) = (%b, %b, %b)\n", nx, ny, nz);
      hypre_printf("    (Px, Py, Pz) = (%d, %d, %d)\n", P,  Q,  R);
      hypre_printf("    (cx, cy, cz) = (%f, %f, %f)\n\n", cx, cy, cz);
   }

   /*-----------------------------------------------------------
    * Set up the grid structure
    *-----------------------------------------------------------*/

   /* compute p,q,r from P,Q,R and myid */
   p = myid % P;
   q = (( myid - p)/P) % Q;
   r = ( myid - p - P*q)/( P*Q );

   /*-----------------------------------------------------------
    * Generate the matrix
    *-----------------------------------------------------------*/

   values = hypre_CTAlloc(HYPRE_Real,  4, HYPRE_MEMORY_HOST);

   values[1] = -cx;
   values[2] = -cy;
   values[3] = -cz;

   values[0] = 0.;
   if (nx > 1)
   {
      values[0] += 2.0*cx;
   }
   if (ny > 1)
   {
      values[0] += 2.0*cy;
   }
   if (nz > 1)
   {
      values[0] += 2.0*cz;
   }

   if (num_fun == 1)
      A = (HYPRE_ParCSRMatrix) GenerateLaplacian(hypre_MPI_COMM_WORLD,
                                                 nx, ny, nz, P, Q, R, p, q, r, values);
   else
   {
      mtrx = hypre_CTAlloc(HYPRE_Real,  num_fun*num_fun, HYPRE_MEMORY_HOST);

      if (num_fun == 2)
      {
         if (sys_opt ==1) /* identity  */
         {
            mtrx[0] = 1.0;
            mtrx[1] = 0.0;
            mtrx[2] = 0.0;
            mtrx[3] = 1.0;
         }
         else if (sys_opt ==2)
         {
            mtrx[0] = 1.0;
            mtrx[1] = 0.0;
            mtrx[2] = 0.0;
            mtrx[3] = 20.0;
         }
         else if (sys_opt ==3) /* similar to barry's talk - ex1 */
         {
            mtrx[0] = 1.0;
            mtrx[1] = 2.0;
            mtrx[2] = 2.0;
            mtrx[3] = 1.0;
         }
         else if (sys_opt ==4) /* can use with vcoef to get barry's ex*/
         {
            mtrx[0] = 1.0;
            mtrx[1] = 1.0;
            mtrx[2] = 1.0;
            mtrx[3] = 1.0;
         }
         else if (sys_opt ==5) /* barry's talk - ex1 */
         {
            mtrx[0] = 1.0;
            mtrx[1] = 1.1;
            mtrx[2] = 1.1;
            mtrx[3] = 1.0;
         }
         else if (sys_opt ==6) /*  */
         {
            mtrx[0] = 1.1;
            mtrx[1] = 1.0;
            mtrx[2] = 1.0;
            mtrx[3] = 1.1;
         }

         else /* == 0 */
         {
            mtrx[0] = 2;
            mtrx[1] = 1;
            mtrx[2] = 1;
            mtrx[3] = 2;
         }
      }
      else if (num_fun == 3)
      {
         if (sys_opt ==1)
         {
            mtrx[0] = 1.0;
            mtrx[1] = 0.0;
            mtrx[2] = 0.0;
            mtrx[3] = 0.0;
            mtrx[4] = 1.0;
            mtrx[5] = 0.0;
            mtrx[6] = 0.0;
            mtrx[7] = 0.0;
            mtrx[8] = 1.0;
         }
         else if (sys_opt ==2)
         {
            mtrx[0] = 1.0;
            mtrx[1] = 0.0;
            mtrx[2] = 0.0;
            mtrx[3] = 0.0;
            mtrx[4] = 20.0;
            mtrx[5] = 0.0;
            mtrx[6] = 0.0;
            mtrx[7] = 0.0;
            mtrx[8] =.01;
         }
         else if (sys_opt ==3)
         {
            mtrx[0] = 1.01;
            mtrx[1] = 1;
            mtrx[2] = 0.0;
            mtrx[3] = 1;
            mtrx[4] = 2;
            mtrx[5] = 1;
            mtrx[6] = 0.0;
            mtrx[7] = 1;
            mtrx[8] = 1.01;
         }
         else if (sys_opt ==4) /* barry ex4 */
         {
            mtrx[0] = 3;
            mtrx[1] = 1;
            mtrx[2] = 0.0;
            mtrx[3] = 1;
            mtrx[4] = 4;
            mtrx[5] = 2;
            mtrx[6] = 0.0;
            mtrx[7] = 2;
            mtrx[8] = .25;
         }
         else /* == 0 */
         {
            mtrx[0] = 2.0;
            mtrx[1] = 1.0;
            mtrx[2] = 0.0;
            mtrx[3] = 1.0;
            mtrx[4] = 2.0;
            mtrx[5] = 1.0;
            mtrx[6] = 0.0;
            mtrx[7] = 1.0;
            mtrx[8] = 2.0;
         }

      }
      else if (num_fun == 4)
      {
         mtrx[0] = 1.01;
         mtrx[1] = 1;
         mtrx[2] = 0.0;
         mtrx[3] = 0.0;
         mtrx[4] = 1;
         mtrx[5] = 2;
         mtrx[6] = 1;
         mtrx[7] = 0.0;
         mtrx[8] = 0.0;
         mtrx[9] = 1;
         mtrx[10] = 1.01;
         mtrx[11] = 0.0;
         mtrx[12] = 2;
         mtrx[13] = 1;
         mtrx[14] = 0.0;
         mtrx[15] = 1;
      }




      if (!system_vcoef)
      {
         A = (HYPRE_ParCSRMatrix) GenerateSysLaplacian(hypre_MPI_COMM_WORLD,
                                                       nx, ny, nz, P, Q,
                                                       R, p, q, r, num_fun, mtrx, values);
      }
      else
      {


         HYPRE_Real *mtrx_values;

         mtrx_values = hypre_CTAlloc(HYPRE_Real,  num_fun*num_fun*4, HYPRE_MEMORY_HOST);

         if (num_fun == 2)
         {
            if (vcoef_opt == 1)
            {
               /* Barry's talk * - must also have sys_opt = 4, all fail */
               mtrx[0] = 1.0;
               SetSysVcoefValues(num_fun, nx, ny, nz, 1.0, .10, 1.0, 0, mtrx_values);

               mtrx[1]  = 1.0;
               SetSysVcoefValues(num_fun, nx, ny, nz, .1, 1.0, 1.0, 1, mtrx_values);

               mtrx[2] = 1.0;
               SetSysVcoefValues(num_fun, nx, ny, nz, .01, 1.0, 1.0, 2, mtrx_values);

               mtrx[3] = 1.0;
               SetSysVcoefValues(num_fun, nx, ny, nz, 2.0, .02, 1.0, 3, mtrx_values);

            }
            else if (vcoef_opt == 2)
            {
               /* Barry's talk * - ex2 - if have sys-opt = 4*/
               mtrx[0] = 1.0;
               SetSysVcoefValues(num_fun, nx, ny, nz, 1.0, .010, 1.0, 0, mtrx_values);

               mtrx[1]  = 200.0;
               SetSysVcoefValues(num_fun, nx, ny, nz, 1.0, 1.0, 1.0, 1, mtrx_values);

               mtrx[2] = 200.0;
               SetSysVcoefValues(num_fun, nx, ny, nz, 1.0, 1.0, 1.0, 2, mtrx_values);

               mtrx[3] = 1.0;
               SetSysVcoefValues(num_fun, nx, ny, nz, 2.0, .02, 1.0, 3, mtrx_values);

            }
            else if (vcoef_opt == 3) /* use with default sys_opt  - ulrike ex 3*/
            {

               /* mtrx[0] */
               SetSysVcoefValues(num_fun, nx, ny, nz, ep*1.0, 1.0, 1.0, 0, mtrx_values);

               /* mtrx[1] */
               SetSysVcoefValues(num_fun, nx, ny, nz, 1.0, 1.0, 1.0, 1, mtrx_values);

               /* mtrx[2] */
               SetSysVcoefValues(num_fun, nx, ny, nz, ep*1.0, 1.0, 1.0, 2, mtrx_values);

               /* mtrx[3] */
               SetSysVcoefValues(num_fun, nx, ny, nz, 1.0, 1.0, 1.0, 3, mtrx_values);
            }
            else if (vcoef_opt == 4) /* use with default sys_opt  - ulrike ex 4*/
            {
               HYPRE_Real ep2 = ep;

               /* mtrx[0] */
               SetSysVcoefValues(num_fun, nx, ny, nz, ep*1.0, 1.0, 1.0, 0, mtrx_values);

               /* mtrx[1] */
               SetSysVcoefValues(num_fun, nx, ny, nz, 1.0, ep*1.0, 1.0, 1, mtrx_values);

               /* mtrx[2] */
               SetSysVcoefValues(num_fun, nx, ny, nz, ep*1.0, 1.0, 1.0, 2, mtrx_values);

               /* mtrx[3] */
               SetSysVcoefValues(num_fun, nx, ny, nz, 1.0, ep2*1.0, 1.0, 3, mtrx_values);
            }
            else if (vcoef_opt == 5) /* use with default sys_opt  - */
            {
               HYPRE_Real  alp, beta;
               alp = .001;
               beta = 10;

               /* mtrx[0] */
               SetSysVcoefValues(num_fun, nx, ny, nz, alp*1.0, 1.0, 1.0, 0, mtrx_values);

               /* mtrx[1] */
               SetSysVcoefValues(num_fun, nx, ny, nz, 1.0, beta*1.0, 1.0, 1, mtrx_values);

               /* mtrx[2] */
               SetSysVcoefValues(num_fun, nx, ny, nz, alp*1.0, 1.0, 1.0, 2, mtrx_values);

               /* mtrx[3] */
               SetSysVcoefValues(num_fun, nx, ny, nz, 1.0, beta*1.0, 1.0, 3, mtrx_values);
            }
            else  /* = 0 */
            {
               /* mtrx[0] */
               SetSysVcoefValues(num_fun, nx, ny, nz, 1.0, 1.0, 1.0, 0, mtrx_values);

               /* mtrx[1] */
               SetSysVcoefValues(num_fun, nx, ny, nz, 1.0, 2.0, 1.0, 1, mtrx_values);

               /* mtrx[2] */
               SetSysVcoefValues(num_fun, nx, ny, nz, 2.0, 1.0, 0.0, 2, mtrx_values);

               /* mtrx[3] */
               SetSysVcoefValues(num_fun, nx, ny, nz, 1.0, 3.0, 1.0, 3, mtrx_values);
            }

         }
         else if (num_fun == 3)
         {
            mtrx[0] = 1;
            SetSysVcoefValues(num_fun, nx, ny, nz, 1, .01, 1, 0, mtrx_values);

            mtrx[1] = 1;
            SetSysVcoefValues(num_fun, nx, ny, nz, 1, 1, 1, 1, mtrx_values);

            mtrx[2] = 0.0;
            SetSysVcoefValues(num_fun, nx, ny, nz, 1, 1, 1, 2, mtrx_values);

            mtrx[3] = 1;
            SetSysVcoefValues(num_fun, nx, ny, nz, 1, 1, 1, 3, mtrx_values);

            mtrx[4] = 1;
            SetSysVcoefValues(num_fun, nx, ny, nz, 2, .02, 1, 4, mtrx_values);

            mtrx[5] = 2;
            SetSysVcoefValues(num_fun, nx, ny, nz, 1, 1, 1, 5, mtrx_values);

            mtrx[6] = 0.0;
            SetSysVcoefValues(num_fun, nx, ny, nz, 1, 1, 1, 6, mtrx_values);

            mtrx[7] = 2;
            SetSysVcoefValues(num_fun, nx, ny, nz, 1, 1, 1, 7, mtrx_values);

            mtrx[8] = 1;
            SetSysVcoefValues(num_fun, nx, ny, nz, 1.5, .04, 1, 8, mtrx_values);

         }

         A = (HYPRE_ParCSRMatrix) GenerateSysLaplacianVCoef(hypre_MPI_COMM_WORLD,
                                                            nx, ny, nz, P, Q,
                                                            R, p, q, r, num_fun, mtrx, mtrx_values);





         hypre_TFree(mtrx_values, HYPRE_MEMORY_HOST);
      }

      hypre_TFree(mtrx, HYPRE_MEMORY_HOST);
   }

   hypre_TFree(values, HYPRE_MEMORY_HOST);

   *A_ptr = A;

   return (0);
}

/*----------------------------------------------------------------------
 * returns the sign of a real number
 *  1 : positive
 *  0 : zero
 * -1 : negative
 *----------------------------------------------------------------------*/
static inline HYPRE_Int sign_double(HYPRE_Real a)
{
   return ( (0.0 < a) - (0.0 > a) );
}

/*----------------------------------------------------------------------
 * Build standard 7-point convection-diffusion operator
 * Parameters given in command line.
 * Operator:
 *
 *  -cx Dxx - cy Dyy - cz Dzz + ax Dx + ay Dy + az Dz = f
 *
 *----------------------------------------------------------------------*/

HYPRE_Int
BuildParDifConv( HYPRE_Int                  argc,
                 char                *argv[],
                 HYPRE_Int                  arg_index,
                 HYPRE_ParCSRMatrix  *A_ptr)
{
   HYPRE_BigInt        nx, ny, nz;
   HYPRE_Int           P, Q, R;
   HYPRE_Real          cx, cy, cz;
   HYPRE_Real          ax, ay, az, atype;
   HYPRE_Real          hinx,hiny,hinz;
   HYPRE_Int           sign_prod;

   HYPRE_ParCSRMatrix  A;

   HYPRE_Int           num_procs, myid;
   HYPRE_Int           p, q, r;
   HYPRE_Real         *values;

   /*-----------------------------------------------------------
    * Initialize some stuff
    *-----------------------------------------------------------*/

   hypre_MPI_Comm_size(hypre_MPI_COMM_WORLD, &num_procs );
   hypre_MPI_Comm_rank(hypre_MPI_COMM_WORLD, &myid );

   /*-----------------------------------------------------------
    * Set defaults
    *-----------------------------------------------------------*/

   nx = 10;
   ny = 10;
   nz = 10;

   P  = 1;
   Q  = num_procs;
   R  = 1;

   cx = 1.;
   cy = 1.;
   cz = 1.;

   ax = 1.;
   ay = 1.;
   az = 1.;

   atype = 0;

   /*-----------------------------------------------------------
    * Parse command line
    *-----------------------------------------------------------*/
   arg_index = 0;
   while (arg_index < argc)
   {
      if ( strcmp(argv[arg_index], "-n") == 0 )
      {
         arg_index++;
         nx = atoi(argv[arg_index++]);
         ny = atoi(argv[arg_index++]);
         nz = atoi(argv[arg_index++]);
      }
      else if ( strcmp(argv[arg_index], "-P") == 0 )
      {
         arg_index++;
         P  = atoi(argv[arg_index++]);
         Q  = atoi(argv[arg_index++]);
         R  = atoi(argv[arg_index++]);
      }
      else if ( strcmp(argv[arg_index], "-c") == 0 )
      {
         arg_index++;
         cx = atof(argv[arg_index++]);
         cy = atof(argv[arg_index++]);
         cz = atof(argv[arg_index++]);
      }
      else if ( strcmp(argv[arg_index], "-a") == 0 )
      {
         arg_index++;
         ax = atof(argv[arg_index++]);
         ay = atof(argv[arg_index++]);
         az = atof(argv[arg_index++]);
      }
      else if ( strcmp(argv[arg_index], "-atype") == 0 )
      {
         arg_index++;
         atype = atoi(argv[arg_index++]);
      }
      else
      {
         arg_index++;
      }
   }

   /*-----------------------------------------------------------
    * Check a few things
    *-----------------------------------------------------------*/

   if ((P*Q*R) != num_procs)
   {
      hypre_printf("Error: Invalid number of processors or processor topology \n");
      exit(1);
   }

   /*-----------------------------------------------------------
    * Print driver parameters
    *-----------------------------------------------------------*/

   if (myid == 0)
   {
      hypre_printf("  Convection-Diffusion: \n");
      hypre_printf("    -cx Dxx - cy Dyy - cz Dzz + ax Dx + ay Dy + az Dz = f\n");
      hypre_printf("    (nx, ny, nz) = (%b, %b, %b)\n", nx, ny, nz);
      hypre_printf("    (Px, Py, Pz) = (%d, %d, %d)\n", P,  Q,  R);
      hypre_printf("    (cx, cy, cz) = (%f, %f, %f)\n", cx, cy, cz);
      hypre_printf("    (ax, ay, az) = (%f, %f, %f)\n\n", ax, ay, az);
   }

   /*-----------------------------------------------------------
    * Set up the grid structure
    *-----------------------------------------------------------*/

   /* compute p,q,r from P,Q,R and myid */
   p = myid % P;
   q = (( myid - p)/P) % Q;
   r = ( myid - p - P*q)/( P*Q );

   hinx = 1./(HYPRE_Real)(nx+1);
   hiny = 1./(HYPRE_Real)(ny+1);
   hinz = 1./(HYPRE_Real)(nz+1);

   /*-----------------------------------------------------------
    * Generate the matrix
    *-----------------------------------------------------------*/
   /* values[7]:
    *    [0]: center
    *    [1]: X-
    *    [2]: Y-
    *    [3]: Z-
    *    [4]: X+
    *    [5]: Y+
    *    [6]: Z+
    */
   values = hypre_CTAlloc(HYPRE_Real,  7, HYPRE_MEMORY_HOST);

   values[0] = 0.;

   if (0 == atype) /* forward scheme for conv */
   {
      values[1] = -cx/(hinx*hinx);
      values[2] = -cy/(hiny*hiny);
      values[3] = -cz/(hinz*hinz);
      values[4] = -cx/(hinx*hinx) + ax/hinx;
      values[5] = -cy/(hiny*hiny) + ay/hiny;
      values[6] = -cz/(hinz*hinz) + az/hinz;

      if (nx > 1)
      {
         values[0] += 2.0*cx/(hinx*hinx) - 1.*ax/hinx;
      }
      if (ny > 1)
      {
         values[0] += 2.0*cy/(hiny*hiny) - 1.*ay/hiny;
      }
      if (nz > 1)
      {
         values[0] += 2.0*cz/(hinz*hinz) - 1.*az/hinz;
      }
   }
   else if (1 == atype) /* backward scheme for conv */
   {
      values[1] = -cx/(hinx*hinx) - ax/hinx;
      values[2] = -cy/(hiny*hiny) - ay/hiny;
      values[3] = -cz/(hinz*hinz) - az/hinz;
      values[4] = -cx/(hinx*hinx);
      values[5] = -cy/(hiny*hiny);
      values[6] = -cz/(hinz*hinz);

      if (nx > 1)
      {
         values[0] += 2.0*cx/(hinx*hinx) + 1.*ax/hinx;
      }
      if (ny > 1)
      {
         values[0] += 2.0*cy/(hiny*hiny) + 1.*ay/hiny;
      }
      if (nz > 1)
      {
         values[0] += 2.0*cz/(hinz*hinz) + 1.*az/hinz;
      }
   }
   else if (3 == atype) /* upwind scheme */
   {
      sign_prod = sign_double(cx) * sign_double(ax);
      if (sign_prod == 1) /* same sign use back scheme */
      {
         values[1] = -cx/(hinx*hinx) - ax/hinx;
         values[4] = -cx/(hinx*hinx);
         if (nx > 1)
         {
            values[0] += 2.0*cx/(hinx*hinx) + 1.*ax/hinx;
         }
      }
      else /* diff sign use forward scheme */
      {
         values[1] = -cx/(hinx*hinx);
         values[4] = -cx/(hinx*hinx) + ax/hinx;
         if (nx > 1)
         {
            values[0] += 2.0*cx/(hinx*hinx) - 1.*ax/hinx;
         }
      }

      sign_prod = sign_double(cy) * sign_double(ay);
      if (sign_prod == 1) /* same sign use back scheme */
      {
         values[2] = -cy/(hiny*hiny) - ay/hiny;
         values[5] = -cy/(hiny*hiny);
         if (ny > 1)
         {
            values[0] += 2.0*cy/(hiny*hiny) + 1.*ay/hiny;
         }
      }
      else /* diff sign use forward scheme */
      {
         values[2] = -cy/(hiny*hiny);
         values[5] = -cy/(hiny*hiny) + ay/hiny;
         if (ny > 1)
         {
            values[0] += 2.0*cy/(hiny*hiny) - 1.*ay/hiny;
         }
      }

      sign_prod = sign_double(cz) * sign_double(az);
      if (sign_prod == 1) /* same sign use back scheme */
      {
         values[3] = -cz/(hinz*hinz) - az/hinz;
         values[6] = -cz/(hinz*hinz);
         if (nz > 1)
         {
            values[0] += 2.0*cz/(hinz*hinz) + 1.*az/hinz;
         }
      }
      else /* diff sign use forward scheme */
      {
         values[3] = -cz/(hinz*hinz);
         values[6] = -cz/(hinz*hinz) + az/hinz;
         if (nz > 1)
         {
            values[0] += 2.0*cz/(hinz*hinz) - 1.*az/hinz;
         }
      }
   }
   else /* centered difference scheme */
   {
      values[1] = -cx/(hinx*hinx) - ax/(2.*hinx);
      values[2] = -cy/(hiny*hiny) - ay/(2.*hiny);
      values[3] = -cz/(hinz*hinz) - az/(2.*hinz);
      values[4] = -cx/(hinx*hinx) + ax/(2.*hinx);
      values[5] = -cy/(hiny*hiny) + ay/(2.*hiny);
      values[6] = -cz/(hinz*hinz) + az/(2.*hinz);

      if (nx > 1)
      {
         values[0] += 2.0*cx/(hinx*hinx);
      }
      if (ny > 1)
      {
         values[0] += 2.0*cy/(hiny*hiny);
      }
      if (nz > 1)
      {
         values[0] += 2.0*cz/(hinz*hinz);
      }
   }

   A = (HYPRE_ParCSRMatrix) GenerateDifConv(hypre_MPI_COMM_WORLD,
                                            nx, ny, nz, P, Q, R, p, q, r, values);

   hypre_TFree(values, HYPRE_MEMORY_HOST);

   *A_ptr = A;

   return (0);
}

/*----------------------------------------------------------------------
 * Build matrix from one file on Proc. 0. Expects matrix to be in
 * CSR format. Distributes matrix across processors giving each about
 * the same number of rows.
 * Parameters given in command line.
 *----------------------------------------------------------------------*/

HYPRE_Int
BuildParFromOneFile( HYPRE_Int                  argc,
                     char                *argv[],
                     HYPRE_Int                  arg_index,
                     HYPRE_Int                  num_functions,
                     HYPRE_ParCSRMatrix  *A_ptr     )
{
   char               *filename;

   HYPRE_ParCSRMatrix  A;
   HYPRE_CSRMatrix  A_CSR = NULL;

   HYPRE_Int          myid, numprocs;
   HYPRE_Int          i, rest, size, num_nodes, num_dofs;
   HYPRE_BigInt      *row_part;
   HYPRE_BigInt      *col_part;

   /*-----------------------------------------------------------
    * Initialize some stuff
    *-----------------------------------------------------------*/

   hypre_MPI_Comm_rank(hypre_MPI_COMM_WORLD, &myid );
   hypre_MPI_Comm_size(hypre_MPI_COMM_WORLD, &numprocs );

   /*-----------------------------------------------------------
    * Parse command line
    *-----------------------------------------------------------*/

   if (arg_index < argc)
   {
      filename = argv[arg_index];
   }
   else
   {
      hypre_printf("Error: No filename specified \n");
      exit(1);
   }

   /*-----------------------------------------------------------
    * Print driver parameters
    *-----------------------------------------------------------*/

   if (myid == 0)
   {
      hypre_printf("  FromFile: %s\n", filename);

      /*-----------------------------------------------------------
       * Generate the matrix
       *-----------------------------------------------------------*/

      A_CSR = HYPRE_CSRMatrixRead(filename);
   }

   row_part = NULL;
   col_part = NULL;
   if (myid == 0 && num_functions > 1)
   {
      HYPRE_CSRMatrixGetNumRows(A_CSR, &num_dofs);
      num_nodes = num_dofs/num_functions;
      if (num_dofs != num_functions*num_nodes)
      {
         row_part = NULL;
         col_part = NULL;
      }
      else
      {
         row_part = hypre_CTAlloc(HYPRE_BigInt,  numprocs+1, HYPRE_MEMORY_HOST);
         row_part[0] = 0;
         size = num_nodes/numprocs;
         rest = num_nodes-size*numprocs;
         for (i=0; i < numprocs; i++)
         {
            row_part[i+1] = row_part[i]+size*num_functions;
            if (i < rest) row_part[i+1] += num_functions;
         }
         col_part = row_part;
      }
   }

   HYPRE_CSRMatrixToParCSRMatrix(hypre_MPI_COMM_WORLD, A_CSR, row_part, col_part, &A);

   *A_ptr = A;

   if (myid == 0) HYPRE_CSRMatrixDestroy(A_CSR);

   return (0);
}

/*----------------------------------------------------------------------
 * Build Function array from files on different processors
 *----------------------------------------------------------------------*/

HYPRE_Int
BuildFuncsFromFiles(    HYPRE_Int                  argc,
                        char                *argv[],
                        HYPRE_Int                  arg_index,
                        HYPRE_ParCSRMatrix   parcsr_A,
                        HYPRE_Int                **dof_func_ptr     )
{
/*----------------------------------------------------------------------
 * Build Function array from files on different processors
 *----------------------------------------------------------------------*/

   hypre_printf (" Feature is not implemented yet!\n");
   return(0);

}


HYPRE_Int
BuildFuncsFromOneFile(  HYPRE_Int                  argc,
                        char                *argv[],
                        HYPRE_Int                  arg_index,
                        HYPRE_ParCSRMatrix   parcsr_A,
                        HYPRE_Int                **dof_func_ptr     )
{
   char           *filename;

   HYPRE_Int             myid, num_procs;
   HYPRE_BigInt         *partitioning;
   HYPRE_Int            *dof_func;
   HYPRE_Int            *dof_func_local;
   HYPRE_Int             i, j;
   HYPRE_Int             local_size;
   HYPRE_Int             global_size;
   hypre_MPI_Request    *requests;
   hypre_MPI_Status     *status, status0;
   MPI_Comm              comm;

   /*-----------------------------------------------------------
    * Initialize some stuff
    *-----------------------------------------------------------*/

   comm = hypre_MPI_COMM_WORLD;
   hypre_MPI_Comm_rank(hypre_MPI_COMM_WORLD, &myid );
   hypre_MPI_Comm_size(hypre_MPI_COMM_WORLD, &num_procs );

   /*-----------------------------------------------------------
    * Parse command line
    *-----------------------------------------------------------*/

   if (arg_index < argc)
   {
      filename = argv[arg_index];
   }
   else
   {
      hypre_printf("Error: No filename specified \n");
      exit(1);
   }

   /*-----------------------------------------------------------
    * Print driver parameters
    *-----------------------------------------------------------*/

   if (myid == 0)
   {
      FILE *fp;
      hypre_printf("  Funcs FromFile: %s\n", filename);

      /*-----------------------------------------------------------
       * read in the data
       *-----------------------------------------------------------*/
      fp = fopen(filename, "r");

      hypre_fscanf(fp, "%d", &global_size);
      dof_func = hypre_CTAlloc(HYPRE_Int,  global_size, HYPRE_MEMORY_HOST);

      for (j = 0; j < global_size; j++)
      {
         hypre_fscanf(fp, "%d", &dof_func[j]);
      }

      fclose(fp);

   }
   HYPRE_ParCSRMatrixGetRowPartitioning(parcsr_A, &partitioning);
   local_size = partitioning[myid+1]-partitioning[myid];
   dof_func_local = hypre_CTAlloc(HYPRE_Int, local_size, HYPRE_MEMORY_HOST);

   if (myid == 0)
   {
      requests = hypre_CTAlloc(hypre_MPI_Request, num_procs-1, HYPRE_MEMORY_HOST);
      status = hypre_CTAlloc(hypre_MPI_Status, num_procs-1, HYPRE_MEMORY_HOST);
      j = 0;
      for (i=1; i < num_procs; i++)
         hypre_MPI_Isend(&dof_func[partitioning[i]],
                         partitioning[i+1]-partitioning[i],
                         HYPRE_MPI_INT, i, 0, comm, &requests[j++]);
      for (i=0; i < local_size; i++)
         dof_func_local[i] = dof_func[i];
      hypre_MPI_Waitall(num_procs-1,requests, status);
      hypre_TFree(requests, HYPRE_MEMORY_HOST);
      hypre_TFree(status, HYPRE_MEMORY_HOST);
   }
   else
   {
      hypre_MPI_Recv(dof_func_local,local_size,HYPRE_MPI_INT,0,0,comm,&status0);
   }

   *dof_func_ptr = dof_func_local;

   if (myid == 0) hypre_TFree(dof_func, HYPRE_MEMORY_HOST);

   return (0);
}

/*----------------------------------------------------------------------
 * Build Rhs from one file on Proc. 0. Distributes vector across processors
 * giving each about using the distribution of the matrix A.
 *----------------------------------------------------------------------*/

HYPRE_Int
BuildRhsParFromOneFile( HYPRE_Int                  argc,
                        char                *argv[],
                        HYPRE_Int                  arg_index,
                        HYPRE_BigInt              *partitioning,
                        HYPRE_ParVector     *b_ptr     )
{
   char           *filename;

   HYPRE_ParVector b;
   HYPRE_Vector    b_CSR=NULL;

   HYPRE_Int             myid;

   /*-----------------------------------------------------------
    * Initialize some stuff
    *-----------------------------------------------------------*/

   hypre_MPI_Comm_rank(hypre_MPI_COMM_WORLD, &myid );

   /*-----------------------------------------------------------
    * Parse command line
    *-----------------------------------------------------------*/

   if (arg_index < argc)
   {
      filename = argv[arg_index];
   }
   else
   {
      hypre_printf("Error: No filename specified \n");
      exit(1);
   }

   /*-----------------------------------------------------------
    * Print driver parameters
    *-----------------------------------------------------------*/

   if (myid == 0)
   {
      hypre_printf("  Rhs FromFile: %s\n", filename);

      /*-----------------------------------------------------------
       * Generate the matrix
       *-----------------------------------------------------------*/

      b_CSR = HYPRE_VectorRead(filename);
   }
   HYPRE_VectorToParVector(hypre_MPI_COMM_WORLD, b_CSR, partitioning,&b);

   *b_ptr = b;

   HYPRE_VectorDestroy(b_CSR);

   return (0);
}

/*----------------------------------------------------------------------
 * Build standard 9-point laplacian in 2D with grid and anisotropy.
 * Parameters given in command line.
 *----------------------------------------------------------------------*/

HYPRE_Int
BuildParLaplacian9pt( HYPRE_Int                  argc,
                      char                *argv[],
                      HYPRE_Int                  arg_index,
                      HYPRE_ParCSRMatrix  *A_ptr     )
{
   HYPRE_BigInt              nx, ny;
   HYPRE_Int                 P, Q;

   HYPRE_ParCSRMatrix  A;

   HYPRE_Int                 num_procs, myid;
   HYPRE_Int                 p, q;
   HYPRE_Real         *values;

   /*-----------------------------------------------------------
    * Initialize some stuff
    *-----------------------------------------------------------*/

   hypre_MPI_Comm_size(hypre_MPI_COMM_WORLD, &num_procs );
   hypre_MPI_Comm_rank(hypre_MPI_COMM_WORLD, &myid );

   /*-----------------------------------------------------------
    * Set defaults
    *-----------------------------------------------------------*/

   nx = 10;
   ny = 10;

   P  = 1;
   Q  = num_procs;

   /*-----------------------------------------------------------
    * Parse command line
    *-----------------------------------------------------------*/
   arg_index = 0;
   while (arg_index < argc)
   {
      if ( strcmp(argv[arg_index], "-n") == 0 )
      {
         arg_index++;
         nx = atoi(argv[arg_index++]);
         ny = atoi(argv[arg_index++]);
      }
      else if ( strcmp(argv[arg_index], "-P") == 0 )
      {
         arg_index++;
         P  = atoi(argv[arg_index++]);
         Q  = atoi(argv[arg_index++]);
      }
      else
      {
         arg_index++;
      }
   }

   /*-----------------------------------------------------------
    * Check a few things
    *-----------------------------------------------------------*/

   if ((P*Q) != num_procs)
   {
      hypre_printf("Error: Invalid number of processors or processor topology \n");
      exit(1);
   }

   /*-----------------------------------------------------------
    * Print driver parameters
    *-----------------------------------------------------------*/

   if (myid == 0)
   {
      hypre_printf("  Laplacian 9pt:\n");
      hypre_printf("    (nx, ny) = (%b, %b)\n", nx, ny);
      hypre_printf("    (Px, Py) = (%d, %d)\n\n", P,  Q);
   }

   /*-----------------------------------------------------------
    * Set up the grid structure
    *-----------------------------------------------------------*/

   /* compute p,q from P,Q and myid */
   p = myid % P;
   q = ( myid - p)/P;

   /*-----------------------------------------------------------
    * Generate the matrix
    *-----------------------------------------------------------*/

   values = hypre_CTAlloc(HYPRE_Real,  2, HYPRE_MEMORY_HOST);

   values[1] = -1.;

   values[0] = 0.;
   if (nx > 1)
   {
      values[0] += 2.0;
   }
   if (ny > 1)
   {
      values[0] += 2.0;
   }
   if (nx > 1 && ny > 1)
   {
      values[0] += 4.0;
   }

   A = (HYPRE_ParCSRMatrix) GenerateLaplacian9pt(hypre_MPI_COMM_WORLD,
                                                 nx, ny, P, Q, p, q, values);

   hypre_TFree(values, HYPRE_MEMORY_HOST);

   *A_ptr = A;

   return (0);
}
/*----------------------------------------------------------------------
 * Build 27-point laplacian in 3D,
 * Parameters given in command line.
 *----------------------------------------------------------------------*/

HYPRE_Int
BuildParLaplacian27pt( HYPRE_Int                  argc,
                       char                *argv[],
                       HYPRE_Int                  arg_index,
                       HYPRE_ParCSRMatrix  *A_ptr     )
{
   HYPRE_BigInt              nx, ny, nz;
   HYPRE_Int                 P, Q, R;

   HYPRE_ParCSRMatrix  A;

   HYPRE_Int                 num_procs, myid;
   HYPRE_Int                 p, q, r;
   HYPRE_Real         *values;

   /*-----------------------------------------------------------
    * Initialize some stuff
    *-----------------------------------------------------------*/

   hypre_MPI_Comm_size(hypre_MPI_COMM_WORLD, &num_procs );
   hypre_MPI_Comm_rank(hypre_MPI_COMM_WORLD, &myid );

   /*-----------------------------------------------------------
    * Set defaults
    *-----------------------------------------------------------*/

   nx = 10;
   ny = 10;
   nz = 10;

   P  = 1;
   Q  = num_procs;
   R  = 1;

   /*-----------------------------------------------------------
    * Parse command line
    *-----------------------------------------------------------*/
   arg_index = 0;
   while (arg_index < argc)
   {
      if ( strcmp(argv[arg_index], "-n") == 0 )
      {
         arg_index++;
         nx = atoi(argv[arg_index++]);
         ny = atoi(argv[arg_index++]);
         nz = atoi(argv[arg_index++]);
      }
      else if ( strcmp(argv[arg_index], "-P") == 0 )
      {
         arg_index++;
         P  = atoi(argv[arg_index++]);
         Q  = atoi(argv[arg_index++]);
         R  = atoi(argv[arg_index++]);
      }
      else
      {
         arg_index++;
      }
   }

   /*-----------------------------------------------------------
    * Check a few things
    *-----------------------------------------------------------*/

   if ((P*Q*R) != num_procs)
   {
      hypre_printf("Error: Invalid number of processors or processor topology \n");
      exit(1);
   }

   /*-----------------------------------------------------------
    * Print driver parameters
    *-----------------------------------------------------------*/

   if (myid == 0)
   {
      hypre_printf("  Laplacian_27pt:\n");
      hypre_printf("    (nx, ny, nz) = (%b, %b, %b)\n", nx, ny, nz);
      hypre_printf("    (Px, Py, Pz) = (%d, %d, %d)\n\n", P,  Q,  R);
   }

   /*-----------------------------------------------------------
    * Set up the grid structure
    *-----------------------------------------------------------*/

   /* compute p,q,r from P,Q,R and myid */
   p = myid % P;
   q = (( myid - p)/P) % Q;
   r = ( myid - p - P*q)/( P*Q );

   /*-----------------------------------------------------------
    * Generate the matrix
    *-----------------------------------------------------------*/

   values = hypre_CTAlloc(HYPRE_Real,  2, HYPRE_MEMORY_HOST);

   values[0] = 26.0;
   if (nx == 1 || ny == 1 || nz == 1)
      values[0] = 8.0;
   if (nx*ny == 1 || nx*nz == 1 || ny*nz == 1)
      values[0] = 2.0;
   values[1] = -1.;

   A = (HYPRE_ParCSRMatrix) GenerateLaplacian27pt(hypre_MPI_COMM_WORLD,
                                                  nx, ny, nz, P, Q, R, p, q, r, values);

   hypre_TFree(values, HYPRE_MEMORY_HOST);

   *A_ptr = A;

   return (0);
}


/*----------------------------------------------------------------------
 * Build 7-point in 2D
 * Parameters given in command line.
 *----------------------------------------------------------------------*/

HYPRE_Int
BuildParRotate7pt( HYPRE_Int                  argc,
                   char                *argv[],
                   HYPRE_Int                  arg_index,
                   HYPRE_ParCSRMatrix  *A_ptr     )
{
   HYPRE_BigInt              nx, ny;
   HYPRE_Int                 P, Q;

   HYPRE_ParCSRMatrix  A;

   HYPRE_Int                 num_procs, myid;
   HYPRE_Int                 p, q;
   HYPRE_Real          eps, alpha;

   /*-----------------------------------------------------------
    * Initialize some stuff
    *-----------------------------------------------------------*/

   hypre_MPI_Comm_size(hypre_MPI_COMM_WORLD, &num_procs );
   hypre_MPI_Comm_rank(hypre_MPI_COMM_WORLD, &myid );

   /*-----------------------------------------------------------
    * Set defaults
    *-----------------------------------------------------------*/

   nx = 10;
   ny = 10;

   P  = 1;
   Q  = num_procs;

   /*-----------------------------------------------------------
    * Parse command line
    *-----------------------------------------------------------*/
   arg_index = 0;
   while (arg_index < argc)
   {
      if ( strcmp(argv[arg_index], "-n") == 0 )
      {
         arg_index++;
         nx = atoi(argv[arg_index++]);
         ny = atoi(argv[arg_index++]);
      }
      else if ( strcmp(argv[arg_index], "-P") == 0 )
      {
         arg_index++;
         P  = atoi(argv[arg_index++]);
         Q  = atoi(argv[arg_index++]);
      }
      else if ( strcmp(argv[arg_index], "-alpha") == 0 )
      {
         arg_index++;
         alpha  = atof(argv[arg_index++]);
      }
      else if ( strcmp(argv[arg_index], "-eps") == 0 )
      {
         arg_index++;
         eps  = atof(argv[arg_index++]);
      }
      else
      {
         arg_index++;
      }
   }

   /*-----------------------------------------------------------
    * Check a few things
    *-----------------------------------------------------------*/

   if ((P*Q) != num_procs)
   {
      hypre_printf("Error: Invalid number of processors or processor topology \n");
      exit(1);
   }

   /*-----------------------------------------------------------
    * Print driver parameters
    *-----------------------------------------------------------*/

   if (myid == 0)
   {
      hypre_printf("  Rotate 7pt:\n");
      hypre_printf("    alpha = %f, eps = %f\n", alpha,eps);
      hypre_printf("    (nx, ny) = (%b, %b)\n", nx, ny);
      hypre_printf("    (Px, Py) = (%d, %d)\n", P,  Q);
   }

   /*-----------------------------------------------------------
    * Set up the grid structure
    *-----------------------------------------------------------*/

   /* compute p,q from P,Q and myid */
   p = myid % P;
   q = ( myid - p)/P;

   /*-----------------------------------------------------------
    * Generate the matrix
    *-----------------------------------------------------------*/

   A = (HYPRE_ParCSRMatrix) GenerateRotate7pt(hypre_MPI_COMM_WORLD,
                                              nx, ny, P, Q, p, q, alpha, eps);

   *A_ptr = A;

   return (0);
}

/*----------------------------------------------------------------------
 * Build standard 7-point difference operator using centered differences
 *
 *  eps*(a(x,y,z) ux)x + (b(x,y,z) uy)y + (c(x,y,z) uz)z
 *  d(x,y,z) ux + e(x,y,z) uy + f(x,y,z) uz + g(x,y,z) u
 *
 *  functions a,b,c,d,e,f,g need to be defined inside par_vardifconv.c
 *
 *----------------------------------------------------------------------*/

HYPRE_Int
BuildParVarDifConv( HYPRE_Int                  argc,
                    char                *argv[],
                    HYPRE_Int                  arg_index,
                    HYPRE_ParCSRMatrix  *A_ptr    ,
                    HYPRE_ParVector  *rhs_ptr     )
{
   HYPRE_BigInt              nx, ny, nz;
   HYPRE_Int                 P, Q, R;

   HYPRE_ParCSRMatrix  A;
   HYPRE_ParVector  rhs;

   HYPRE_Int           num_procs, myid;
   HYPRE_Int           p, q, r;
   HYPRE_Int           type;
   HYPRE_Real          eps;

   /*-----------------------------------------------------------
    * Initialize some stuff
    *-----------------------------------------------------------*/

   hypre_MPI_Comm_size(hypre_MPI_COMM_WORLD, &num_procs );
   hypre_MPI_Comm_rank(hypre_MPI_COMM_WORLD, &myid );

   /*-----------------------------------------------------------
    * Set defaults
    *-----------------------------------------------------------*/

   nx = 10;
   ny = 10;
   nz = 10;
   P  = 1;
   Q  = num_procs;
   R  = 1;
   eps = 1.0;

   /* type: 0   : default FD;
    *       1-3 : FD and examples 1-3 in Ruge-Stuben paper */
   type = 0;

   /*-----------------------------------------------------------
    * Parse command line
    *-----------------------------------------------------------*/
   arg_index = 0;
   while (arg_index < argc)
   {
      if ( strcmp(argv[arg_index], "-n") == 0 )
      {
         arg_index++;
         nx = atoi(argv[arg_index++]);
         ny = atoi(argv[arg_index++]);
         nz = atoi(argv[arg_index++]);
      }
      else if ( strcmp(argv[arg_index], "-P") == 0 )
      {
         arg_index++;
         P  = atoi(argv[arg_index++]);
         Q  = atoi(argv[arg_index++]);
         R  = atoi(argv[arg_index++]);
      }
      else if ( strcmp(argv[arg_index], "-eps") == 0 )
      {
         arg_index++;
         eps  = atof(argv[arg_index++]);
      }
      else if ( strcmp(argv[arg_index], "-vardifconvRS") == 0 )
      {
         arg_index++;
         type = atoi(argv[arg_index++]);
      }
      else
      {
         arg_index++;
      }
   }

   /*-----------------------------------------------------------
    * Check a few things
    *-----------------------------------------------------------*/

   if ((P*Q*R) != num_procs)
   {
      hypre_printf("Error: Invalid number of processors or processor topology \n");
      exit(1);
   }

   /*-----------------------------------------------------------
    * Print driver parameters
    *-----------------------------------------------------------*/

   if (myid == 0)
   {
      hypre_printf("  ell PDE: eps = %f\n", eps);
      hypre_printf("    Dx(aDxu) + Dy(bDyu) + Dz(cDzu) + d Dxu + e Dyu + f Dzu  + g u= f\n");
      hypre_printf("    (nx, ny, nz) = (%b, %b, %b)\n", nx, ny, nz);
      hypre_printf("    (Px, Py, Pz) = (%d, %d, %d)\n", P,  Q,  R);
   }
   /*-----------------------------------------------------------
    * Set up the grid structure
    *-----------------------------------------------------------*/

   /* compute p,q,r from P,Q,R and myid */
   p = myid % P;
   q = (( myid - p)/P) % Q;
   r = ( myid - p - P*q)/( P*Q );

   /*-----------------------------------------------------------
    * Generate the matrix
    *-----------------------------------------------------------*/

   if (0 == type)
   {
      A = (HYPRE_ParCSRMatrix) GenerateVarDifConv(hypre_MPI_COMM_WORLD,
                                                  nx, ny, nz, P, Q, R, p, q, r, eps, &rhs);
   }
   else
   {
      A = (HYPRE_ParCSRMatrix) GenerateRSVarDifConv(hypre_MPI_COMM_WORLD,
                                                    nx, ny, nz, P, Q, R, p, q, r, eps, &rhs,
                                                    type);
   }

   *A_ptr = A;
   *rhs_ptr = rhs;

   return (0);
}

/**************************************************************************/


HYPRE_Int SetSysVcoefValues(HYPRE_Int num_fun, HYPRE_BigInt nx, HYPRE_BigInt ny, HYPRE_BigInt nz, HYPRE_Real vcx,
                            HYPRE_Real vcy, HYPRE_Real vcz, HYPRE_Int mtx_entry, HYPRE_Real *values)
{


   HYPRE_Int sz = num_fun*num_fun;

   values[1*sz + mtx_entry] = -vcx;
   values[2*sz + mtx_entry] = -vcy;
   values[3*sz + mtx_entry] = -vcz;
   values[0*sz + mtx_entry] = 0.0;

   if (nx > 1)
   {
      values[0*sz + mtx_entry] += 2.0*vcx;
   }
   if (ny > 1)
   {
      values[0*sz + mtx_entry] += 2.0*vcy;
   }
   if (nz > 1)
   {
      values[0*sz + mtx_entry] += 2.0*vcz;
   }

   return 0;

}

/*----------------------------------------------------------------------
 * Build coordinates for 1D/2D/3D
 *----------------------------------------------------------------------*/

HYPRE_Int
BuildParCoordinates( HYPRE_Int                  argc,
                     char                *argv[],
                     HYPRE_Int                  arg_index,
                     HYPRE_Int                 *coorddim_ptr,
                     float               **coord_ptr     )
{
   HYPRE_BigInt              nx, ny, nz;
   HYPRE_Int                 P, Q, R;

   HYPRE_Int                 num_procs, myid;
   HYPRE_Int                 p, q, r;

   HYPRE_Int                 coorddim;
   float               *coordinates;

   /*-----------------------------------------------------------
    * Initialize some stuff
    *-----------------------------------------------------------*/

   hypre_MPI_Comm_size(hypre_MPI_COMM_WORLD, &num_procs );
   hypre_MPI_Comm_rank(hypre_MPI_COMM_WORLD, &myid );

   /*-----------------------------------------------------------
    * Set defaults
    *-----------------------------------------------------------*/

   nx = 10;
   ny = 10;
   nz = 10;

   P  = 1;
   Q  = num_procs;
   R  = 1;

   /*-----------------------------------------------------------
    * Parse command line
    *-----------------------------------------------------------*/
   arg_index = 0;
   while (arg_index < argc)
   {
      if ( strcmp(argv[arg_index], "-n") == 0 )
      {
         arg_index++;
         nx = atoi(argv[arg_index++]);
         ny = atoi(argv[arg_index++]);
         nz = atoi(argv[arg_index++]);
      }
      else if ( strcmp(argv[arg_index], "-P") == 0 )
      {
         arg_index++;
         P  = atoi(argv[arg_index++]);
         Q  = atoi(argv[arg_index++]);
         R  = atoi(argv[arg_index++]);
      }
      else
      {
         arg_index++;
      }
   }

   /* compute p,q,r from P,Q,R and myid */
   p = myid % P;
   q = (( myid - p)/P) % Q;
   r = ( myid - p - P*q)/( P*Q );

   /*-----------------------------------------------------------
    * Generate the coordinates
    *-----------------------------------------------------------*/

   coorddim = 3;
   if (nx<2) coorddim--;
   if (ny<2) coorddim--;
   if (nz<2) coorddim--;

   if (coorddim>0)
      coordinates = GenerateCoordinates (hypre_MPI_COMM_WORLD,
                                         nx, ny, nz, P, Q, R, p, q, r, coorddim);
   else
      coordinates=NULL;

   *coorddim_ptr = coorddim;
   *coord_ptr = coordinates;
   return (0);
}


/* begin lobpcg */

/*----------------------------------------------------------------------
 *  * Build standard 7-point laplacian in 3D.
 *   *----------------------------------------------------------------------*/

HYPRE_Int
BuildParIsoLaplacian( HYPRE_Int argc, char** argv, HYPRE_ParCSRMatrix *A_ptr )
{

   HYPRE_BigInt              nx, ny, nz;
   HYPRE_Real          cx, cy, cz;

   HYPRE_Int                 P, Q, R;

   HYPRE_ParCSRMatrix  A;

   HYPRE_Int                 num_procs, myid;
   HYPRE_Int                 p, q, r;
   HYPRE_Real         *values;

   HYPRE_Int arg_index;

   /*-----------------------------------------------------------
 *     * Initialize some stuff
 *         *-----------------------------------------------------------*/

   hypre_MPI_Comm_size(hypre_MPI_COMM_WORLD, &num_procs );
   hypre_MPI_Comm_rank(hypre_MPI_COMM_WORLD, &myid );

   /*-----------------------------------------------------------
 *     * Set defaults
 *         *-----------------------------------------------------------*/

   P  = 1;
   Q  = num_procs;
   R  = 1;

   nx = 10;
   ny = 10;
   nz = 10;

   cx = 1.0;
   cy = 1.0;
   cz = 1.0;


   arg_index = 0;
   while (arg_index < argc)
   {
      if ( strcmp(argv[arg_index], "-n") == 0 )
      {
         arg_index++;
         nx = atoi(argv[arg_index++]);
         ny = atoi(argv[arg_index++]);
         nz = atoi(argv[arg_index++]);
      }
      else
      {
         arg_index++;
      }
   }

   /*-----------------------------------------------------------
 *     * Print driver parameters
 *         *-----------------------------------------------------------*/

   if (myid == 0)
   {
      hypre_printf("  Laplacian:\n");
      hypre_printf("    (nx, ny, nz) = (%b, %b, %b)\n", nx, ny, nz);
      hypre_printf("    (Px, Py, Pz) = (%d, %d, %d)\n", P,  Q,  R);
      hypre_printf("    (cx, cy, cz) = (%f, %f, %f)\n\n", cx, cy, cz);
   }

   /*-----------------------------------------------------------
 *     * Set up the grid structure
 *         *-----------------------------------------------------------*/

   /* compute p,q,r from P,Q,R and myid */
   p = myid % P;
   q = (( myid - p)/P) % Q;
   r = ( myid - p - P*q)/( P*Q );

   /*-----------------------------------------------------------
 *     * Generate the matrix
 *         *-----------------------------------------------------------*/

   values = hypre_CTAlloc(HYPRE_Real,  4, HYPRE_MEMORY_HOST);

   values[1] = -cx;
   values[2] = -cy;
   values[3] = -cz;

   values[0] = 0.;
   if (nx > 1)
   {
      values[0] += 2.0*cx;
   }
   if (ny > 1)
   {
      values[0] += 2.0*cy;
   }
   if (nz > 1)
   {
      values[0] += 2.0*cz;
   }

   A = (HYPRE_ParCSRMatrix) GenerateLaplacian(hypre_MPI_COMM_WORLD,
                nx, ny, nz, P, Q, R, p, q, r, values);

   hypre_TFree(values, HYPRE_MEMORY_HOST);

   *A_ptr = A;

   return (0);
}

/* end lobpcg */
<|MERGE_RESOLUTION|>--- conflicted
+++ resolved
@@ -145,23 +145,23 @@
    HYPRE_Solver        pcg_solver;
    HYPRE_Solver        pcg_precond=NULL, pcg_precond_gotten;
 
-   HYPRE_Int           check_residual = 0;
-   HYPRE_Int           num_procs, myid;
-   HYPRE_Int           local_row;
-   HYPRE_Int          *row_sizes;
-   HYPRE_Int          *diag_sizes;
-   HYPRE_Int          *offdiag_sizes;
-   HYPRE_BigInt       *rows;
-   HYPRE_Int           size;
-   HYPRE_Int          *ncols;
-   HYPRE_BigInt       *col_inds;
-   HYPRE_Int          *dof_func;
-   HYPRE_Int           num_functions = 1;
-   HYPRE_Int           num_paths = 1;
-   HYPRE_Int           agg_num_levels = 0;
-   HYPRE_Int           ns_coarse = 1, ns_down = -1, ns_up = -1;
-
-   HYPRE_Int           time_index;
+   HYPRE_Int                 check_residual = 0;
+   HYPRE_Int                 num_procs, myid;
+   HYPRE_Int                 local_row;
+   HYPRE_Int                *row_sizes;
+   HYPRE_Int                *diag_sizes;
+   HYPRE_Int                *offdiag_sizes;
+   HYPRE_BigInt             *rows;
+   HYPRE_Int                 size;
+   HYPRE_Int                *ncols;
+   HYPRE_BigInt             *col_inds;
+   HYPRE_Int                *dof_func;
+   HYPRE_Int		       num_functions = 1;
+   HYPRE_Int		       num_paths = 1;
+   HYPRE_Int		       agg_num_levels = 0;
+   HYPRE_Int		       ns_coarse = 1, ns_down = -1, ns_up = -1;
+
+   HYPRE_Int		       time_index;
    MPI_Comm            comm = hypre_MPI_COMM_WORLD;
    HYPRE_BigInt M, N, big_i;
    HYPRE_Int local_num_rows, local_num_cols;
@@ -210,10 +210,10 @@
    HYPRE_Int      relax_order = 0;
    HYPRE_Int      level_w = -1;
    HYPRE_Int      level_ow = -1;
-   /* HYPRE_Int    smooth_lev; */
-   /* HYPRE_Int    smooth_rlx = 8; */
-   HYPRE_Int      smooth_type = 6;
-   HYPRE_Int      smooth_num_levels = 0;
+/* HYPRE_Int	    smooth_lev; */
+/* HYPRE_Int	    smooth_rlx = 8; */
+   HYPRE_Int	    smooth_type = 6;
+   HYPRE_Int	    smooth_num_levels = 0;
    HYPRE_Int      smooth_num_sweeps = 1;
    HYPRE_Int      coarse_threshold = 9;
    HYPRE_Int      min_coarse_size = 0;
@@ -268,19 +268,19 @@
    /* parameters for Euclid or ILU smoother in AMG */
    HYPRE_Real   eu_ilut = 0.0;
    HYPRE_Real   eu_sparse_A = 0.0;
-   HYPRE_Int    eu_bj = 0;
-   HYPRE_Int    eu_level = -1;
-   HYPRE_Int    eu_stats = 0;
-   HYPRE_Int    eu_mem = 0;
-   HYPRE_Int    eu_row_scale = 0; /* Euclid only */
+   HYPRE_Int	    eu_bj = 0;
+   HYPRE_Int	    eu_level = -1;
+   HYPRE_Int	    eu_stats = 0;
+   HYPRE_Int	    eu_mem = 0;
+   HYPRE_Int	    eu_row_scale = 0; /* Euclid only */
 
    /* parameters for GMRES */
-   HYPRE_Int    k_dim;
+   HYPRE_Int	    k_dim;
    /* parameters for COGMRES */
-   HYPRE_Int    cgs = 1;
-   HYPRE_Int    unroll = 0;
+   HYPRE_Int	    cgs = 1;
+   HYPRE_Int	    unroll = 0;
    /* parameters for LGMRES */
-   HYPRE_Int    aug_dim;
+   HYPRE_Int	    aug_dim;
    /* parameters for GSMG */
    HYPRE_Int      gsmg_samples = 5;
    /* interpolation */
@@ -1087,7 +1087,8 @@
        || solver_id == 16
        || solver_id == 70 || solver_id == 71 || solver_id == 72)
    {
-      strong_threshold = strong_thresholdR = 0.25;
+      strong_threshold = 0.25;
+      strong_thresholdR = 0.25;
       trunc_factor = 0.;
       jacobi_trunc_threshold = 0.01;
       cycle_type = 1;
@@ -1548,7 +1549,7 @@
       else if ( strcmp(argv[arg_index], "-plot_file_name") == 0 )
       {
          arg_index++;
-         hypre_sprintf (plot_file_name,"%s",argv[arg_index++]);
+	 hypre_sprintf (plot_file_name,"%s",argv[arg_index++]);
       }
       else if ( strcmp(argv[arg_index], "-AIR") == 0 )
       {
@@ -1683,17 +1684,11 @@
          hypre_printf("       47=Euclid-FlexGMRES\n");
          hypre_printf("       50=DS-LGMRES         51=AMG-LGMRES     \n");
          hypre_printf("       60=DS-FlexGMRES         61=AMG-FlexGMRES     \n");
-<<<<<<< HEAD
 	 hypre_printf("       70=MGR             71=MGR-PCG  \n");
 	 hypre_printf("       72=MGR-FlexGMRES  73=MGR-BICGSTAB  \n");
 	 hypre_printf("       80=ILU      81=ILU-GMRES  \n");	 
 	 hypre_printf("       82=ILU-FlexGMRES  \n");	 
 	 hypre_printf("       74=MGR-COGMRES  \n");
-=======
-         hypre_printf("       70=MGR             71=MGR-PCG  \n");
-         hypre_printf("       72=MGR-FlexGMRES  73=MGR-BICGSTAB  \n");
-         hypre_printf("       74=MGR-COGMRES  \n");
->>>>>>> 32eaa963
          hypre_printf("\n");
          hypre_printf("  -cljp                 : CLJP coarsening \n");
          hypre_printf("  -cljp1                : CLJP coarsening, fixed random \n");
@@ -2085,8 +2080,8 @@
       num_rows = local_num_rows;
       if (off_proc)
       {
-         if (myid != num_procs-1) num_rows++;
-         if (myid) num_rows++;
+	 if (myid != num_procs-1) num_rows++;
+	 if (myid) num_rows++;
       }
       /* The following shows how to build an IJMatrix if one has only an
          estimate for the row sizes */
@@ -2106,9 +2101,9 @@
             if (build_matrix_type == 3) size = 9;
             if (build_matrix_type == 4) size = 27;
          }
-         row_sizes = hypre_CTAlloc(HYPRE_Int,  num_rows, HYPRE_MEMORY_HOST);
-         for (i=0; i < num_rows; i++)
-            row_sizes[i] = size;
+	 row_sizes = hypre_CTAlloc(HYPRE_Int,  num_rows, HYPRE_MEMORY_HOST);
+	 for (i=0; i < num_rows; i++)
+	    row_sizes[i] = size;
      }
      local_row = 0;
      if (build_matrix_type == 2) mx_size = 7;
@@ -2120,8 +2115,8 @@
      j_indx = 0;
      if (off_proc && myid)
      {
-        num_cols[i_indx] = 2;
-        row_nums[i_indx++] = first_local_row-1;
+	 num_cols[i_indx] = 2;
+	 row_nums[i_indx++] = first_local_row-1;
          col_nums[j_indx] = first_local_row-1;
          data[j_indx++] = 6.;
          col_nums[j_indx] = first_local_row-2;
@@ -2132,7 +2127,7 @@
          row_nums[i_indx] = first_local_row +i;
          ierr += HYPRE_ParCSRMatrixGetRow( parcsr_A, first_local_row+i, &size,
                                              &col_inds, &values);
-         num_cols[i_indx++] = size;
+	 num_cols[i_indx++] = size;
          for (j = 0; j < size; j++)
          {
             col_nums[j_indx] = col_inds[j];
@@ -2151,8 +2146,8 @@
      }
      if (off_proc && myid != num_procs-1)
      {
-        num_cols[i_indx] = 2;
-        row_nums[i_indx++] = last_local_row+1;
+	 num_cols[i_indx] = 2;
+	 row_nums[i_indx++] = last_local_row+1;
          col_nums[j_indx] = last_local_row+2;
          data[j_indx++] = -1.;
          col_nums[j_indx] = last_local_row+1;
@@ -2173,13 +2168,13 @@
      if (chunk)
      {
          if (add)
-            ierr += HYPRE_IJMatrixAddToValues(ij_A, num_rows, num_cols, row_nums,
-                  (const HYPRE_BigInt *) col_nums,
-                  (const HYPRE_Real *) data);
+	    ierr += HYPRE_IJMatrixAddToValues(ij_A, num_rows, num_cols, row_nums,
+					(const HYPRE_BigInt *) col_nums,
+					(const HYPRE_Real *) data);
          else
             ierr += HYPRE_IJMatrixSetValues(ij_A, num_rows, num_cols, row_nums,
-                  (const HYPRE_BigInt *) col_nums,
-                  (const HYPRE_Real *) data);
+					(const HYPRE_BigInt *) col_nums,
+					(const HYPRE_Real *) data);
      }
      else
      {
@@ -2813,16 +2808,16 @@
       dof_func = NULL;
       if (build_funcs_type == 1)
       {
-         BuildFuncsFromOneFile(argc, argv, build_funcs_arg_index, parcsr_A, &dof_func);
+	 BuildFuncsFromOneFile(argc, argv, build_funcs_arg_index, parcsr_A, &dof_func);
       }
       else if (build_funcs_type == 2)
       {
-         BuildFuncsFromFiles(argc, argv, build_funcs_arg_index, parcsr_A, &dof_func);
+	 BuildFuncsFromFiles(argc, argv, build_funcs_arg_index, parcsr_A, &dof_func);
       }
       else
       {
          if (myid == 0)
-            hypre_printf (" Number of functions = %d \n", num_functions);
+	    hypre_printf (" Number of functions = %d \n", num_functions);
       }
    }
 
@@ -3429,7 +3424,7 @@
          /* use ParaSails preconditioner */
          if (myid == 0) hypre_printf("Solver: ParaSails-PCG\n");
 
-         HYPRE_ParaSailsCreate(hypre_MPI_COMM_WORLD, &pcg_precond);
+	 HYPRE_ParaSailsCreate(hypre_MPI_COMM_WORLD, &pcg_precond);
          HYPRE_ParaSailsSetParams(pcg_precond, sai_threshold, max_levels);
          HYPRE_ParaSailsSetFilter(pcg_precond, sai_filter);
          HYPRE_ParaSailsSetLogging(pcg_precond, poutdat);
@@ -3444,10 +3439,10 @@
          /* use Schwarz preconditioner */
          if (myid == 0) hypre_printf("Solver: Schwarz-PCG\n");
 
-         HYPRE_SchwarzCreate(&pcg_precond);
-         HYPRE_SchwarzSetVariant(pcg_precond, variant);
-         HYPRE_SchwarzSetOverlap(pcg_precond, overlap);
-         HYPRE_SchwarzSetDomainType(pcg_precond, domain_type);
+	 HYPRE_SchwarzCreate(&pcg_precond);
+	 HYPRE_SchwarzSetVariant(pcg_precond, variant);
+	 HYPRE_SchwarzSetOverlap(pcg_precond, overlap);
+	 HYPRE_SchwarzSetDomainType(pcg_precond, domain_type);
          HYPRE_SchwarzSetRelaxWeight(pcg_precond, schwarz_rlx_weight);
          HYPRE_SchwarzSetNonSymm(pcg_precond, use_nonsymm_schwarz);
          HYPRE_PCGSetPrecond(pcg_solver,
@@ -3727,15 +3722,15 @@
       }
       else if (solver_id == 8)
       {
-         HYPRE_ParaSailsDestroy(pcg_precond);
+	 HYPRE_ParaSailsDestroy(pcg_precond);
       }
       else if (solver_id == 12)
       {
-         HYPRE_SchwarzDestroy(pcg_precond);
+	 HYPRE_SchwarzDestroy(pcg_precond);
       }
       else if (solver_id == 14)
       {
-         HYPRE_BoomerAMGDestroy(pcg_precond);
+	 HYPRE_BoomerAMGDestroy(pcg_precond);
       }
       else if (solver_id == 43)
       {
@@ -4952,11 +4947,11 @@
          /* use ParaSails preconditioner */
          if (myid == 0) hypre_printf("Solver: ParaSails-GMRES\n");
 
-         HYPRE_ParaSailsCreate(hypre_MPI_COMM_WORLD, &pcg_precond);
-         HYPRE_ParaSailsSetParams(pcg_precond, sai_threshold, max_levels);
+	 HYPRE_ParaSailsCreate(hypre_MPI_COMM_WORLD, &pcg_precond);
+	 HYPRE_ParaSailsSetParams(pcg_precond, sai_threshold, max_levels);
          HYPRE_ParaSailsSetFilter(pcg_precond, sai_filter);
          HYPRE_ParaSailsSetLogging(pcg_precond, poutdat);
-         HYPRE_ParaSailsSetSym(pcg_precond, 0);
+	 HYPRE_ParaSailsSetSym(pcg_precond, 0);
 
          HYPRE_GMRESSetPrecond(pcg_solver,
                                (HYPRE_PtrToSolverFcn) HYPRE_ParaSailsSolve,
@@ -5091,7 +5086,7 @@
       }
       else if (solver_id == 18)
       {
-         HYPRE_ParaSailsDestroy(pcg_precond);
+	 HYPRE_ParaSailsDestroy(pcg_precond);
       }
       else if (solver_id == 44)
       {
@@ -5497,10 +5492,10 @@
          HYPRE_MGRSetCoarseSolver( pcg_precond, HYPRE_BoomerAMGSolve, HYPRE_BoomerAMGSetup, amg_solver);
 
          /* setup MGR-PCG solver */
-         HYPRE_FlexGMRESSetMaxIter(pcg_solver, mg_max_iter);
+	 HYPRE_FlexGMRESSetMaxIter(pcg_solver, mg_max_iter);
          HYPRE_FlexGMRESSetPrecond(pcg_solver,
-               (HYPRE_PtrToSolverFcn) HYPRE_MGRSolve,
-               (HYPRE_PtrToSolverFcn) HYPRE_MGRSetup,
+				   (HYPRE_PtrToSolverFcn) HYPRE_MGRSolve,
+				   (HYPRE_PtrToSolverFcn) HYPRE_MGRSetup,
                                    pcg_precond);
       }
       else if (solver_id == 47)
@@ -5912,10 +5907,10 @@
 
 
          /* setup MGR-BiCGSTAB solver */
-         HYPRE_BiCGSTABSetMaxIter(pcg_solver, mg_max_iter);
+	 HYPRE_BiCGSTABSetMaxIter(pcg_solver, mg_max_iter);
          HYPRE_BiCGSTABSetPrecond(pcg_solver,
-               (HYPRE_PtrToSolverFcn) HYPRE_MGRSolve,
-               (HYPRE_PtrToSolverFcn) HYPRE_MGRSetup,
+				   (HYPRE_PtrToSolverFcn) HYPRE_MGRSolve,
+				   (HYPRE_PtrToSolverFcn) HYPRE_MGRSetup,
                                    pcg_precond);
       }
       HYPRE_BiCGSTABSetup(pcg_solver, (HYPRE_Matrix)parcsr_A,
@@ -6232,10 +6227,10 @@
 
 
          /* setup MGR-COGMRES solver */
-         HYPRE_COGMRESSetMaxIter(pcg_solver, mg_max_iter);
+	 HYPRE_COGMRESSetMaxIter(pcg_solver, mg_max_iter);
          HYPRE_COGMRESSetPrecond(pcg_solver,
-               (HYPRE_PtrToSolverFcn) HYPRE_MGRSolve,
-               (HYPRE_PtrToSolverFcn) HYPRE_MGRSetup,
+				   (HYPRE_PtrToSolverFcn) HYPRE_MGRSolve,
+				   (HYPRE_PtrToSolverFcn) HYPRE_MGRSetup,
                                    pcg_precond);
       }
       HYPRE_COGMRESSetup(pcg_solver, (HYPRE_Matrix)parcsr_A,
@@ -7699,10 +7694,10 @@
    HYPRE_ParCSRMatrix  A;
    HYPRE_CSRMatrix  A_CSR = NULL;
 
-   HYPRE_Int          myid, numprocs;
-   HYPRE_Int          i, rest, size, num_nodes, num_dofs;
-   HYPRE_BigInt      *row_part;
-   HYPRE_BigInt      *col_part;
+   HYPRE_Int                 myid, numprocs;
+   HYPRE_Int                 i, rest, size, num_nodes, num_dofs;
+   HYPRE_BigInt		      *row_part;
+   HYPRE_BigInt		      *col_part;
 
    /*-----------------------------------------------------------
     * Initialize some stuff
@@ -7748,19 +7743,19 @@
       num_nodes = num_dofs/num_functions;
       if (num_dofs != num_functions*num_nodes)
       {
-         row_part = NULL;
-         col_part = NULL;
+	 row_part = NULL;
+	 col_part = NULL;
       }
       else
       {
          row_part = hypre_CTAlloc(HYPRE_BigInt,  numprocs+1, HYPRE_MEMORY_HOST);
-         row_part[0] = 0;
-         size = num_nodes/numprocs;
-         rest = num_nodes-size*numprocs;
-         for (i=0; i < numprocs; i++)
-         {
-            row_part[i+1] = row_part[i]+size*num_functions;
-            if (i < rest) row_part[i+1] += num_functions;
+	 row_part[0] = 0;
+	 size = num_nodes/numprocs;
+	 rest = num_nodes-size*numprocs;
+	 for (i=0; i < numprocs; i++)
+	 {
+	    row_part[i+1] = row_part[i]+size*num_functions;
+	    if (i < rest) row_part[i+1] += num_functions;
          }
          col_part = row_part;
       }
@@ -7812,9 +7807,9 @@
    HYPRE_Int             i, j;
    HYPRE_Int             local_size;
    HYPRE_Int             global_size;
-   hypre_MPI_Request    *requests;
-   hypre_MPI_Status     *status, status0;
-   MPI_Comm              comm;
+   hypre_MPI_Request	  *requests;
+   hypre_MPI_Status	  *status, status0;
+   MPI_Comm	   comm;
 
    /*-----------------------------------------------------------
     * Initialize some stuff
