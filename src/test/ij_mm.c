/******************************************************************************
 * Copyright 1998-2019 Lawrence Livermore National Security, LLC and other
 * HYPRE Project Developers. See the top-level COPYRIGHT file for details.
 *
 * SPDX-License-Identifier: (Apache-2.0 OR MIT)
 ******************************************************************************/

/*--------------------------------------------------------------------------
 * Test driver for unstructured matrix interface (IJ_matrix interface).
 * Do `driver -help' for usage info.
 * This driver started from the driver for parcsr_linear_solvers, and it
 * works by first building a parcsr matrix as before and then "copying"
 * that matrix row-by-row into the IJMatrix interface. AJC 7/99.
 *--------------------------------------------------------------------------*/
#include <stdlib.h>
#include <stdio.h>
#include <math.h>

#include "_hypre_utilities.h"
#include "_hypre_utilities.hpp"
#include "HYPRE.h"
#include "HYPRE_parcsr_mv.h"

#include "HYPRE_IJ_mv.h"
#include "HYPRE_parcsr_ls.h"
#include "_hypre_parcsr_ls.h"
#include "_hypre_parcsr_mv.h"
#include "HYPRE_krylov.h"

#ifdef HYPRE_USING_CUDA
#include "cuda_profiler_api.h"
#endif

#ifdef __cplusplus
extern "C" {
#endif

HYPRE_Int BuildParFromFile (HYPRE_Int argc , char *argv [], HYPRE_Int arg_index , HYPRE_ParCSRMatrix *A_ptr );
HYPRE_Int BuildParRhsFromFile (HYPRE_Int argc , char *argv [], HYPRE_Int arg_index , HYPRE_ParVector *b_ptr );

HYPRE_Int BuildParLaplacian (HYPRE_Int argc , char *argv [], HYPRE_Int arg_index , HYPRE_ParCSRMatrix *A_ptr );
HYPRE_Int BuildParSysLaplacian (HYPRE_Int argc , char *argv [], HYPRE_Int arg_index , HYPRE_ParCSRMatrix *A_ptr );
HYPRE_Int BuildParDifConv (HYPRE_Int argc , char *argv [], HYPRE_Int arg_index , HYPRE_ParCSRMatrix *A_ptr);
HYPRE_Int BuildFuncsFromFiles (HYPRE_Int argc , char *argv [], HYPRE_Int arg_index , HYPRE_ParCSRMatrix A , HYPRE_Int **dof_func_ptr );
HYPRE_Int BuildFuncsFromOneFile (HYPRE_Int argc , char *argv [], HYPRE_Int arg_index , HYPRE_ParCSRMatrix A , HYPRE_Int **dof_func_ptr );
HYPRE_Int BuildParLaplacian9pt (HYPRE_Int argc , char *argv [], HYPRE_Int arg_index , HYPRE_ParCSRMatrix *A_ptr );
HYPRE_Int BuildParLaplacian27pt (HYPRE_Int argc , char *argv [], HYPRE_Int arg_index , HYPRE_ParCSRMatrix *A_ptr );
HYPRE_Int BuildParRotate7pt (HYPRE_Int argc , char *argv [], HYPRE_Int arg_index , HYPRE_ParCSRMatrix *A_ptr );
HYPRE_Int BuildParVarDifConv (HYPRE_Int argc , char *argv [], HYPRE_Int arg_index , HYPRE_ParCSRMatrix *A_ptr , HYPRE_ParVector *rhs_ptr );
HYPRE_ParCSRMatrix GenerateSysLaplacian (MPI_Comm comm, HYPRE_Int nx, HYPRE_Int ny, HYPRE_Int nz,
                                         HYPRE_Int P, HYPRE_Int Q, HYPRE_Int R, HYPRE_Int p, HYPRE_Int q, HYPRE_Int r,
                                         HYPRE_Int num_fun, HYPRE_Real *mtrx, HYPRE_Real *value);
HYPRE_ParCSRMatrix GenerateSysLaplacianVCoef (MPI_Comm comm, HYPRE_Int nx, HYPRE_Int ny, HYPRE_Int nz,
                                              HYPRE_Int P, HYPRE_Int Q, HYPRE_Int R, HYPRE_Int p, HYPRE_Int q, HYPRE_Int r,
                                              HYPRE_Int num_fun, HYPRE_Real *mtrx, HYPRE_Real *value);
HYPRE_Int SetSysVcoefValues(HYPRE_Int num_fun, HYPRE_Int nx, HYPRE_Int ny, HYPRE_Int nz, HYPRE_Real vcx, HYPRE_Real vcy, HYPRE_Real vcz, HYPRE_Int mtx_entry, HYPRE_Real *values);

HYPRE_Int BuildParCoordinates (HYPRE_Int argc , char *argv [], HYPRE_Int arg_index , HYPRE_Int *coorddim_ptr , float **coord_ptr );

#ifdef __cplusplus
}
#endif

char *gpu_ptr = NULL;
size_t total_size = 0, current_size = 0;

void gpu_alloc(void **ptr, size_t size)
{
   size = ((size + 128 - 1) / 128) * 128;
   *ptr = (void *) &gpu_ptr[current_size];
   current_size += size;
   if (current_size > total_size)
   {
      hypre_printf("Out of GPU memory\n");
      exit(0);
   }
}

void gpu_free(void *ptr)
{
   return;
}


void runjob1( HYPRE_ParCSRMatrix parcsr_A,
              HYPRE_Int          print_system,
              HYPRE_Int          verify)
{
   HYPRE_Int          num_procs, myid, i;
   HYPRE_ParCSRMatrix parcsr_A_host  = NULL;
   HYPRE_ParCSRMatrix parcsr_B_host  = NULL;
   HYPRE_ParCSRMatrix parcsr_B_host2 = NULL;
   HYPRE_ParCSRMatrix parcsr_B       = NULL;
   HYPRE_ParCSRMatrix parcsr_error_host = NULL;
   HYPRE_Real         fnorm, rfnorm, fnorm0;
   HYPRE_Int          time_index, rep = 2;

   hypre_MPI_Comm_size(hypre_MPI_COMM_WORLD, &num_procs );
   hypre_MPI_Comm_rank(hypre_MPI_COMM_WORLD, &myid );

   if (myid == 0)
   {
      hypre_printf("A %d x %d\n", hypre_ParCSRMatrixGlobalNumRows(parcsr_A), hypre_ParCSRMatrixGlobalNumCols(parcsr_A));
   }

   hypre_assert(hypre_ParCSRMatrixMemoryLocation(parcsr_A) == HYPRE_MEMORY_DEVICE);

   if (verify)
   {
      parcsr_A_host = hypre_ParCSRMatrixClone_v2(parcsr_A, 1, HYPRE_MEMORY_HOST);
      hypre_MatvecCommPkgCreate(parcsr_A_host);

      time_index = hypre_InitializeTiming("Host Parcsr Matrix-by-Matrix, A*A");

      hypre_BeginTiming(time_index);

      parcsr_B_host  = hypre_ParCSRMatMat(parcsr_A_host, parcsr_A_host);

      hypre_EndTiming(time_index);
      hypre_PrintTiming("Host Parcsr Matrix-by-Matrix, A*A", hypre_MPI_COMM_WORLD);
      hypre_FinalizeTiming(time_index);
      hypre_ClearTiming();
   }

   if (print_system)
   {
      hypre_CSRMatrixPrintMM(hypre_ParCSRMatrixDiag(parcsr_A_host), 1, 1, 0, "/p/gpfs1/li50/A.mtx");
   }

   for (i = 0 ; i < rep; i++)
   {
      if (i == rep-1)
      {
         time_index = hypre_InitializeTiming("Device Parcsr Matrix-by-Matrix, A*A");
         hypre_BeginTiming(time_index);
         //cudaProfilerStart();
      }

      parcsr_B = hypre_ParCSRMatMat(parcsr_A, parcsr_A);

      if (i == rep-1)
      {
         hypre_SyncCudaDevice(hypre_handle());
         //cudaProfilerStop();
         hypre_EndTiming(time_index);
         hypre_PrintTiming("Device Parcsr Matrix-by-Matrix, A*A", hypre_MPI_COMM_WORLD);
         hypre_FinalizeTiming(time_index);
         hypre_ClearTiming();
      }

      if (i < rep-1)
      {
         hypre_ParCSRMatrixDestroy(parcsr_B);
      }
   }

   if (verify)
   {
      parcsr_B_host2 = hypre_ParCSRMatrixClone_v2(parcsr_B, 1, HYPRE_MEMORY_HOST);
      hypre_ParCSRMatrixSetNumNonzeros(parcsr_B_host2);

      hypre_ParCSRMatrixAdd(1.0, parcsr_B_host, -1.0, parcsr_B_host2, &parcsr_error_host);
      fnorm = hypre_ParCSRMatrixFnorm(parcsr_error_host);
      fnorm0 = hypre_ParCSRMatrixFnorm(parcsr_B_host);
      rfnorm = fnorm0 > 0 ? fnorm / fnorm0 : fnorm;

      if (myid == 0)
      {
         printf("A^2: %d x %d, nnz %d, CPU-GPU err %e\n", hypre_ParCSRMatrixGlobalNumRows(parcsr_B_host2),
               hypre_ParCSRMatrixGlobalNumCols(parcsr_B_host2),
               hypre_ParCSRMatrixNumNonzeros(parcsr_B_host2),
               rfnorm);
      }
   }

   hypre_ParCSRMatrixDestroy(parcsr_B);
}

void runjob2( HYPRE_ParCSRMatrix parcsr_A,
              HYPRE_Int          print_system,
              HYPRE_Int          mult_order,
              HYPRE_Int          verify)
{
   HYPRE_Int    measure_type = 0;
   HYPRE_Real   trunc_factor = 0.0;
   HYPRE_Int    P_max_elmts = 8;
   HYPRE_Int    debug_flag = 0;
   HYPRE_Int    rap2=1;
   HYPRE_Int    keepTranspose = 0;
   HYPRE_Int    num_functions = 1;
   HYPRE_Real   strong_threshold = 0.25;
   HYPRE_Real   max_row_sum = 1.0;
   HYPRE_Real   fnorm, rfnorm, fnorm0;
   HYPRE_Int   *CF_marker = NULL;
   HYPRE_Int    local_num_vars, *coarse_dof_func, *coarse_pnts_global;
   HYPRE_Int    num_procs, myid;
   HYPRE_Int    time_index, i;

   HYPRE_ParCSRMatrix parcsr_S = NULL;
   HYPRE_ParCSRMatrix parcsr_P   = NULL;
   HYPRE_ParCSRMatrix parcsr_Q   = NULL;
   HYPRE_ParCSRMatrix parcsr_AH  = NULL;
   HYPRE_ParCSRMatrix parcsr_A_host  = NULL;
   HYPRE_ParCSRMatrix parcsr_P_host  = NULL;
   HYPRE_ParCSRMatrix parcsr_Q_host  = NULL;
   HYPRE_ParCSRMatrix parcsr_AH_host = NULL;
   HYPRE_ParCSRMatrix parcsr_AH_host_2 = NULL;
   HYPRE_ParCSRMatrix parcsr_error_host = NULL;

   hypre_MPI_Comm_size(hypre_MPI_COMM_WORLD, &num_procs );
   hypre_MPI_Comm_rank(hypre_MPI_COMM_WORLD, &myid );

   /* coarsening */
   hypre_BoomerAMGCreateS(parcsr_A, strong_threshold, max_row_sum, num_functions, NULL, &parcsr_S);

   hypre_BoomerAMGCoarsenPMIS(parcsr_S, parcsr_A, measure_type, debug_flag, &CF_marker);

   local_num_vars = hypre_ParCSRMatrixNumRows(parcsr_A);
   coarse_dof_func = NULL;
   coarse_pnts_global = NULL;

   hypre_BoomerAMGCoarseParms(hypre_ParCSRMatrixComm(parcsr_A), local_num_vars, num_functions, NULL,
                              CF_marker, &coarse_dof_func, &coarse_pnts_global);

   /* generate P */
   hypre_BoomerAMGBuildExtPIInterp(parcsr_A, CF_marker, parcsr_S, coarse_pnts_global,
                                   num_functions, NULL, debug_flag, trunc_factor, P_max_elmts,
                                   &parcsr_P);

   if (myid == 0)
   {
      hypre_printf("A %d x %d\n", hypre_ParCSRMatrixGlobalNumRows(parcsr_A), hypre_ParCSRMatrixGlobalNumCols(parcsr_A));
      hypre_printf("P %d x %d\n", hypre_ParCSRMatrixGlobalNumRows(parcsr_P), hypre_ParCSRMatrixGlobalNumCols(parcsr_P));
   }

   /* !!! */
   hypre_assert(hypre_ParCSRMatrixMemoryLocation(parcsr_A) == HYPRE_MEMORY_DEVICE);
   hypre_assert(hypre_ParCSRMatrixMemoryLocation(parcsr_P) == HYPRE_MEMORY_DEVICE);

   /*-----------------------------------------------------------
    * Matrix-by-Matrix on host
    *-----------------------------------------------------------*/
   if (verify)
   {
      hypre_printf("Clone matrices to the host\n");
      parcsr_A_host = hypre_ParCSRMatrixClone_v2(parcsr_A, 1, HYPRE_MEMORY_HOST);
      parcsr_P_host = hypre_ParCSRMatrixClone_v2(parcsr_P, 1, HYPRE_MEMORY_HOST);

      hypre_MatvecCommPkgCreate(parcsr_A_host);
      hypre_MatvecCommPkgCreate(parcsr_P_host);

      time_index = hypre_InitializeTiming("Host Parcsr Matrix-by-Matrix, RAP2");
      hypre_BeginTiming(time_index);

      if (mult_order == 0)
      {
         parcsr_Q_host  = hypre_ParCSRMatMat(parcsr_A_host, parcsr_P_host);
         parcsr_AH_host = hypre_ParCSRTMatMatKT(parcsr_P_host, parcsr_Q_host, keepTranspose);
      }
      else
      {
         parcsr_Q_host  = hypre_ParCSRTMatMatKT(parcsr_P_host, parcsr_A_host, keepTranspose);
         parcsr_AH_host = hypre_ParCSRMatMat(parcsr_Q_host, parcsr_P_host);
      }
      hypre_EndTiming(time_index);
      hypre_PrintTiming("Host Parcsr Matrix-by-Matrix, RAP2", hypre_MPI_COMM_WORLD);
      hypre_FinalizeTiming(time_index);
      hypre_ClearTiming();
   }

   /*-----------------------------------------------------------
    * Print out the matrices
    *-----------------------------------------------------------*/
   if (print_system)
   {
      hypre_CSRMatrixPrintMM(hypre_ParCSRMatrixDiag(parcsr_A_host), 1, 1, 0, "/p/gpfs1/li50/A.mtx");
      hypre_CSRMatrixPrintMM(hypre_ParCSRMatrixDiag(parcsr_P_host), 1, 1, 0, "/p/gpfs1/li50/P.mtx");
   }

   /*-----------------------------------------------------------
    * Matrix-by-Matrix on device
    *-----------------------------------------------------------*/

   /* run for the first time without timing [some allocation is done] */
   /* run for a second time for timing */
   for (i = 0 ; i < 2; i++)
   {
      if (i == 1)
      {
         time_index = hypre_InitializeTiming("Device Parcsr Matrix-by-Matrix, RAP2");
         hypre_BeginTiming(time_index);
         //cudaProfilerStart();
      }

      if (rap2)
      {
         if (mult_order == 0)
         {
            parcsr_Q  = hypre_ParCSRMatMat(parcsr_A, parcsr_P);
            parcsr_AH = hypre_ParCSRTMatMatKT(parcsr_P, parcsr_Q, keepTranspose);
         }
         else
         {
            parcsr_Q  = hypre_ParCSRTMatMatKT(parcsr_P, parcsr_A, keepTranspose);
            parcsr_AH = hypre_ParCSRMatMat(parcsr_Q, parcsr_P);
         }
      }
      else
      {
         parcsr_AH = hypre_ParCSRMatrixRAPKT(parcsr_P, parcsr_A, parcsr_P, keepTranspose);
      }

      if (i == 1)
      {
         hypre_SyncCudaDevice(hypre_handle());
         //cudaProfilerStop();
         hypre_EndTiming(time_index);
         hypre_PrintTiming("Device Parcsr Matrix-by-Matrix, RAP2", hypre_MPI_COMM_WORLD);
         hypre_FinalizeTiming(time_index);
         hypre_ClearTiming();
      }

      if (i == 0)
      {
         hypre_ParCSRMatrixDestroy(parcsr_Q);
         hypre_ParCSRMatrixDestroy(parcsr_AH);
      }
   }

   if (verify)
   {
      /*-----------------------------------------------------------
       * Verify results
       *-----------------------------------------------------------*/
      parcsr_AH_host_2 = hypre_ParCSRMatrixClone_v2(parcsr_AH, 1, HYPRE_MEMORY_HOST);
      hypre_ParCSRMatrixSetNumNonzeros(parcsr_AH_host_2);

      hypre_ParCSRMatrixAdd(1.0, parcsr_AH_host, -1.0, parcsr_AH_host_2, &parcsr_error_host);
      fnorm = hypre_ParCSRMatrixFnorm(parcsr_error_host);
      fnorm0 = hypre_ParCSRMatrixFnorm(parcsr_AH_host);
      rfnorm = fnorm0 > 0 ? fnorm / fnorm0 : fnorm;

      if (myid == 0)
      {
         printf("AH: %d x %d, nnz %d, CPU-GPU err %e\n", hypre_ParCSRMatrixGlobalNumRows(parcsr_AH_host_2),
                                                         hypre_ParCSRMatrixGlobalNumCols(parcsr_AH_host_2),
                                                         hypre_ParCSRMatrixNumNonzeros(parcsr_AH_host_2),
                                                         rfnorm);
      }
   }

   hypre_TFree(CF_marker, HYPRE_MEMORY_HOST);
   hypre_TFree(coarse_dof_func, HYPRE_MEMORY_HOST);

   hypre_ParCSRMatrixDestroy(parcsr_S);
   hypre_ParCSRMatrixDestroy(parcsr_P);
   hypre_ParCSRMatrixDestroy(parcsr_Q);
   hypre_ParCSRMatrixDestroy(parcsr_AH);

   hypre_ParCSRMatrixDestroy(parcsr_A_host);
   hypre_ParCSRMatrixDestroy(parcsr_P_host);
   hypre_ParCSRMatrixDestroy(parcsr_Q_host);
   hypre_ParCSRMatrixDestroy(parcsr_AH_host);
   hypre_ParCSRMatrixDestroy(parcsr_AH_host_2);
   hypre_ParCSRMatrixDestroy(parcsr_error_host);
}

hypre_int
main( hypre_int argc,
      char *argv[] )
{
   HYPRE_Int           arg_index;
   HYPRE_Int           print_usage;
   HYPRE_Int           build_matrix_type;
   HYPRE_Int           build_matrix_arg_index;
   HYPRE_Int           ierr = 0;
   void               *object;
   HYPRE_IJMatrix     ij_A = NULL;
   HYPRE_ParCSRMatrix parcsr_A   = NULL;
   HYPRE_Int          errcode, job = 2;
   HYPRE_Int          num_procs, myid;
   HYPRE_Int          time_index;
   MPI_Comm           comm = hypre_MPI_COMM_WORLD;
   HYPRE_Int          first_local_row, last_local_row;//, local_num_rows;
   HYPRE_Int          first_local_col, last_local_col;//, local_num_cols;
   HYPRE_Int          mult_order = 0;

   HYPRE_Int          print_system = 0;
   HYPRE_Int          verify       = 0;
   HYPRE_Int          use_cusparse = 0;
   HYPRE_Int          spgemm_alg = 1;
   HYPRE_Int          rowest_mtd = 3;
   HYPRE_Int          rowest_nsamples = 32;
   HYPRE_Real         rowest_mult = 1.0;
   HYPRE_Int          zero_mem_cost = 0;
   char               hash_type = 'L';

   /*-----------------------------------------------------------
    * Initialize some stuff
    *-----------------------------------------------------------*/
   /* Initialize MPI */
   hypre_MPI_Init(&argc, &argv);

   hypre_MPI_Comm_size(hypre_MPI_COMM_WORLD, &num_procs );
   hypre_MPI_Comm_rank(hypre_MPI_COMM_WORLD, &myid );

   /*-----------------------------------------------------------------
    * GPU Device binding
    * Must be done before HYPRE_Init() and should not be changed after
    *-----------------------------------------------------------------*/
   hypre_bind_device(myid, num_procs, hypre_MPI_COMM_WORLD);

   /*-----------------------------------------------------------
    * Initialize : must be the first HYPRE function to call
    *-----------------------------------------------------------*/
   HYPRE_Init();

   /* for timing, sync after kernels */
   hypre_SetSyncCudaCompute(1);

#if defined(HYPRE_USING_CUDA)
   hypre_HandleDefaultExecPolicy(hypre_handle()) = HYPRE_EXEC_DEVICE;
#endif

   //hypre_SetNumThreads(20);
   hypre_printf("CPU #OMP THREADS %d\n", hypre_NumThreads());

   /*-----------------------------------------------------------
    * Set defaults
    *-----------------------------------------------------------*/
   build_matrix_type = 2;
   build_matrix_arg_index = argc;

   /*-----------------------------------------------------------
    * Parse command line
    *-----------------------------------------------------------*/

   print_usage = 0;
   arg_index = 1;

   while ( (arg_index < argc) && (!print_usage) )
   {
      if ( strcmp(argv[arg_index], "-fromfile") == 0 )
      {
         arg_index++;
         build_matrix_type      = -1;
         build_matrix_arg_index = arg_index;
      }
      else if ( strcmp(argv[arg_index], "-fromparcsrfile") == 0 )
      {
         arg_index++;
         build_matrix_type      = 0;
         build_matrix_arg_index = arg_index;
      }
      else if ( strcmp(argv[arg_index], "-fromonecsrfile") == 0 )
      {
         arg_index++;
         build_matrix_type      = 1;
         build_matrix_arg_index = arg_index;
      }
      else if ( strcmp(argv[arg_index], "-laplacian") == 0 )
      {
         arg_index++;
         build_matrix_type      = 2;
         build_matrix_arg_index = arg_index;
      }
      else if ( strcmp(argv[arg_index], "-9pt") == 0 )
      {
         arg_index++;
         build_matrix_type      = 3;
         build_matrix_arg_index = arg_index;
      }
      else if ( strcmp(argv[arg_index], "-27pt") == 0 )
      {
         arg_index++;
         build_matrix_type      = 4;
         build_matrix_arg_index = arg_index;
      }
      else if ( strcmp(argv[arg_index], "-difconv") == 0 )
      {
         arg_index++;
         build_matrix_type      = 5;
         build_matrix_arg_index = arg_index;
      }
      else if ( strcmp(argv[arg_index], "-vardifconv") == 0 )
      {
         arg_index++;
         build_matrix_type      = 6;
         build_matrix_arg_index = arg_index;
      }
      else if ( strcmp(argv[arg_index], "-rotate") == 0 )
      {
         arg_index++;
         build_matrix_type      = 7;
         build_matrix_arg_index = arg_index;
      }
      else if ( strcmp(argv[arg_index], "-concrete_parcsr") == 0 )
      {
         arg_index++;
         build_matrix_arg_index = arg_index;
      }
      else if ( strcmp(argv[arg_index], "-print") == 0 )
      {
         arg_index++;
         print_system = atoi(argv[arg_index++]);
      }
      else if ( strcmp(argv[arg_index], "-verify") == 0 )
      {
         arg_index++;
         verify = atoi(argv[arg_index++]);
      }
      else if ( strcmp(argv[arg_index], "-order") == 0 )
      {
         arg_index++;
         mult_order = atoi(argv[arg_index++]);
      }
      else if ( strcmp(argv[arg_index], "-cusparse") == 0 )
      {
         arg_index++;
         use_cusparse = 1;
      }
      else if ( strcmp(argv[arg_index], "-spgemmalg") == 0 )
      {
         arg_index++;
         spgemm_alg = atoi(argv[arg_index++]);
      }
      else if ( strcmp(argv[arg_index], "-rowest") == 0 )
      {
         arg_index++;
         rowest_mtd = atoi(argv[arg_index++]);
      }
      else if ( strcmp(argv[arg_index], "-rowestmult") == 0 )
      {
         arg_index++;
         rowest_mult = atof(argv[arg_index++]);
      }
      else if ( strcmp(argv[arg_index], "-rowestnsamples") == 0 )
      {
         arg_index++;
         rowest_nsamples = atoi(argv[arg_index++]);
      }
      else if ( strcmp(argv[arg_index], "-job") == 0 )
      {
         arg_index++;
         job  = atoi(argv[arg_index++]);
      }
      else if ( strcmp(argv[arg_index], "-hash") == 0 )
      {
         arg_index++;
         hash_type = argv[arg_index++][0];
      }
      else if ( strcmp(argv[arg_index], "-zeromemcost") == 0 )
      {
         arg_index++;
         zero_mem_cost = atoi(argv[arg_index++]);
      }
      else
      {
         arg_index++;
      }
   }

   if (zero_mem_cost)
   {
#ifdef HYPRE_USING_CUDA
      total_size = 15LL * 1024 * 1024 * 1024;
      HYPRE_CUDA_CALL( cudaMalloc(&gpu_ptr, total_size) );
      hypre_SetUserDeviceMalloc(gpu_alloc);
      hypre_SetUserDeviceMfree(gpu_free);
#elif defined(HYPRE_USING_HIP)
      total_size = 31LL * 1024 * 1024 * 1024;
      HYPRE_HIP_CALL( hipMalloc(&gpu_ptr, total_size) );
      hypre_SetUserDeviceMalloc(gpu_alloc);
      hypre_SetUserDeviceMfree(gpu_free);
#endif
   }


   /*-----------------------------------------------------------
    * Print usage info
    *-----------------------------------------------------------*/

   if ( print_usage )
   {
      if ( myid == 0 )
      {
         hypre_printf("\n");
         hypre_printf("Usage: %s [<options>]\n", argv[0]);
         hypre_printf("\n");
         hypre_printf("  -fromfile <filename>       : ");
         hypre_printf("matrix read from multiple files (IJ format)\n");
         hypre_printf("  -fromparcsrfile <filename> : ");
         hypre_printf("matrix read from multiple files (ParCSR format)\n");
         hypre_printf("  -fromonecsrfile <filename> : ");
         hypre_printf("matrix read from a single file (CSR format)\n");
         hypre_printf("\n");
         hypre_printf("  -laplacian [<options>] : build 5pt 2D laplacian problem (default) \n");
         hypre_printf("  -sysL <num functions>  : build SYSTEMS laplacian 7pt operator\n");
         hypre_printf("  -9pt [<opts>]          : build 9pt 2D laplacian problem\n");
         hypre_printf("  -27pt [<opts>]         : build 27pt 3D laplacian problem\n");
         hypre_printf("  -difconv [<opts>]      : build convection-diffusion problem\n");
         hypre_printf("    -n <nx> <ny> <nz>    : total problem size \n");
         hypre_printf("    -P <Px> <Py> <Pz>    : processor topology\n");
         hypre_printf("    -c <cx> <cy> <cz>    : diffusion coefficients\n");
         hypre_printf("    -a <ax> <ay> <az>    : convection coefficients\n");
         hypre_printf("    -atype <type>        : FD scheme for convection \n");
         hypre_printf("           0=Forward (default)       1=Backward\n");
         hypre_printf("           2=Centered                3=Upwind\n");
         hypre_printf("\n");
         hypre_printf("  -exact_size            : inserts immediately into ParCSR structure\n");
         hypre_printf("  -storage_low           : allocates not enough storage for aux struct\n");
         hypre_printf("  -concrete_parcsr       : use parcsr matrix type as concrete type\n");
         hypre_printf("\n");

         hypre_printf("  -Pmx  <val>            : set maximal no. of elmts per row for AMG interpolation (default: 4)\n");
      }
      goto final;
   }

   /*-----------------------------------------------------------
    * Print driver parameters
    *-----------------------------------------------------------*/
   errcode = hypre_SetSpGemmRownnzEstimateMethod(rowest_mtd);
   hypre_assert(errcode == 0);
   errcode = hypre_SetSpGemmRownnzEstimateNSamples(rowest_nsamples);
   hypre_assert(errcode == 0);
   errcode = hypre_SetSpGemmRownnzEstimateMultFactor(rowest_mult);
   hypre_assert(errcode == 0);
   errcode = hypre_SetSpGemmHashType(hash_type);
   hypre_assert(errcode == 0);
   errcode = HYPRE_SetSpGemmUseCusparse(use_cusparse);
   hypre_assert(errcode == 0);
<<<<<<< HEAD
   errcode = hypre_SetSpGemmAlgorithm(spgemm_alg);
=======
   errcode = HYPRE_SetSpGemmUseCusparse(use_cusparse);
>>>>>>> 298a5bf8
   hypre_assert(errcode == 0);

   /*-----------------------------------------------------------
    * Set up matrix
    *-----------------------------------------------------------*/
   time_index = hypre_InitializeTiming("Generate Matrix A");
   hypre_BeginTiming(time_index);
   if ( build_matrix_type == -1 )
   {
      ierr = HYPRE_IJMatrixRead( argv[build_matrix_arg_index], comm,
                                 HYPRE_PARCSR, &ij_A );
      if (ierr)
      {
         hypre_printf("ERROR: Problem reading in the system matrix!\n");
         exit(1);
      }
   }
   else if ( build_matrix_type == 0 )
   {
      BuildParFromFile(argc, argv, build_matrix_arg_index, &parcsr_A);
   }
   else if ( build_matrix_type == 2 )
   {
      BuildParLaplacian(argc, argv, build_matrix_arg_index, &parcsr_A);
   }
   else if ( build_matrix_type == 3 )
   {
      BuildParLaplacian9pt(argc, argv, build_matrix_arg_index, &parcsr_A);
   }
   else if ( build_matrix_type == 4 )
   {
      BuildParLaplacian27pt(argc, argv, build_matrix_arg_index, &parcsr_A);
   }
   else if ( build_matrix_type == 5 )
   {
      BuildParDifConv(argc, argv, build_matrix_arg_index, &parcsr_A);
   }
   else if ( build_matrix_type == 7 )
   {
      BuildParRotate7pt(argc, argv, build_matrix_arg_index, &parcsr_A);
   }
   else
   {
      hypre_printf("You have asked for an unsupported problem with\n");
      hypre_printf("build_matrix_type = %d.\n", build_matrix_type);
      return(-1);
   }

   if (build_matrix_type < 0)
   {
      ierr = HYPRE_IJMatrixGetLocalRange( ij_A,
                                          &first_local_row, &last_local_row ,
                                          &first_local_col, &last_local_col );

      ierr += HYPRE_IJMatrixGetObject( ij_A, &object);
      parcsr_A = (HYPRE_ParCSRMatrix) object;
   }
   else
   {
      /*-----------------------------------------------------------
       * Copy the parcsr matrix into the IJMatrix through interface calls
       *-----------------------------------------------------------*/
      ierr = HYPRE_ParCSRMatrixGetLocalRange( parcsr_A,
                                              &first_local_row, &last_local_row ,
                                              &first_local_col, &last_local_col );

      //local_num_rows = last_local_row - first_local_row + 1;
      //local_num_cols = last_local_col - first_local_col + 1;
   }

<<<<<<< HEAD
=======
   /* coarsening */
   hypre_BoomerAMGCreateS(parcsr_A, strong_threshold, max_row_sum, num_functions, NULL, &parcsr_S);

   hypre_BoomerAMGCoarsenPMIS(parcsr_S, parcsr_A, measure_type, debug_flag, &CF_marker);

   local_num_vars = hypre_ParCSRMatrixNumRows(parcsr_A);
   coarse_dof_func = NULL;
   coarse_pnts_global = NULL;
   col_offd_S_to_A = NULL;

   hypre_BoomerAMGCoarseParms(hypre_ParCSRMatrixComm(parcsr_A), local_num_vars, num_functions, NULL,
                              CF_marker, &coarse_dof_func, &coarse_pnts_global);

   /* generate P */
   hypre_BoomerAMGBuildExtPIInterp(parcsr_A, CF_marker, parcsr_S, coarse_pnts_global,
                                   num_functions, NULL, debug_flag, trunc_factor, P_max_elmts,
                                   &parcsr_P);

   if (myid == 0)
   {
      hypre_printf("A %d x %d\n", hypre_ParCSRMatrixGlobalNumRows(parcsr_A), hypre_ParCSRMatrixGlobalNumCols(parcsr_A));
      hypre_printf("P %d x %d\n", hypre_ParCSRMatrixGlobalNumRows(parcsr_P), hypre_ParCSRMatrixGlobalNumCols(parcsr_P));
   }

>>>>>>> 298a5bf8
   hypre_EndTiming(time_index);
   hypre_PrintTiming("Generate Matrix A", hypre_MPI_COMM_WORLD);
   hypre_FinalizeTiming(time_index);
   hypre_ClearTiming();

   if (job == 1)
   {
      runjob1(parcsr_A, print_system, verify);
   }
   else if (job == 2)
   {
      runjob2(parcsr_A, print_system, mult_order, verify);
   }

   /*-----------------------------------------------------------
    * Finalize things
    *-----------------------------------------------------------*/
   if (build_matrix_type == -1)
   {
      HYPRE_IJMatrixDestroy(ij_A);
   }
   else
   {
      HYPRE_ParCSRMatrixDestroy(parcsr_A);
   }

 final:

   /* Finalize Hypre */
   HYPRE_Finalize();

   /* Finalize MPI */
   hypre_MPI_Finalize();

   hypre_printf("Done ...\n");

   if (gpu_ptr)
   {
#ifdef HYPRE_USING_CUDA
      HYPRE_CUDA_CALL(cudaFree(gpu_ptr));
#elif defined(HYPRE_USING_HIP)
      HYPRE_HIP_CALL(hipFree(gpu_ptr));
#endif
   }

   return (0);
}

/*----------------------------------------------------------------------
 * Build matrix from file. Expects three files on each processor.
 * filename.D.n contains the diagonal part, filename.O.n contains
 * the offdiagonal part and filename.INFO.n contains global row
 * and column numbers, number of columns of offdiagonal matrix
 * and the mapping of offdiagonal column numbers to global column numbers.
 * Parameters given in command line.
 *----------------------------------------------------------------------*/

HYPRE_Int
BuildParFromFile( HYPRE_Int            argc,
                  char                *argv[],
                  HYPRE_Int            arg_index,
                  HYPRE_ParCSRMatrix  *A_ptr     )
{
   char               *filename;

   HYPRE_ParCSRMatrix A;

   HYPRE_Int                 myid;

   /*-----------------------------------------------------------
    * Initialize some stuff
    *-----------------------------------------------------------*/

   hypre_MPI_Comm_rank(hypre_MPI_COMM_WORLD, &myid );

   /*-----------------------------------------------------------
    * Parse command line
    *-----------------------------------------------------------*/

   if (arg_index < argc)
   {
      filename = argv[arg_index];
   }
   else
   {
      hypre_printf("Error: No filename specified \n");
      exit(1);
   }

   /*-----------------------------------------------------------
    * Print driver parameters
    *-----------------------------------------------------------*/

   if (myid == 0)
   {
      hypre_printf("  FromFile: %s\n", filename);
   }

   /*-----------------------------------------------------------
    * Generate the matrix
    *-----------------------------------------------------------*/

   HYPRE_ParCSRMatrixRead(hypre_MPI_COMM_WORLD, filename,&A);

   *A_ptr = A;

   return (0);
}


/*----------------------------------------------------------------------
 * Build rhs from file. Expects two files on each processor.
 * filename.n contains the data and
 * and filename.INFO.n contains global row
 * numbers
 *----------------------------------------------------------------------*/

HYPRE_Int
BuildParRhsFromFile( HYPRE_Int            argc,
                     char                *argv[],
                     HYPRE_Int            arg_index,
                     HYPRE_ParVector      *b_ptr     )
{
   char               *filename;

   HYPRE_ParVector b;

   HYPRE_Int                 myid;

   /*-----------------------------------------------------------
    * Initialize some stuff
    *-----------------------------------------------------------*/

   hypre_MPI_Comm_rank(hypre_MPI_COMM_WORLD, &myid );

   /*-----------------------------------------------------------
    * Parse command line
    *-----------------------------------------------------------*/

   if (arg_index < argc)
   {
      filename = argv[arg_index];
   }
   else
   {
      hypre_printf("Error: No filename specified \n");
      exit(1);
   }

   /*-----------------------------------------------------------
    * Print driver parameters
    *-----------------------------------------------------------*/

   if (myid == 0)
   {
      hypre_printf("  RhsFromParFile: %s\n", filename);
   }

   /*-----------------------------------------------------------
    * Generate the matrix
    *-----------------------------------------------------------*/

   HYPRE_ParVectorRead(hypre_MPI_COMM_WORLD, filename,&b);

   *b_ptr = b;

   return (0);
}




/*----------------------------------------------------------------------
 * Build standard 7-point laplacian in 3D with grid and anisotropy.
 * Parameters given in command line.
 *----------------------------------------------------------------------*/

HYPRE_Int
BuildParLaplacian( HYPRE_Int            argc,
                   char                *argv[],
                   HYPRE_Int            arg_index,
                   HYPRE_ParCSRMatrix  *A_ptr     )
{
   HYPRE_Int                 nx, ny, nz;
   HYPRE_Int                 P, Q, R;
   HYPRE_Real          cx, cy, cz;

   HYPRE_ParCSRMatrix  A;

   HYPRE_Int                 num_procs, myid;
   HYPRE_Int                 p, q, r;
   HYPRE_Int                 num_fun = 1;
   HYPRE_Real         *values;
   HYPRE_Real         *mtrx;

   HYPRE_Real          ep = .1;

   HYPRE_Int                 system_vcoef = 0;
   HYPRE_Int                 sys_opt = 0;
   HYPRE_Int                 vcoef_opt = 0;


   /*-----------------------------------------------------------
    * Initialize some stuff
    *-----------------------------------------------------------*/

   hypre_MPI_Comm_size(hypre_MPI_COMM_WORLD, &num_procs );
   hypre_MPI_Comm_rank(hypre_MPI_COMM_WORLD, &myid );

   /*-----------------------------------------------------------
    * Set defaults
    *-----------------------------------------------------------*/

   nx = 10;
   ny = 10;
   nz = 10;

   P  = 1;
   Q  = num_procs;
   R  = 1;

   cx = 1.;
   cy = 1.;
   cz = 1.;

   /*-----------------------------------------------------------
    * Parse command line
    *-----------------------------------------------------------*/
   arg_index = 0;
   while (arg_index < argc)
   {
      if ( strcmp(argv[arg_index], "-n") == 0 )
      {
         arg_index++;
         nx = atoi(argv[arg_index++]);
         ny = atoi(argv[arg_index++]);
         nz = atoi(argv[arg_index++]);
      }
      else if ( strcmp(argv[arg_index], "-P") == 0 )
      {
         arg_index++;
         P  = atoi(argv[arg_index++]);
         Q  = atoi(argv[arg_index++]);
         R  = atoi(argv[arg_index++]);
      }
      else if ( strcmp(argv[arg_index], "-c") == 0 )
      {
         arg_index++;
         cx = atof(argv[arg_index++]);
         cy = atof(argv[arg_index++]);
         cz = atof(argv[arg_index++]);
      }
      else if ( strcmp(argv[arg_index], "-sysL") == 0 )
      {
         arg_index++;
         num_fun = atoi(argv[arg_index++]);
      }
      else if ( strcmp(argv[arg_index], "-sysL_opt") == 0 )
      {
         arg_index++;
         sys_opt = atoi(argv[arg_index++]);
      }
      else if ( strcmp(argv[arg_index], "-sys_vcoef") == 0 )
      {
         /* have to use -sysL for this to */
         arg_index++;
         system_vcoef = 1;
      }
      else if ( strcmp(argv[arg_index], "-sys_vcoef_opt") == 0 )
      {
         arg_index++;
         vcoef_opt = atoi(argv[arg_index++]);
      }
      else if ( strcmp(argv[arg_index], "-ep") == 0 )
      {
         arg_index++;
         ep = atof(argv[arg_index++]);
      }
      else
      {
         arg_index++;
      }
   }

   /*-----------------------------------------------------------
    * Check a few things
    *-----------------------------------------------------------*/

   if ((P*Q*R) != num_procs)
   {
      hypre_printf("Error: Invalid number of processors or processor topology \n");
      exit(1);
   }

   /*-----------------------------------------------------------
    * Print driver parameters
    *-----------------------------------------------------------*/

   if (myid == 0)
   {
      hypre_printf("  Laplacian:   num_fun = %d\n", num_fun);
      hypre_printf("    (nx, ny, nz) = (%d, %d, %d)\n", nx, ny, nz);
      hypre_printf("    (Px, Py, Pz) = (%d, %d, %d)\n", P,  Q,  R);
      hypre_printf("    (cx, cy, cz) = (%f, %f, %f)\n\n", cx, cy, cz);
   }

   /*-----------------------------------------------------------
    * Set up the grid structure
    *-----------------------------------------------------------*/

   /* compute p,q,r from P,Q,R and myid */
   p = myid % P;
   q = (( myid - p)/P) % Q;
   r = ( myid - p - P*q)/( P*Q );

   /*-----------------------------------------------------------
    * Generate the matrix
    *-----------------------------------------------------------*/

   values = hypre_CTAlloc(HYPRE_Real,  4, HYPRE_MEMORY_HOST);

   values[1] = -cx;
   values[2] = -cy;
   values[3] = -cz;

   values[0] = 0.;
   if (nx > 1)
   {
      values[0] += 2.0*cx;
   }
   if (ny > 1)
   {
      values[0] += 2.0*cy;
   }
   if (nz > 1)
   {
      values[0] += 2.0*cz;
   }

   if (num_fun == 1)
      A = (HYPRE_ParCSRMatrix) GenerateLaplacian(hypre_MPI_COMM_WORLD,
                                                 nx, ny, nz, P, Q, R, p, q, r, values);
   else
   {
      mtrx = hypre_CTAlloc(HYPRE_Real,  num_fun*num_fun, HYPRE_MEMORY_HOST);

      if (num_fun == 2)
      {
         if (sys_opt ==1) /* identity  */
         {
            mtrx[0] = 1.0;
            mtrx[1] = 0.0;
            mtrx[2] = 0.0;
            mtrx[3] = 1.0;
         }
         else if (sys_opt ==2)
         {
            mtrx[0] = 1.0;
            mtrx[1] = 0.0;
            mtrx[2] = 0.0;
            mtrx[3] = 20.0;
         }
         else if (sys_opt ==3) /* similar to barry's talk - ex1 */
         {
            mtrx[0] = 1.0;
            mtrx[1] = 2.0;
            mtrx[2] = 2.0;
            mtrx[3] = 1.0;
         }
         else if (sys_opt ==4) /* can use with vcoef to get barry's ex*/
         {
            mtrx[0] = 1.0;
            mtrx[1] = 1.0;
            mtrx[2] = 1.0;
            mtrx[3] = 1.0;
         }
         else if (sys_opt ==5) /* barry's talk - ex1 */
         {
            mtrx[0] = 1.0;
            mtrx[1] = 1.1;
            mtrx[2] = 1.1;
            mtrx[3] = 1.0;
         }
         else if (sys_opt ==6) /*  */
         {
            mtrx[0] = 1.1;
            mtrx[1] = 1.0;
            mtrx[2] = 1.0;
            mtrx[3] = 1.1;
         }

         else /* == 0 */
         {
            mtrx[0] = 2;
            mtrx[1] = 1;
            mtrx[2] = 1;
            mtrx[3] = 2;
         }
      }
      else if (num_fun == 3)
      {
         if (sys_opt ==1)
         {
            mtrx[0] = 1.0;
            mtrx[1] = 0.0;
            mtrx[2] = 0.0;
            mtrx[3] = 0.0;
            mtrx[4] = 1.0;
            mtrx[5] = 0.0;
            mtrx[6] = 0.0;
            mtrx[7] = 0.0;
            mtrx[8] = 1.0;
         }
         else if (sys_opt ==2)
         {
            mtrx[0] = 1.0;
            mtrx[1] = 0.0;
            mtrx[2] = 0.0;
            mtrx[3] = 0.0;
            mtrx[4] = 20.0;
            mtrx[5] = 0.0;
            mtrx[6] = 0.0;
            mtrx[7] = 0.0;
            mtrx[8] =.01;
         }
         else if (sys_opt ==3)
         {
            mtrx[0] = 1.01;
            mtrx[1] = 1;
            mtrx[2] = 0.0;
            mtrx[3] = 1;
            mtrx[4] = 2;
            mtrx[5] = 1;
            mtrx[6] = 0.0;
            mtrx[7] = 1;
            mtrx[8] = 1.01;
         }
         else if (sys_opt ==4) /* barry ex4 */
         {
            mtrx[0] = 3;
            mtrx[1] = 1;
            mtrx[2] = 0.0;
            mtrx[3] = 1;
            mtrx[4] = 4;
            mtrx[5] = 2;
            mtrx[6] = 0.0;
            mtrx[7] = 2;
            mtrx[8] = .25;
         }
         else /* == 0 */
         {
            mtrx[0] = 2.0;
            mtrx[1] = 1.0;
            mtrx[2] = 0.0;
            mtrx[3] = 1.0;
            mtrx[4] = 2.0;
            mtrx[5] = 1.0;
            mtrx[6] = 0.0;
            mtrx[7] = 1.0;
            mtrx[8] = 2.0;
         }

      }
      else if (num_fun == 4)
      {
         mtrx[0] = 1.01;
         mtrx[1] = 1;
         mtrx[2] = 0.0;
         mtrx[3] = 0.0;
         mtrx[4] = 1;
         mtrx[5] = 2;
         mtrx[6] = 1;
         mtrx[7] = 0.0;
         mtrx[8] = 0.0;
         mtrx[9] = 1;
         mtrx[10] = 1.01;
         mtrx[11] = 0.0;
         mtrx[12] = 2;
         mtrx[13] = 1;
         mtrx[14] = 0.0;
         mtrx[15] = 1;
      }




      if (!system_vcoef)
      {
         A = (HYPRE_ParCSRMatrix) GenerateSysLaplacian(hypre_MPI_COMM_WORLD,
                                                       nx, ny, nz, P, Q,
                                                       R, p, q, r, num_fun, mtrx, values);
      }
      else
      {


         HYPRE_Real *mtrx_values;

         mtrx_values = hypre_CTAlloc(HYPRE_Real,  num_fun*num_fun*4, HYPRE_MEMORY_HOST);

         if (num_fun == 2)
         {
            if (vcoef_opt == 1)
            {
               /* Barry's talk * - must also have sys_opt = 4, all fail */
               mtrx[0] = 1.0;
               SetSysVcoefValues(num_fun, nx, ny, nz, 1.0, .10, 1.0, 0, mtrx_values);

               mtrx[1]  = 1.0;
               SetSysVcoefValues(num_fun, nx, ny, nz, .1, 1.0, 1.0, 1, mtrx_values);

               mtrx[2] = 1.0;
               SetSysVcoefValues(num_fun, nx, ny, nz, .01, 1.0, 1.0, 2, mtrx_values);

               mtrx[3] = 1.0;
               SetSysVcoefValues(num_fun, nx, ny, nz, 2.0, .02, 1.0, 3, mtrx_values);

            }
            else if (vcoef_opt == 2)
            {
               /* Barry's talk * - ex2 - if have sys-opt = 4*/
               mtrx[0] = 1.0;
               SetSysVcoefValues(num_fun, nx, ny, nz, 1.0, .010, 1.0, 0, mtrx_values);

               mtrx[1]  = 200.0;
               SetSysVcoefValues(num_fun, nx, ny, nz, 1.0, 1.0, 1.0, 1, mtrx_values);

               mtrx[2] = 200.0;
               SetSysVcoefValues(num_fun, nx, ny, nz, 1.0, 1.0, 1.0, 2, mtrx_values);

               mtrx[3] = 1.0;
               SetSysVcoefValues(num_fun, nx, ny, nz, 2.0, .02, 1.0, 3, mtrx_values);

            }
            else if (vcoef_opt == 3) /* use with default sys_opt  - ulrike ex 3*/
            {

               /* mtrx[0] */
               SetSysVcoefValues(num_fun, nx, ny, nz, ep*1.0, 1.0, 1.0, 0, mtrx_values);

               /* mtrx[1] */
               SetSysVcoefValues(num_fun, nx, ny, nz, 1.0, 1.0, 1.0, 1, mtrx_values);

               /* mtrx[2] */
               SetSysVcoefValues(num_fun, nx, ny, nz, ep*1.0, 1.0, 1.0, 2, mtrx_values);

               /* mtrx[3] */
               SetSysVcoefValues(num_fun, nx, ny, nz, 1.0, 1.0, 1.0, 3, mtrx_values);
            }
            else if (vcoef_opt == 4) /* use with default sys_opt  - ulrike ex 4*/
            {
               HYPRE_Real ep2 = ep;

               /* mtrx[0] */
               SetSysVcoefValues(num_fun, nx, ny, nz, ep*1.0, 1.0, 1.0, 0, mtrx_values);

               /* mtrx[1] */
               SetSysVcoefValues(num_fun, nx, ny, nz, 1.0, ep*1.0, 1.0, 1, mtrx_values);

               /* mtrx[2] */
               SetSysVcoefValues(num_fun, nx, ny, nz, ep*1.0, 1.0, 1.0, 2, mtrx_values);

               /* mtrx[3] */
               SetSysVcoefValues(num_fun, nx, ny, nz, 1.0, ep2*1.0, 1.0, 3, mtrx_values);
            }
            else if (vcoef_opt == 5) /* use with default sys_opt  - */
            {
               HYPRE_Real  alp, beta;
               alp = .001;
               beta = 10;

               /* mtrx[0] */
               SetSysVcoefValues(num_fun, nx, ny, nz, alp*1.0, 1.0, 1.0, 0, mtrx_values);

               /* mtrx[1] */
               SetSysVcoefValues(num_fun, nx, ny, nz, 1.0, beta*1.0, 1.0, 1, mtrx_values);

               /* mtrx[2] */
               SetSysVcoefValues(num_fun, nx, ny, nz, alp*1.0, 1.0, 1.0, 2, mtrx_values);

               /* mtrx[3] */
               SetSysVcoefValues(num_fun, nx, ny, nz, 1.0, beta*1.0, 1.0, 3, mtrx_values);
            }
            else  /* = 0 */
            {
               /* mtrx[0] */
               SetSysVcoefValues(num_fun, nx, ny, nz, 1.0, 1.0, 1.0, 0, mtrx_values);

               /* mtrx[1] */
               SetSysVcoefValues(num_fun, nx, ny, nz, 1.0, 2.0, 1.0, 1, mtrx_values);

               /* mtrx[2] */
               SetSysVcoefValues(num_fun, nx, ny, nz, 2.0, 1.0, 0.0, 2, mtrx_values);

               /* mtrx[3] */
               SetSysVcoefValues(num_fun, nx, ny, nz, 1.0, 3.0, 1.0, 3, mtrx_values);
            }

         }
         else if (num_fun == 3)
         {
            mtrx[0] = 1;
            SetSysVcoefValues(num_fun, nx, ny, nz, 1, .01, 1, 0, mtrx_values);

            mtrx[1] = 1;
            SetSysVcoefValues(num_fun, nx, ny, nz, 1, 1, 1, 1, mtrx_values);

            mtrx[2] = 0.0;
            SetSysVcoefValues(num_fun, nx, ny, nz, 1, 1, 1, 2, mtrx_values);

            mtrx[3] = 1;
            SetSysVcoefValues(num_fun, nx, ny, nz, 1, 1, 1, 3, mtrx_values);

            mtrx[4] = 1;
            SetSysVcoefValues(num_fun, nx, ny, nz, 2, .02, 1, 4, mtrx_values);

            mtrx[5] = 2;
            SetSysVcoefValues(num_fun, nx, ny, nz, 1, 1, 1, 5, mtrx_values);

            mtrx[6] = 0.0;
            SetSysVcoefValues(num_fun, nx, ny, nz, 1, 1, 1, 6, mtrx_values);

            mtrx[7] = 2;
            SetSysVcoefValues(num_fun, nx, ny, nz, 1, 1, 1, 7, mtrx_values);

            mtrx[8] = 1;
            SetSysVcoefValues(num_fun, nx, ny, nz, 1.5, .04, 1, 8, mtrx_values);

         }

         A = (HYPRE_ParCSRMatrix) GenerateSysLaplacianVCoef(hypre_MPI_COMM_WORLD,
                                                            nx, ny, nz, P, Q,
                                                            R, p, q, r, num_fun, mtrx, mtrx_values);





         hypre_TFree(mtrx_values, HYPRE_MEMORY_HOST);
      }

      hypre_TFree(mtrx, HYPRE_MEMORY_HOST);
   }

   hypre_TFree(values, HYPRE_MEMORY_HOST);

   *A_ptr = A;

   return (0);
}

/*----------------------------------------------------------------------
 * returns the sign of a real number
 *  1 : positive
 *  0 : zero
 * -1 : negative
 *----------------------------------------------------------------------*/
static inline HYPRE_Int sign_double(HYPRE_Real a)
{
   return ( (0.0 < a) - (0.0 > a) );
}

/*----------------------------------------------------------------------
 * Build standard 7-point convection-diffusion operator
 * Parameters given in command line.
 * Operator:
 *
 *  -cx Dxx - cy Dyy - cz Dzz + ax Dx + ay Dy + az Dz = f
 *
 *----------------------------------------------------------------------*/

HYPRE_Int
BuildParDifConv( HYPRE_Int            argc,
                 char                *argv[],
                 HYPRE_Int            arg_index,
                 HYPRE_ParCSRMatrix  *A_ptr)
{
   HYPRE_Int           nx, ny, nz;
   HYPRE_Int           P, Q, R;
   HYPRE_Real          cx, cy, cz;
   HYPRE_Real          ax, ay, az, atype;
   HYPRE_Real          hinx,hiny,hinz;
   HYPRE_Int           sign_prod;

   HYPRE_ParCSRMatrix  A;

   HYPRE_Int           num_procs, myid;
   HYPRE_Int           p, q, r;
   HYPRE_Real         *values;

   /*-----------------------------------------------------------
    * Initialize some stuff
    *-----------------------------------------------------------*/

   hypre_MPI_Comm_size(hypre_MPI_COMM_WORLD, &num_procs );
   hypre_MPI_Comm_rank(hypre_MPI_COMM_WORLD, &myid );

   /*-----------------------------------------------------------
    * Set defaults
    *-----------------------------------------------------------*/

   nx = 10;
   ny = 10;
   nz = 10;

   P  = 1;
   Q  = num_procs;
   R  = 1;

   cx = 1.;
   cy = 1.;
   cz = 1.;

   ax = 1.;
   ay = 1.;
   az = 1.;

   atype = 0;

   /*-----------------------------------------------------------
    * Parse command line
    *-----------------------------------------------------------*/
   arg_index = 0;
   while (arg_index < argc)
   {
      if ( strcmp(argv[arg_index], "-n") == 0 )
      {
         arg_index++;
         nx = atoi(argv[arg_index++]);
         ny = atoi(argv[arg_index++]);
         nz = atoi(argv[arg_index++]);
      }
      else if ( strcmp(argv[arg_index], "-P") == 0 )
      {
         arg_index++;
         P  = atoi(argv[arg_index++]);
         Q  = atoi(argv[arg_index++]);
         R  = atoi(argv[arg_index++]);
      }
      else if ( strcmp(argv[arg_index], "-c") == 0 )
      {
         arg_index++;
         cx = atof(argv[arg_index++]);
         cy = atof(argv[arg_index++]);
         cz = atof(argv[arg_index++]);
      }
      else if ( strcmp(argv[arg_index], "-a") == 0 )
      {
         arg_index++;
         ax = atof(argv[arg_index++]);
         ay = atof(argv[arg_index++]);
         az = atof(argv[arg_index++]);
      }
      else if ( strcmp(argv[arg_index], "-atype") == 0 )
      {
         arg_index++;
         atype = atoi(argv[arg_index++]);
      }
      else
      {
         arg_index++;
      }
   }

   /*-----------------------------------------------------------
    * Check a few things
    *-----------------------------------------------------------*/

   if ((P*Q*R) != num_procs)
   {
      hypre_printf("Error: Invalid number of processors or processor topology \n");
      exit(1);
   }

   /*-----------------------------------------------------------
    * Print driver parameters
    *-----------------------------------------------------------*/

   if (myid == 0)
   {
      hypre_printf("  Convection-Diffusion: \n");
      hypre_printf("    -cx Dxx - cy Dyy - cz Dzz + ax Dx + ay Dy + az Dz = f\n");
      hypre_printf("    (nx, ny, nz) = (%d, %d, %d)\n", nx, ny, nz);
      hypre_printf("    (Px, Py, Pz) = (%d, %d, %d)\n", P,  Q,  R);
      hypre_printf("    (cx, cy, cz) = (%f, %f, %f)\n", cx, cy, cz);
      hypre_printf("    (ax, ay, az) = (%f, %f, %f)\n\n", ax, ay, az);
   }

   /*-----------------------------------------------------------
    * Set up the grid structure
    *-----------------------------------------------------------*/

   /* compute p,q,r from P,Q,R and myid */
   p = myid % P;
   q = (( myid - p)/P) % Q;
   r = ( myid - p - P*q)/( P*Q );

   hinx = 1./(nx+1);
   hiny = 1./(ny+1);
   hinz = 1./(nz+1);

   /*-----------------------------------------------------------
    * Generate the matrix
    *-----------------------------------------------------------*/
   /* values[7]:
    *    [0]: center
    *    [1]: X-
    *    [2]: Y-
    *    [3]: Z-
    *    [4]: X+
    *    [5]: Y+
    *    [6]: Z+
    */
   values = hypre_CTAlloc(HYPRE_Real,  7, HYPRE_MEMORY_HOST);

   values[0] = 0.;

   if (0 == atype) /* forward scheme for conv */
   {
      values[1] = -cx/(hinx*hinx);
      values[2] = -cy/(hiny*hiny);
      values[3] = -cz/(hinz*hinz);
      values[4] = -cx/(hinx*hinx) + ax/hinx;
      values[5] = -cy/(hiny*hiny) + ay/hiny;
      values[6] = -cz/(hinz*hinz) + az/hinz;

      if (nx > 1)
      {
         values[0] += 2.0*cx/(hinx*hinx) - 1.*ax/hinx;
      }
      if (ny > 1)
      {
         values[0] += 2.0*cy/(hiny*hiny) - 1.*ay/hiny;
      }
      if (nz > 1)
      {
         values[0] += 2.0*cz/(hinz*hinz) - 1.*az/hinz;
      }
   }
   else if (1 == atype) /* backward scheme for conv */
   {
      values[1] = -cx/(hinx*hinx) - ax/hinx;
      values[2] = -cy/(hiny*hiny) - ay/hiny;
      values[3] = -cz/(hinz*hinz) - az/hinz;
      values[4] = -cx/(hinx*hinx);
      values[5] = -cy/(hiny*hiny);
      values[6] = -cz/(hinz*hinz);

      if (nx > 1)
      {
         values[0] += 2.0*cx/(hinx*hinx) + 1.*ax/hinx;
      }
      if (ny > 1)
      {
         values[0] += 2.0*cy/(hiny*hiny) + 1.*ay/hiny;
      }
      if (nz > 1)
      {
         values[0] += 2.0*cz/(hinz*hinz) + 1.*az/hinz;
      }
   }
   else if (3 == atype) /* upwind scheme */
   {
      sign_prod = sign_double(cx) * sign_double(ax);
      if (sign_prod == 1) /* same sign use back scheme */
      {
         values[1] = -cx/(hinx*hinx) - ax/hinx;
         values[4] = -cx/(hinx*hinx);
         if (nx > 1)
         {
            values[0] += 2.0*cx/(hinx*hinx) + 1.*ax/hinx;
         }
      }
      else /* diff sign use forward scheme */
      {
         values[1] = -cx/(hinx*hinx);
         values[4] = -cx/(hinx*hinx) + ax/hinx;
         if (nx > 1)
         {
            values[0] += 2.0*cx/(hinx*hinx) - 1.*ax/hinx;
         }
      }

      sign_prod = sign_double(cy) * sign_double(ay);
      if (sign_prod == 1) /* same sign use back scheme */
      {
         values[2] = -cy/(hiny*hiny) - ay/hiny;
         values[5] = -cy/(hiny*hiny);
         if (ny > 1)
         {
            values[0] += 2.0*cy/(hiny*hiny) + 1.*ay/hiny;
         }
      }
      else /* diff sign use forward scheme */
      {
         values[2] = -cy/(hiny*hiny);
         values[5] = -cy/(hiny*hiny) + ay/hiny;
         if (ny > 1)
         {
            values[0] += 2.0*cy/(hiny*hiny) - 1.*ay/hiny;
         }
      }

      sign_prod = sign_double(cz) * sign_double(az);
      if (sign_prod == 1) /* same sign use back scheme */
      {
         values[3] = -cz/(hinz*hinz) - az/hinz;
         values[6] = -cz/(hinz*hinz);
         if (nz > 1)
         {
            values[0] += 2.0*cz/(hinz*hinz) + 1.*az/hinz;
         }
      }
      else /* diff sign use forward scheme */
      {
         values[3] = -cz/(hinz*hinz);
         values[6] = -cz/(hinz*hinz) + az/hinz;
         if (nz > 1)
         {
            values[0] += 2.0*cz/(hinz*hinz) - 1.*az/hinz;
         }
      }
   }
   else /* centered difference scheme */
   {
      values[1] = -cx/(hinx*hinx) - ax/(2.*hinx);
      values[2] = -cy/(hiny*hiny) - ay/(2.*hiny);
      values[3] = -cz/(hinz*hinz) - az/(2.*hinz);
      values[4] = -cx/(hinx*hinx) + ax/(2.*hinx);
      values[5] = -cy/(hiny*hiny) + ay/(2.*hiny);
      values[6] = -cz/(hinz*hinz) + az/(2.*hinz);

      if (nx > 1)
      {
         values[0] += 2.0*cx/(hinx*hinx);
      }
      if (ny > 1)
      {
         values[0] += 2.0*cy/(hiny*hiny);
      }
      if (nz > 1)
      {
         values[0] += 2.0*cz/(hinz*hinz);
      }
   }

   A = (HYPRE_ParCSRMatrix) GenerateDifConv(hypre_MPI_COMM_WORLD,
                                            nx, ny, nz, P, Q, R, p, q, r, values);

   hypre_TFree(values, HYPRE_MEMORY_HOST);

   *A_ptr = A;

   return (0);
}

/*----------------------------------------------------------------------
 * Build standard 9-point laplacian in 2D with grid and anisotropy.
 * Parameters given in command line.
 *----------------------------------------------------------------------*/

HYPRE_Int
BuildParLaplacian9pt( HYPRE_Int                  argc,
                      char                *argv[],
                      HYPRE_Int                  arg_index,
                      HYPRE_ParCSRMatrix  *A_ptr     )
{
   HYPRE_Int                 nx, ny;
   HYPRE_Int                 P, Q;

   HYPRE_ParCSRMatrix  A;

   HYPRE_Int                 num_procs, myid;
   HYPRE_Int                 p, q;
   HYPRE_Real         *values;

   /*-----------------------------------------------------------
    * Initialize some stuff
    *-----------------------------------------------------------*/

   hypre_MPI_Comm_size(hypre_MPI_COMM_WORLD, &num_procs );
   hypre_MPI_Comm_rank(hypre_MPI_COMM_WORLD, &myid );

   /*-----------------------------------------------------------
    * Set defaults
    *-----------------------------------------------------------*/

   nx = 10;
   ny = 10;

   P  = 1;
   Q  = num_procs;

   /*-----------------------------------------------------------
    * Parse command line
    *-----------------------------------------------------------*/
   arg_index = 0;
   while (arg_index < argc)
   {
      if ( strcmp(argv[arg_index], "-n") == 0 )
      {
         arg_index++;
         nx = atoi(argv[arg_index++]);
         ny = atoi(argv[arg_index++]);
      }
      else if ( strcmp(argv[arg_index], "-P") == 0 )
      {
         arg_index++;
         P  = atoi(argv[arg_index++]);
         Q  = atoi(argv[arg_index++]);
      }
      else
      {
         arg_index++;
      }
   }

   /*-----------------------------------------------------------
    * Check a few things
    *-----------------------------------------------------------*/

   if ((P*Q) != num_procs)
   {
      hypre_printf("Error: Invalid number of processors or processor topology \n");
      exit(1);
   }

   /*-----------------------------------------------------------
    * Print driver parameters
    *-----------------------------------------------------------*/

   if (myid == 0)
   {
      hypre_printf("  Laplacian 9pt:\n");
      hypre_printf("    (nx, ny) = (%d, %d)\n", nx, ny);
      hypre_printf("    (Px, Py) = (%d, %d)\n\n", P,  Q);
   }

   /*-----------------------------------------------------------
    * Set up the grid structure
    *-----------------------------------------------------------*/

   /* compute p,q from P,Q and myid */
   p = myid % P;
   q = ( myid - p)/P;

   /*-----------------------------------------------------------
    * Generate the matrix
    *-----------------------------------------------------------*/

   values = hypre_CTAlloc(HYPRE_Real,  2, HYPRE_MEMORY_HOST);

   values[1] = -1.;

   values[0] = 0.;
   if (nx > 1)
   {
      values[0] += 2.0;
   }
   if (ny > 1)
   {
      values[0] += 2.0;
   }
   if (nx > 1 && ny > 1)
   {
      values[0] += 4.0;
   }

   A = (HYPRE_ParCSRMatrix) GenerateLaplacian9pt(hypre_MPI_COMM_WORLD,
                                                 nx, ny, P, Q, p, q, values);

   hypre_TFree(values, HYPRE_MEMORY_HOST);

   *A_ptr = A;

   return (0);
}
/*----------------------------------------------------------------------
 * Build 27-point laplacian in 3D,
 * Parameters given in command line.
 *----------------------------------------------------------------------*/

HYPRE_Int
BuildParLaplacian27pt( HYPRE_Int                  argc,
                       char                *argv[],
                       HYPRE_Int                  arg_index,
                       HYPRE_ParCSRMatrix  *A_ptr     )
{
   HYPRE_Int                 nx, ny, nz;
   HYPRE_Int                 P, Q, R;

   HYPRE_ParCSRMatrix  A;

   HYPRE_Int                 num_procs, myid;
   HYPRE_Int                 p, q, r;
   HYPRE_Real         *values;

   /*-----------------------------------------------------------
    * Initialize some stuff
    *-----------------------------------------------------------*/

   hypre_MPI_Comm_size(hypre_MPI_COMM_WORLD, &num_procs );
   hypre_MPI_Comm_rank(hypre_MPI_COMM_WORLD, &myid );

   /*-----------------------------------------------------------
    * Set defaults
    *-----------------------------------------------------------*/

   nx = 10;
   ny = 10;
   nz = 10;

   P  = 1;
   Q  = num_procs;
   R  = 1;

   /*-----------------------------------------------------------
    * Parse command line
    *-----------------------------------------------------------*/
   arg_index = 0;
   while (arg_index < argc)
   {
      if ( strcmp(argv[arg_index], "-n") == 0 )
      {
         arg_index++;
         nx = atoi(argv[arg_index++]);
         ny = atoi(argv[arg_index++]);
         nz = atoi(argv[arg_index++]);
      }
      else if ( strcmp(argv[arg_index], "-P") == 0 )
      {
         arg_index++;
         P  = atoi(argv[arg_index++]);
         Q  = atoi(argv[arg_index++]);
         R  = atoi(argv[arg_index++]);
      }
      else
      {
         arg_index++;
      }
   }

   /*-----------------------------------------------------------
    * Check a few things
    *-----------------------------------------------------------*/

   if ((P*Q*R) != num_procs)
   {
      hypre_printf("Error: Invalid number of processors or processor topology \n");
      exit(1);
   }

   /*-----------------------------------------------------------
    * Print driver parameters
    *-----------------------------------------------------------*/

   if (myid == 0)
   {
      hypre_printf("  Laplacian_27pt:\n");
      hypre_printf("    (nx, ny, nz) = (%d, %d, %d)\n", nx, ny, nz);
      hypre_printf("    (Px, Py, Pz) = (%d, %d, %d)\n\n", P,  Q,  R);
   }

   /*-----------------------------------------------------------
    * Set up the grid structure
    *-----------------------------------------------------------*/

   /* compute p,q,r from P,Q,R and myid */
   p = myid % P;
   q = (( myid - p)/P) % Q;
   r = ( myid - p - P*q)/( P*Q );

   /*-----------------------------------------------------------
    * Generate the matrix
    *-----------------------------------------------------------*/

   values = hypre_CTAlloc(HYPRE_Real,  2, HYPRE_MEMORY_HOST);

   values[0] = 26.0;
   if (nx == 1 || ny == 1 || nz == 1)
      values[0] = 8.0;
   if (nx*ny == 1 || nx*nz == 1 || ny*nz == 1)
      values[0] = 2.0;
   values[1] = -1.;

   A = (HYPRE_ParCSRMatrix) GenerateLaplacian27pt(hypre_MPI_COMM_WORLD,
                                                  nx, ny, nz, P, Q, R, p, q, r, values);

   hypre_TFree(values, HYPRE_MEMORY_HOST);

   *A_ptr = A;

   return (0);
}


/*----------------------------------------------------------------------
 * Build 7-point in 2D
 * Parameters given in command line.
 *----------------------------------------------------------------------*/

HYPRE_Int
BuildParRotate7pt( HYPRE_Int                  argc,
                   char                *argv[],
                   HYPRE_Int                  arg_index,
                   HYPRE_ParCSRMatrix  *A_ptr     )
{
   HYPRE_Int                 nx, ny;
   HYPRE_Int                 P, Q;

   HYPRE_ParCSRMatrix  A;

   HYPRE_Int                 num_procs, myid;
   HYPRE_Int                 p, q;
   HYPRE_Real          eps, alpha;

   /*-----------------------------------------------------------
    * Initialize some stuff
    *-----------------------------------------------------------*/

   hypre_MPI_Comm_size(hypre_MPI_COMM_WORLD, &num_procs );
   hypre_MPI_Comm_rank(hypre_MPI_COMM_WORLD, &myid );

   /*-----------------------------------------------------------
    * Set defaults
    *-----------------------------------------------------------*/

   nx = 10;
   ny = 10;

   P  = 1;
   Q  = num_procs;

   /*-----------------------------------------------------------
    * Parse command line
    *-----------------------------------------------------------*/
   arg_index = 0;
   while (arg_index < argc)
   {
      if ( strcmp(argv[arg_index], "-n") == 0 )
      {
         arg_index++;
         nx = atoi(argv[arg_index++]);
         ny = atoi(argv[arg_index++]);
      }
      else if ( strcmp(argv[arg_index], "-P") == 0 )
      {
         arg_index++;
         P  = atoi(argv[arg_index++]);
         Q  = atoi(argv[arg_index++]);
      }
      else if ( strcmp(argv[arg_index], "-alpha") == 0 )
      {
         arg_index++;
         alpha  = atof(argv[arg_index++]);
      }
      else if ( strcmp(argv[arg_index], "-eps") == 0 )
      {
         arg_index++;
         eps  = atof(argv[arg_index++]);
      }
      else
      {
         arg_index++;
      }
   }

   /*-----------------------------------------------------------
    * Check a few things
    *-----------------------------------------------------------*/

   if ((P*Q) != num_procs)
   {
      hypre_printf("Error: Invalid number of processors or processor topology \n");
      exit(1);
   }

   /*-----------------------------------------------------------
    * Print driver parameters
    *-----------------------------------------------------------*/

   if (myid == 0)
   {
      hypre_printf("  Rotate 7pt:\n");
      hypre_printf("    alpha = %f, eps = %f\n", alpha,eps);
      hypre_printf("    (nx, ny) = (%d, %d)\n", nx, ny);
      hypre_printf("    (Px, Py) = (%d, %d)\n", P,  Q);
   }

   /*-----------------------------------------------------------
    * Set up the grid structure
    *-----------------------------------------------------------*/

   /* compute p,q from P,Q and myid */
   p = myid % P;
   q = ( myid - p)/P;

   /*-----------------------------------------------------------
    * Generate the matrix
    *-----------------------------------------------------------*/

   A = (HYPRE_ParCSRMatrix) GenerateRotate7pt(hypre_MPI_COMM_WORLD,
                                              nx, ny, P, Q, p, q, alpha, eps);

   *A_ptr = A;

   return (0);
}

/*----------------------------------------------------------------------
 * Build standard 7-point difference operator using centered differences
 *
 *  eps*(a(x,y,z) ux)x + (b(x,y,z) uy)y + (c(x,y,z) uz)z
 *  d(x,y,z) ux + e(x,y,z) uy + f(x,y,z) uz + g(x,y,z) u
 *
 *  functions a,b,c,d,e,f,g need to be defined inside par_vardifconv.c
 *
 *----------------------------------------------------------------------*/

HYPRE_Int
BuildParVarDifConv( HYPRE_Int                  argc,
                    char                *argv[],
                    HYPRE_Int                  arg_index,
                    HYPRE_ParCSRMatrix  *A_ptr    ,
                    HYPRE_ParVector  *rhs_ptr     )
{
   HYPRE_Int                 nx, ny, nz;
   HYPRE_Int                 P, Q, R;

   HYPRE_ParCSRMatrix  A;
   HYPRE_ParVector  rhs;

   HYPRE_Int           num_procs, myid;
   HYPRE_Int           p, q, r;
   HYPRE_Int           type;
   HYPRE_Real          eps;

   /*-----------------------------------------------------------
    * Initialize some stuff
    *-----------------------------------------------------------*/

   hypre_MPI_Comm_size(hypre_MPI_COMM_WORLD, &num_procs );
   hypre_MPI_Comm_rank(hypre_MPI_COMM_WORLD, &myid );

   /*-----------------------------------------------------------
    * Set defaults
    *-----------------------------------------------------------*/

   nx = 10;
   ny = 10;
   nz = 10;
   P  = 1;
   Q  = num_procs;
   R  = 1;
   eps = 1.0;

   /* type: 0   : default FD;
    *       1-3 : FD and examples 1-3 in Ruge-Stuben paper */
   type = 0;

   /*-----------------------------------------------------------
    * Parse command line
    *-----------------------------------------------------------*/
   arg_index = 0;
   while (arg_index < argc)
   {
      if ( strcmp(argv[arg_index], "-n") == 0 )
      {
         arg_index++;
         nx = atoi(argv[arg_index++]);
         ny = atoi(argv[arg_index++]);
         nz = atoi(argv[arg_index++]);
      }
      else if ( strcmp(argv[arg_index], "-P") == 0 )
      {
         arg_index++;
         P  = atoi(argv[arg_index++]);
         Q  = atoi(argv[arg_index++]);
         R  = atoi(argv[arg_index++]);
      }
      else if ( strcmp(argv[arg_index], "-eps") == 0 )
      {
         arg_index++;
         eps  = atof(argv[arg_index++]);
      }
      else if ( strcmp(argv[arg_index], "-vardifconvRS") == 0 )
      {
         arg_index++;
         type = atoi(argv[arg_index++]);
      }
      else
      {
         arg_index++;
      }
   }

   /*-----------------------------------------------------------
    * Check a few things
    *-----------------------------------------------------------*/

   if ((P*Q*R) != num_procs)
   {
      hypre_printf("Error: Invalid number of processors or processor topology \n");
      exit(1);
   }

   /*-----------------------------------------------------------
    * Print driver parameters
    *-----------------------------------------------------------*/

   if (myid == 0)
   {
      hypre_printf("  ell PDE: eps = %f\n", eps);
      hypre_printf("    Dx(aDxu) + Dy(bDyu) + Dz(cDzu) + d Dxu + e Dyu + f Dzu  + g u= f\n");
      hypre_printf("    (nx, ny, nz) = (%d, %d, %d)\n", nx, ny, nz);
      hypre_printf("    (Px, Py, Pz) = (%d, %d, %d)\n", P,  Q,  R);
   }
   /*-----------------------------------------------------------
    * Set up the grid structure
    *-----------------------------------------------------------*/

   /* compute p,q,r from P,Q,R and myid */
   p = myid % P;
   q = (( myid - p)/P) % Q;
   r = ( myid - p - P*q)/( P*Q );

   /*-----------------------------------------------------------
    * Generate the matrix
    *-----------------------------------------------------------*/

   if (0 == type)
   {
      A = (HYPRE_ParCSRMatrix) GenerateVarDifConv(hypre_MPI_COMM_WORLD,
                                                  nx, ny, nz, P, Q, R, p, q, r, eps, &rhs);
   }
   else
   {
      A = (HYPRE_ParCSRMatrix) GenerateRSVarDifConv(hypre_MPI_COMM_WORLD,
                                                    nx, ny, nz, P, Q, R, p, q, r, eps, &rhs,
                                                    type);
   }

   *A_ptr = A;
   *rhs_ptr = rhs;

   return (0);
}

/**************************************************************************/


HYPRE_Int SetSysVcoefValues(HYPRE_Int num_fun, HYPRE_Int nx, HYPRE_Int ny, HYPRE_Int nz, HYPRE_Real vcx,
                            HYPRE_Real vcy, HYPRE_Real vcz, HYPRE_Int mtx_entry, HYPRE_Real *values)
{


   HYPRE_Int sz = num_fun*num_fun;

   values[1*sz + mtx_entry] = -vcx;
   values[2*sz + mtx_entry] = -vcy;
   values[3*sz + mtx_entry] = -vcz;
   values[0*sz + mtx_entry] = 0.0;

   if (nx > 1)
   {
      values[0*sz + mtx_entry] += 2.0*vcx;
   }
   if (ny > 1)
   {
      values[0*sz + mtx_entry] += 2.0*vcy;
   }
   if (nz > 1)
   {
      values[0*sz + mtx_entry] += 2.0*vcz;
   }

   return 0;

}

/*----------------------------------------------------------------------
 * Build coordinates for 1D/2D/3D
 *----------------------------------------------------------------------*/

HYPRE_Int
BuildParCoordinates( HYPRE_Int                  argc,
                     char                *argv[],
                     HYPRE_Int                  arg_index,
                     HYPRE_Int                 *coorddim_ptr,
                     float               **coord_ptr     )
{
   HYPRE_Int                 nx, ny, nz;
   HYPRE_Int                 P, Q, R;

   HYPRE_Int                 num_procs, myid;
   HYPRE_Int                 p, q, r;

   HYPRE_Int                 coorddim;
   float               *coordinates;

   /*-----------------------------------------------------------
    * Initialize some stuff
    *-----------------------------------------------------------*/

   hypre_MPI_Comm_size(hypre_MPI_COMM_WORLD, &num_procs );
   hypre_MPI_Comm_rank(hypre_MPI_COMM_WORLD, &myid );

   /*-----------------------------------------------------------
    * Set defaults
    *-----------------------------------------------------------*/

   nx = 10;
   ny = 10;
   nz = 10;

   P  = 1;
   Q  = num_procs;
   R  = 1;

   /*-----------------------------------------------------------
    * Parse command line
    *-----------------------------------------------------------*/
   arg_index = 0;
   while (arg_index < argc)
   {
      if ( strcmp(argv[arg_index], "-n") == 0 )
      {
         arg_index++;
         nx = atoi(argv[arg_index++]);
         ny = atoi(argv[arg_index++]);
         nz = atoi(argv[arg_index++]);
      }
      else if ( strcmp(argv[arg_index], "-P") == 0 )
      {
         arg_index++;
         P  = atoi(argv[arg_index++]);
         Q  = atoi(argv[arg_index++]);
         R  = atoi(argv[arg_index++]);
      }
      else
      {
         arg_index++;
      }
   }

   /* compute p,q,r from P,Q,R and myid */
   p = myid % P;
   q = (( myid - p)/P) % Q;
   r = ( myid - p - P*q)/( P*Q );

   /*-----------------------------------------------------------
    * Generate the coordinates
    *-----------------------------------------------------------*/

   coorddim = 3;
   if (nx<2) coorddim--;
   if (ny<2) coorddim--;
   if (nz<2) coorddim--;

   if (coorddim>0)
      coordinates = GenerateCoordinates (hypre_MPI_COMM_WORLD,
                                         nx, ny, nz, P, Q, R, p, q, r, coorddim);
   else
      coordinates=NULL;

   *coorddim_ptr = coorddim;
   *coord_ptr = coordinates;
   return (0);
}<|MERGE_RESOLUTION|>--- conflicted
+++ resolved
@@ -17,7 +17,6 @@
 #include <math.h>
 
 #include "_hypre_utilities.h"
-#include "_hypre_utilities.hpp"
 #include "HYPRE.h"
 #include "HYPRE_parcsr_mv.h"
 
@@ -196,7 +195,7 @@
    HYPRE_Int    num_procs, myid;
    HYPRE_Int    time_index, i;
 
-   HYPRE_ParCSRMatrix parcsr_S = NULL;
+   HYPRE_ParCSRMatrix parcsr_S   = NULL;
    HYPRE_ParCSRMatrix parcsr_P   = NULL;
    HYPRE_ParCSRMatrix parcsr_Q   = NULL;
    HYPRE_ParCSRMatrix parcsr_AH  = NULL;
@@ -630,11 +629,7 @@
    hypre_assert(errcode == 0);
    errcode = HYPRE_SetSpGemmUseCusparse(use_cusparse);
    hypre_assert(errcode == 0);
-<<<<<<< HEAD
    errcode = hypre_SetSpGemmAlgorithm(spgemm_alg);
-=======
-   errcode = HYPRE_SetSpGemmUseCusparse(use_cusparse);
->>>>>>> 298a5bf8
    hypre_assert(errcode == 0);
 
    /*-----------------------------------------------------------
@@ -705,33 +700,6 @@
       //local_num_cols = last_local_col - first_local_col + 1;
    }
 
-<<<<<<< HEAD
-=======
-   /* coarsening */
-   hypre_BoomerAMGCreateS(parcsr_A, strong_threshold, max_row_sum, num_functions, NULL, &parcsr_S);
-
-   hypre_BoomerAMGCoarsenPMIS(parcsr_S, parcsr_A, measure_type, debug_flag, &CF_marker);
-
-   local_num_vars = hypre_ParCSRMatrixNumRows(parcsr_A);
-   coarse_dof_func = NULL;
-   coarse_pnts_global = NULL;
-   col_offd_S_to_A = NULL;
-
-   hypre_BoomerAMGCoarseParms(hypre_ParCSRMatrixComm(parcsr_A), local_num_vars, num_functions, NULL,
-                              CF_marker, &coarse_dof_func, &coarse_pnts_global);
-
-   /* generate P */
-   hypre_BoomerAMGBuildExtPIInterp(parcsr_A, CF_marker, parcsr_S, coarse_pnts_global,
-                                   num_functions, NULL, debug_flag, trunc_factor, P_max_elmts,
-                                   &parcsr_P);
-
-   if (myid == 0)
-   {
-      hypre_printf("A %d x %d\n", hypre_ParCSRMatrixGlobalNumRows(parcsr_A), hypre_ParCSRMatrixGlobalNumCols(parcsr_A));
-      hypre_printf("P %d x %d\n", hypre_ParCSRMatrixGlobalNumRows(parcsr_P), hypre_ParCSRMatrixGlobalNumCols(parcsr_P));
-   }
-
->>>>>>> 298a5bf8
    hypre_EndTiming(time_index);
    hypre_PrintTiming("Generate Matrix A", hypre_MPI_COMM_WORLD);
    hypre_FinalizeTiming(time_index);
