/******************************************************************************
 * Copyright 1998-2019 Lawrence Livermore National Security, LLC and other
 * HYPRE Project Developers. See the top-level COPYRIGHT file for details.
 *
 * SPDX-License-Identifier: (Apache-2.0 OR MIT)
 ******************************************************************************/

#include <stdlib.h>
#include <stdio.h>
#include <math.h>

#include "_hypre_utilities.h"
#include "HYPRE_struct_ls.h"
#include "HYPRE_krylov.h"

#include "_hypre_struct_mv.h"
#include "_hypre_struct_mv.hpp"

/*--------------------------------------------------------------------------
 * Test driver to time new boxloops and compare to the old ones
 *--------------------------------------------------------------------------*/

hypre_int
main( hypre_int argc,
      char *argv[] )
{
   HYPRE_Int         arg_index;
   HYPRE_Int         print_usage;
   HYPRE_Int         nx, ny, nz;
   HYPRE_Int         P, Q, R;
   HYPRE_Int         time_index;
   HYPRE_Int         num_procs, myid;
   HYPRE_Int         dim;
   HYPRE_Int         rep, reps, fail, sum;
   HYPRE_Int         size;
   hypre_Box        *x1_data_box, *x2_data_box, *x3_data_box, *x4_data_box;
   //HYPRE_Int         xi1, xi2, xi3, xi4;
   HYPRE_Int         xi1;
   HYPRE_Real       *xp1, *xp2, *xp3, *xp4;
   HYPRE_Real       *d_xp1, *d_xp2, *d_xp3, *d_xp4;
   hypre_Index       loop_size, start, unit_stride, index;

   /*-----------------------------------------------------------
    * Initialize some stuff
    *-----------------------------------------------------------*/

   /* Initialize MPI */
   hypre_MPI_Init(&argc, &argv);

   hypre_MPI_Comm_size(hypre_MPI_COMM_WORLD, &num_procs );
   hypre_MPI_Comm_rank(hypre_MPI_COMM_WORLD, &myid );

   HYPRE_Init();

   /*-----------------------------------------------------------
    * Set defaults
    *-----------------------------------------------------------*/

   dim = 3;

   nx = 10;
   ny = 10;
   nz = 10;

   P  = num_procs;
   Q  = 1;
   R  = 1;

   reps = -1;

   /*-----------------------------------------------------------
    * Parse command line
    *-----------------------------------------------------------*/

   print_usage = 0;
   arg_index = 1;
   while (arg_index < argc)
   {
      if ( strcmp(argv[arg_index], "-n") == 0 )
      {
         arg_index++;
         nx = atoi(argv[arg_index++]);
         ny = atoi(argv[arg_index++]);
         nz = atoi(argv[arg_index++]);
      }
      else if ( strcmp(argv[arg_index], "-P") == 0 )
      {
         arg_index++;
         P  = atoi(argv[arg_index++]);
         Q  = atoi(argv[arg_index++]);
         R  = atoi(argv[arg_index++]);
      }
      else if ( strcmp(argv[arg_index], "-d") == 0 )
      {
         arg_index++;
         dim = atoi(argv[arg_index++]);
      }
      else if ( strcmp(argv[arg_index], "-reps") == 0 )
      {
         arg_index++;
         reps = atoi(argv[arg_index++]);
      }
      else if ( strcmp(argv[arg_index], "-help") == 0 )
      {
         print_usage = 1;
         break;
      }
      else
      {
         arg_index++;
      }
   }

   /*-----------------------------------------------------------
    * Print usage info
    *-----------------------------------------------------------*/

   if ( (print_usage) && (myid == 0) )
   {
      hypre_printf("\n");
      hypre_printf("Usage: %s [<options>]\n", argv[0]);
      hypre_printf("\n");
      hypre_printf("  -n <nx> <ny> <nz>   : problem size per block\n");
      hypre_printf("  -P <Px> <Py> <Pz>   : processor topology\n");
      hypre_printf("  -d <dim>            : problem dimension (2 or 3)\n");
      hypre_printf("\n");
   }

   if ( print_usage )
   {
      exit(1);
   }

   /*-----------------------------------------------------------
    * Check a few things
    *-----------------------------------------------------------*/

   if ((P * Q * R) > num_procs)
   {
      if (myid == 0)
      {
         hypre_printf("Error: PxQxR is more than the number of processors\n");
      }
      exit(1);
   }
   else if ((P * Q * R) < num_procs)
   {
      if (myid == 0)
      {
         hypre_printf("Warning: PxQxR is less than the number of processors\n");
      }
   }

   /*-----------------------------------------------------------
    * Initialize some stuff
    *-----------------------------------------------------------*/

   hypre_SetIndex3(start, 1, 1, 1);
   hypre_SetIndex3(loop_size, nx, ny, nz);
   hypre_SetIndex3(unit_stride, 1, 1, 1);

   x1_data_box = hypre_BoxCreate(dim);
   x2_data_box = hypre_BoxCreate(dim);
   x3_data_box = hypre_BoxCreate(dim);
   x4_data_box = hypre_BoxCreate(dim);
   hypre_SetIndex3(hypre_BoxIMin(x1_data_box), 0, 0, 0);
   hypre_SetIndex3(hypre_BoxIMax(x1_data_box), nx + 1, ny + 1, nz + 1);
   hypre_CopyBox(x1_data_box, x2_data_box);
   hypre_CopyBox(x1_data_box, x3_data_box);
   hypre_CopyBox(x1_data_box, x4_data_box);

<<<<<<< HEAD
   size = (nx+2)*(ny+2)*(nz+2);
   xp1 = hypre_CTAlloc(HYPRE_Real, size, HYPRE_MEMORY_HOST);
   xp2 = hypre_CTAlloc(HYPRE_Real, size, HYPRE_MEMORY_HOST);
   xp3 = hypre_CTAlloc(HYPRE_Real, size, HYPRE_MEMORY_HOST);
   xp4 = hypre_CTAlloc(HYPRE_Real, size, HYPRE_MEMORY_HOST);

   d_xp1 = hypre_CTAlloc(HYPRE_Real, size, HYPRE_MEMORY_DEVICE);
   d_xp2 = hypre_CTAlloc(HYPRE_Real, size, HYPRE_MEMORY_DEVICE);
   d_xp3 = hypre_CTAlloc(HYPRE_Real, size, HYPRE_MEMORY_DEVICE);
   d_xp4 = hypre_CTAlloc(HYPRE_Real, size, HYPRE_MEMORY_DEVICE);

   if (reps < 0)
   {
      reps = 1000000000/(nx*ny*nz+1000);
   }
=======
   size = (nx + 2) * (ny + 2) * (nz + 2);
   xp1 = hypre_CTAlloc(HYPRE_Real,  size, HYPRE_MEMORY_HOST);
   xp2 = hypre_CTAlloc(HYPRE_Real,  size, HYPRE_MEMORY_HOST);
   xp3 = hypre_CTAlloc(HYPRE_Real,  size, HYPRE_MEMORY_HOST);
   xp4 = hypre_CTAlloc(HYPRE_Real,  size, HYPRE_MEMORY_HOST);

   reps = 1000000000 / (nx * ny * nz + 1000);
>>>>>>> 805ee77b

   /*-----------------------------------------------------------
    * Print driver parameters
    *-----------------------------------------------------------*/

   if (myid == 0)
   {
      hypre_printf("Running with these driver parameters:\n");
      hypre_printf("  (nx, ny, nz)    = (%d, %d, %d)\n", nx, ny, nz);
      hypre_printf("  (Px, Py, Pz)    = (%d, %d, %d)\n", P,  Q,  R);
      hypre_printf("  dim             = %d\n", dim);
      hypre_printf("  reps            = %d\n", reps);
   }

   /*-----------------------------------------------------------
    * Check new boxloops
    *-----------------------------------------------------------*/

   /* xp1 is already initialized to 0 */

   zypre_BoxLoop1Begin(dim, loop_size,
                       x1_data_box, start, unit_stride, xi1);
   zypre_BoxLoop1For(xi1)
   {
      xp1[xi1] ++;
   }
   zypre_BoxLoop1End(xi1);

   /* Use old boxloop to check that values are set to 1 */
   fail = 0;
   sum = 0;
   hypre_SerialBoxLoop1Begin(3, loop_size,
                             x1_data_box, start, unit_stride, xi1);
   {
      sum += xp1[xi1];
      if (xp1[xi1] != 1)
      {
         zypre_BoxLoopGetIndex(index);
         hypre_printf("*(%d,%d,%d) = %d\n",
                      index[0], index[1], index[2], (HYPRE_Int) xp1[xi1]);
         fail = 1;
      }
   }
   hypre_SerialBoxLoop1End(xi1);

   if (sum != (nx * ny * nz))
   {
      hypre_printf("*sum = %d\n", sum);
      fail = 1;
   }
   if (fail)
   {
      exit(1);
   }

   /*-----------------------------------------------------------
    * Synchronize so that timings make sense
    *-----------------------------------------------------------*/

   hypre_MPI_Barrier(hypre_MPI_COMM_WORLD);

   /*-----------------------------------------------------------
    * Time old boxloops [Device]
    *-----------------------------------------------------------*/

   /* Time BoxLoop0 */
   time_index = hypre_InitializeTiming("BoxLoop0");
   hypre_BeginTiming(time_index);
   for (rep = 0; rep < reps; rep++)
   {
      xi1 = 0;
#define DEVICE_VAR is_device_ptr(d_xp1)
      hypre_BoxLoop0Begin(3, loop_size);
      {
         d_xp1[xi1] += d_xp1[xi1];
         //xi1++;
      }
      hypre_BoxLoop0End();
#undef DEVICE_VAR
   }
   hypre_EndTiming(time_index);

   /* Time BoxLoop1 */
   time_index = hypre_InitializeTiming("BoxLoop1");
   hypre_BeginTiming(time_index);
   for (rep = 0; rep < reps; rep++)
   {
#define DEVICE_VAR is_device_ptr(d_xp1)
      hypre_BoxLoop1Begin(3, loop_size,
                          x1_data_box, start, unit_stride, xi1);
      {
         d_xp1[xi1] += d_xp1[xi1];
      }
      hypre_BoxLoop1End(xi1);
#undef DEVICE_VAR
   }
   hypre_EndTiming(time_index);

   /* Time BoxLoop2 */
   time_index = hypre_InitializeTiming("BoxLoop2");
   hypre_BeginTiming(time_index);
   for (rep = 0; rep < reps; rep++)
   {
#define DEVICE_VAR is_device_ptr(d_xp1,d_xp2)
      hypre_BoxLoop2Begin(3, loop_size,
                          x1_data_box, start, unit_stride, xi1,
                          x2_data_box, start, unit_stride, xi2);
      {
         d_xp1[xi1] += d_xp1[xi1] + d_xp2[xi2];
      }
      hypre_BoxLoop2End(xi1, xi2);
#undef DEVICE_VAR
   }
   hypre_EndTiming(time_index);

   /* Time BoxLoop3 */
   time_index = hypre_InitializeTiming("BoxLoop3");
   hypre_BeginTiming(time_index);
   for (rep = 0; rep < reps; rep++)
   {
#define DEVICE_VAR is_device_ptr(d_xp1,d_xp2,d_xp3)
      hypre_BoxLoop3Begin(3, loop_size,
                          x1_data_box, start, unit_stride, xi1,
                          x2_data_box, start, unit_stride, xi2,
                          x3_data_box, start, unit_stride, xi3);
      {
         d_xp1[xi1] += d_xp1[xi1] + d_xp2[xi2] + d_xp3[xi3];
      }
      hypre_BoxLoop3End(xi1, xi2, xi3);
#undef DEVICE_VAR
   }
   hypre_EndTiming(time_index);

   /* Time BoxLoop4 */
   time_index = hypre_InitializeTiming("BoxLoop4");
   hypre_BeginTiming(time_index);
   for (rep = 0; rep < reps; rep++)
   {
#define DEVICE_VAR is_device_ptr(d_xp1,d_xp2,d_xp3,d_xp4)
      hypre_BoxLoop4Begin(3, loop_size,
                          x1_data_box, start, unit_stride, xi1,
                          x2_data_box, start, unit_stride, xi2,
                          x3_data_box, start, unit_stride, xi3,
                          x4_data_box, start, unit_stride, xi4);
      {
         d_xp1[xi1] += d_xp1[xi1] + d_xp2[xi2] + d_xp3[xi3] + d_xp4[xi4];
      }
      hypre_BoxLoop4End(xi1, xi2, xi3, xi4);
#undef DEVICE_VAR
   }
   hypre_EndTiming(time_index);

   hypre_PrintTiming("Old BoxLoop times [DEVICE]", hypre_MPI_COMM_WORLD);
   hypre_FinalizeTiming(time_index);
   hypre_ClearTiming();

   /*-----------------------------------------------------------
    * Time new boxloops [Host]
    *-----------------------------------------------------------*/

   /* Time BoxLoop0 */
   time_index = hypre_InitializeTiming("BoxLoop0");
   hypre_BeginTiming(time_index);
   for (rep = 0; rep < reps; rep++)
   {
      xi1 = 0;
      zypre_BoxLoop0Begin(dim, loop_size);
#ifdef HYPRE_USING_OPENMP
      #pragma omp parallel for private(ZYPRE_BOX_PRIVATE) firstprivate(xi1) HYPRE_SMP_SCHEDULE
#endif
      zypre_BoxLoop0For()
      {
         xp1[xi1] += xp1[xi1];
         xi1++;
      }
      zypre_BoxLoop0End();
   }
   hypre_EndTiming(time_index);

   /* Time BoxLoop1 */
   time_index = hypre_InitializeTiming("BoxLoop1");
   hypre_BeginTiming(time_index);
   for (rep = 0; rep < reps; rep++)
   {
      zypre_BoxLoop1Begin(dim, loop_size,
                          x1_data_box, start, unit_stride, xi1);
#ifdef HYPRE_USING_OPENMP
      #pragma omp parallel for private(ZYPRE_BOX_PRIVATE) HYPRE_SMP_SCHEDULE
#endif
      zypre_BoxLoop1For(xi1)
      {
         xp1[xi1] += xp1[xi1];
      }
      zypre_BoxLoop1End(xi1);
   }
   hypre_EndTiming(time_index);

   /* Time BoxLoop2 */
   time_index = hypre_InitializeTiming("BoxLoop2");
   hypre_BeginTiming(time_index);
   for (rep = 0; rep < reps; rep++)
   {
      zypre_BoxLoop2Begin(dim, loop_size,
                          x1_data_box, start, unit_stride, xi1,
                          x2_data_box, start, unit_stride, xi2);
#ifdef HYPRE_USING_OPENMP
      #pragma omp parallel for private(ZYPRE_BOX_PRIVATE) HYPRE_SMP_SCHEDULE
#endif
      zypre_BoxLoop2For(xi1, xi2)
      {
         xp1[xi1] += xp1[xi1] + xp2[xi2];
      }
      zypre_BoxLoop2End(xi1, xi2);
   }
   hypre_EndTiming(time_index);

   /* Time BoxLoop3 */
   time_index = hypre_InitializeTiming("BoxLoop3");
   hypre_BeginTiming(time_index);
   for (rep = 0; rep < reps; rep++)
   {
      zypre_BoxLoop3Begin(dim, loop_size,
                          x1_data_box, start, unit_stride, xi1,
                          x2_data_box, start, unit_stride, xi2,
                          x3_data_box, start, unit_stride, xi3);
#ifdef HYPRE_USING_OPENMP
      #pragma omp parallel for private(ZYPRE_BOX_PRIVATE) HYPRE_SMP_SCHEDULE
#endif
      zypre_BoxLoop3For(xi1, xi2, xi3)
      {
         xp1[xi1] += xp1[xi1] + xp2[xi2] + xp3[xi3];
      }
      zypre_BoxLoop3End(xi1, xi2, xi3);
   }
   hypre_EndTiming(time_index);

   /* Time BoxLoop4 */
   time_index = hypre_InitializeTiming("BoxLoop4");
   hypre_BeginTiming(time_index);
   for (rep = 0; rep < reps; rep++)
   {
      zypre_BoxLoop4Begin(dim, loop_size,
                          x1_data_box, start, unit_stride, xi1,
                          x2_data_box, start, unit_stride, xi2,
                          x3_data_box, start, unit_stride, xi3,
                          x4_data_box, start, unit_stride, xi4);
#ifdef HYPRE_USING_OPENMP
      #pragma omp parallel for private(ZYPRE_BOX_PRIVATE) HYPRE_SMP_SCHEDULE
#endif
      zypre_BoxLoop4For(xi1, xi2, xi3, xi4)
      {
         xp1[xi1] += xp1[xi1] + xp2[xi2] + xp3[xi3] + xp4[xi4];
      }
      zypre_BoxLoop4End(xi1, xi2, xi3, xi4);
   }
   hypre_EndTiming(time_index);

   hypre_PrintTiming("New BoxLoop times [HOST]", hypre_MPI_COMM_WORLD);
   hypre_FinalizeTiming(time_index);
   hypre_ClearTiming();

   /*-----------------------------------------------------------
    * Finalize things
    *-----------------------------------------------------------*/

   hypre_BoxDestroy(x1_data_box);
   hypre_BoxDestroy(x2_data_box);
   hypre_BoxDestroy(x3_data_box);
   hypre_BoxDestroy(x4_data_box);

   hypre_TFree(xp1, HYPRE_MEMORY_HOST);
   hypre_TFree(xp2, HYPRE_MEMORY_HOST);
   hypre_TFree(xp3, HYPRE_MEMORY_HOST);
   hypre_TFree(xp4, HYPRE_MEMORY_HOST);

   hypre_TFree(d_xp1, HYPRE_MEMORY_DEVICE);
   hypre_TFree(d_xp2, HYPRE_MEMORY_DEVICE);
   hypre_TFree(d_xp3, HYPRE_MEMORY_DEVICE);
   hypre_TFree(d_xp4, HYPRE_MEMORY_DEVICE);

   HYPRE_Finalize();

   /* Finalize MPI */
   hypre_MPI_Finalize();

   return (0);
}
<|MERGE_RESOLUTION|>--- conflicted
+++ resolved
@@ -19,6 +19,8 @@
 /*--------------------------------------------------------------------------
  * Test driver to time new boxloops and compare to the old ones
  *--------------------------------------------------------------------------*/
+
+#define DEVICE_VAR
 
 hypre_int
 main( hypre_int argc,
@@ -37,7 +39,6 @@
    //HYPRE_Int         xi1, xi2, xi3, xi4;
    HYPRE_Int         xi1;
    HYPRE_Real       *xp1, *xp2, *xp3, *xp4;
-   HYPRE_Real       *d_xp1, *d_xp2, *d_xp3, *d_xp4;
    hypre_Index       loop_size, start, unit_stride, index;
 
    /*-----------------------------------------------------------
@@ -49,8 +50,6 @@
 
    hypre_MPI_Comm_size(hypre_MPI_COMM_WORLD, &num_procs );
    hypre_MPI_Comm_rank(hypre_MPI_COMM_WORLD, &myid );
-
-   HYPRE_Init();
 
    /*-----------------------------------------------------------
     * Set defaults
@@ -65,8 +64,6 @@
    P  = num_procs;
    Q  = 1;
    R  = 1;
-
-   reps = -1;
 
    /*-----------------------------------------------------------
     * Parse command line
@@ -94,11 +91,6 @@
       {
          arg_index++;
          dim = atoi(argv[arg_index++]);
-      }
-      else if ( strcmp(argv[arg_index], "-reps") == 0 )
-      {
-         arg_index++;
-         reps = atoi(argv[arg_index++]);
       }
       else if ( strcmp(argv[arg_index], "-help") == 0 )
       {
@@ -169,23 +161,6 @@
    hypre_CopyBox(x1_data_box, x3_data_box);
    hypre_CopyBox(x1_data_box, x4_data_box);
 
-<<<<<<< HEAD
-   size = (nx+2)*(ny+2)*(nz+2);
-   xp1 = hypre_CTAlloc(HYPRE_Real, size, HYPRE_MEMORY_HOST);
-   xp2 = hypre_CTAlloc(HYPRE_Real, size, HYPRE_MEMORY_HOST);
-   xp3 = hypre_CTAlloc(HYPRE_Real, size, HYPRE_MEMORY_HOST);
-   xp4 = hypre_CTAlloc(HYPRE_Real, size, HYPRE_MEMORY_HOST);
-
-   d_xp1 = hypre_CTAlloc(HYPRE_Real, size, HYPRE_MEMORY_DEVICE);
-   d_xp2 = hypre_CTAlloc(HYPRE_Real, size, HYPRE_MEMORY_DEVICE);
-   d_xp3 = hypre_CTAlloc(HYPRE_Real, size, HYPRE_MEMORY_DEVICE);
-   d_xp4 = hypre_CTAlloc(HYPRE_Real, size, HYPRE_MEMORY_DEVICE);
-
-   if (reps < 0)
-   {
-      reps = 1000000000/(nx*ny*nz+1000);
-   }
-=======
    size = (nx + 2) * (ny + 2) * (nz + 2);
    xp1 = hypre_CTAlloc(HYPRE_Real,  size, HYPRE_MEMORY_HOST);
    xp2 = hypre_CTAlloc(HYPRE_Real,  size, HYPRE_MEMORY_HOST);
@@ -193,7 +168,6 @@
    xp4 = hypre_CTAlloc(HYPRE_Real,  size, HYPRE_MEMORY_HOST);
 
    reps = 1000000000 / (nx * ny * nz + 1000);
->>>>>>> 805ee77b
 
    /*-----------------------------------------------------------
     * Print driver parameters
@@ -256,7 +230,7 @@
    hypre_MPI_Barrier(hypre_MPI_COMM_WORLD);
 
    /*-----------------------------------------------------------
-    * Time old boxloops [Device]
+    * Time old boxloops
     *-----------------------------------------------------------*/
 
    /* Time BoxLoop0 */
@@ -265,14 +239,12 @@
    for (rep = 0; rep < reps; rep++)
    {
       xi1 = 0;
-#define DEVICE_VAR is_device_ptr(d_xp1)
       hypre_BoxLoop0Begin(3, loop_size);
       {
-         d_xp1[xi1] += d_xp1[xi1];
+         xp1[xi1] += xp1[xi1];
          //xi1++;
       }
       hypre_BoxLoop0End();
-#undef DEVICE_VAR
    }
    hypre_EndTiming(time_index);
 
@@ -281,14 +253,12 @@
    hypre_BeginTiming(time_index);
    for (rep = 0; rep < reps; rep++)
    {
-#define DEVICE_VAR is_device_ptr(d_xp1)
       hypre_BoxLoop1Begin(3, loop_size,
                           x1_data_box, start, unit_stride, xi1);
       {
-         d_xp1[xi1] += d_xp1[xi1];
+         xp1[xi1] += xp1[xi1];
       }
       hypre_BoxLoop1End(xi1);
-#undef DEVICE_VAR
    }
    hypre_EndTiming(time_index);
 
@@ -297,15 +267,13 @@
    hypre_BeginTiming(time_index);
    for (rep = 0; rep < reps; rep++)
    {
-#define DEVICE_VAR is_device_ptr(d_xp1,d_xp2)
       hypre_BoxLoop2Begin(3, loop_size,
                           x1_data_box, start, unit_stride, xi1,
                           x2_data_box, start, unit_stride, xi2);
       {
-         d_xp1[xi1] += d_xp1[xi1] + d_xp2[xi2];
+         xp1[xi1] += xp1[xi1] + xp2[xi2];
       }
       hypre_BoxLoop2End(xi1, xi2);
-#undef DEVICE_VAR
    }
    hypre_EndTiming(time_index);
 
@@ -314,16 +282,14 @@
    hypre_BeginTiming(time_index);
    for (rep = 0; rep < reps; rep++)
    {
-#define DEVICE_VAR is_device_ptr(d_xp1,d_xp2,d_xp3)
       hypre_BoxLoop3Begin(3, loop_size,
                           x1_data_box, start, unit_stride, xi1,
                           x2_data_box, start, unit_stride, xi2,
                           x3_data_box, start, unit_stride, xi3);
       {
-         d_xp1[xi1] += d_xp1[xi1] + d_xp2[xi2] + d_xp3[xi3];
+         xp1[xi1] += xp1[xi1] + xp2[xi2] + xp3[xi3];
       }
       hypre_BoxLoop3End(xi1, xi2, xi3);
-#undef DEVICE_VAR
    }
    hypre_EndTiming(time_index);
 
@@ -332,26 +298,24 @@
    hypre_BeginTiming(time_index);
    for (rep = 0; rep < reps; rep++)
    {
-#define DEVICE_VAR is_device_ptr(d_xp1,d_xp2,d_xp3,d_xp4)
       hypre_BoxLoop4Begin(3, loop_size,
                           x1_data_box, start, unit_stride, xi1,
                           x2_data_box, start, unit_stride, xi2,
                           x3_data_box, start, unit_stride, xi3,
                           x4_data_box, start, unit_stride, xi4);
       {
-         d_xp1[xi1] += d_xp1[xi1] + d_xp2[xi2] + d_xp3[xi3] + d_xp4[xi4];
+         xp1[xi1] += xp1[xi1] + xp2[xi2] + xp3[xi3] + xp4[xi4];
       }
       hypre_BoxLoop4End(xi1, xi2, xi3, xi4);
-#undef DEVICE_VAR
-   }
-   hypre_EndTiming(time_index);
-
-   hypre_PrintTiming("Old BoxLoop times [DEVICE]", hypre_MPI_COMM_WORLD);
+   }
+   hypre_EndTiming(time_index);
+
+   hypre_PrintTiming("Old BoxLoop times", hypre_MPI_COMM_WORLD);
    hypre_FinalizeTiming(time_index);
    hypre_ClearTiming();
 
    /*-----------------------------------------------------------
-    * Time new boxloops [Host]
+    * Time new boxloops
     *-----------------------------------------------------------*/
 
    /* Time BoxLoop0 */
@@ -451,7 +415,7 @@
    }
    hypre_EndTiming(time_index);
 
-   hypre_PrintTiming("New BoxLoop times [HOST]", hypre_MPI_COMM_WORLD);
+   hypre_PrintTiming("New BoxLoop times", hypre_MPI_COMM_WORLD);
    hypre_FinalizeTiming(time_index);
    hypre_ClearTiming();
 
@@ -463,19 +427,11 @@
    hypre_BoxDestroy(x2_data_box);
    hypre_BoxDestroy(x3_data_box);
    hypre_BoxDestroy(x4_data_box);
-
    hypre_TFree(xp1, HYPRE_MEMORY_HOST);
    hypre_TFree(xp2, HYPRE_MEMORY_HOST);
    hypre_TFree(xp3, HYPRE_MEMORY_HOST);
    hypre_TFree(xp4, HYPRE_MEMORY_HOST);
 
-   hypre_TFree(d_xp1, HYPRE_MEMORY_DEVICE);
-   hypre_TFree(d_xp2, HYPRE_MEMORY_DEVICE);
-   hypre_TFree(d_xp3, HYPRE_MEMORY_DEVICE);
-   hypre_TFree(d_xp4, HYPRE_MEMORY_DEVICE);
-
-   HYPRE_Finalize();
-
    /* Finalize MPI */
    hypre_MPI_Finalize();
 
