/*BHEADER**********************************************************************
 * Copyright (c) 2008,  Lawrence Livermore National Security, LLC.
 * Produced at the Lawrence Livermore National Laboratory.
 * This file is part of HYPRE.  See file COPYRIGHT for details.
 *
 * HYPRE is free software; you can redistribute it and/or modify it under the
 * terms of the GNU Lesser General Public License (as published by the Free
 * Software Foundation) version 2.1 dated February 1999.
 *
 * $Revision$
 ***********************************************************************EHEADER*/

/******************************************************************************
 *
 * Member functions for hypre_Vector class.
 *
 *****************************************************************************/

#include "_hypre_parcsr_mv.h"
#include <assert.h>

#ifdef HYPRE_NO_GLOBAL_PARTITION
HYPRE_Int hypre_FillResponseParToVectorAll(void*, HYPRE_Int, HYPRE_Int, void*, MPI_Comm, void**, HYPRE_Int*);
#endif

/*--------------------------------------------------------------------------
 * hypre_ParVectorCreate
 *--------------------------------------------------------------------------*/

/* If create is called for HYPRE_NO_GLOBAL_PARTITION and partitioning is NOT
   null, then it is assumed that it is array of length 2 containing the start
   row of the calling processor followed by the start row of the next processor
   - AHB 6/05 */

hypre_ParVector *
hypre_ParVectorCreate( MPI_Comm   comm,
<<<<<<< HEAD
                       HYPRE_Int  global_size,
                       HYPRE_Int *partitioning )
=======
                       HYPRE_BigInt  global_size, 
                       HYPRE_BigInt *partitioning )
>>>>>>> 562c29ab
{
   hypre_ParVector  *vector;
   HYPRE_Int num_procs, my_id;

   if (global_size < 0)
   {
      hypre_error_in_arg(2);
      return NULL;
   }
   vector = hypre_CTAlloc(hypre_ParVector,  1, HYPRE_MEMORY_HOST);
   hypre_MPI_Comm_rank(comm,&my_id);

   if (!partitioning)
   {
      hypre_MPI_Comm_size(comm,&num_procs);
#ifdef HYPRE_NO_GLOBAL_PARTITION
      hypre_GenerateLocalPartitioning(global_size, num_procs, my_id, &partitioning);
#else
      hypre_GeneratePartitioning(global_size, num_procs, &partitioning);
#endif
   }

   hypre_ParVectorAssumedPartition(vector) = NULL;

   hypre_ParVectorComm(vector) = comm;
   hypre_ParVectorGlobalSize(vector) = global_size;
#ifdef HYPRE_NO_GLOBAL_PARTITION
   hypre_ParVectorFirstIndex(vector) = partitioning[0];
   hypre_ParVectorLastIndex(vector) = partitioning[1]-1;
   hypre_ParVectorPartitioning(vector) = partitioning;
   hypre_ParVectorLocalVector(vector) =
      hypre_SeqVectorCreate(partitioning[1]-partitioning[0]);
#else
   hypre_ParVectorFirstIndex(vector) = partitioning[my_id];
   hypre_ParVectorLastIndex(vector) = partitioning[my_id+1] -1;
   hypre_ParVectorPartitioning(vector) = partitioning;
   hypre_ParVectorLocalVector(vector) =
      hypre_SeqVectorCreate(partitioning[my_id+1]-partitioning[my_id]);
#endif

   /* set defaults */
   hypre_ParVectorOwnsData(vector) = 1;
   hypre_ParVectorOwnsPartitioning(vector) = 1;
   hypre_ParVectorActualLocalSize(vector) = 0;

   return vector;
}

/*--------------------------------------------------------------------------
 * hypre_ParMultiVectorCreate
 *--------------------------------------------------------------------------*/

hypre_ParVector *
hypre_ParMultiVectorCreate( MPI_Comm   comm,
<<<<<<< HEAD
                            HYPRE_Int  global_size,
                            HYPRE_Int *partitioning,
=======
                            HYPRE_BigInt  global_size, 
                            HYPRE_BigInt *partitioning,
>>>>>>> 562c29ab
                            HYPRE_Int  num_vectors )
{
   /* note that global_size is the global length of a single vector */
   hypre_ParVector * vector =
      hypre_ParVectorCreate( comm, global_size, partitioning );
   hypre_ParVectorNumVectors(vector) = num_vectors;
   return vector;
}

/*--------------------------------------------------------------------------
 * hypre_ParVectorDestroy
 *--------------------------------------------------------------------------*/

HYPRE_Int
hypre_ParVectorDestroy( hypre_ParVector *vector )
{
   if (vector)
   {
      if ( hypre_ParVectorOwnsData(vector) )
      {
         hypre_SeqVectorDestroy(hypre_ParVectorLocalVector(vector));
      }
      if ( hypre_ParVectorOwnsPartitioning(vector) )
      {
         hypre_TFree(hypre_ParVectorPartitioning(vector), HYPRE_MEMORY_HOST);
      }

      if (hypre_ParVectorAssumedPartition(vector))
      {
         hypre_AssumedPartitionDestroy(hypre_ParVectorAssumedPartition(vector));
      }

      hypre_TFree(vector, HYPRE_MEMORY_HOST);
   }

   return hypre_error_flag;
}

/*--------------------------------------------------------------------------
 * hypre_ParVectorInitialize
 *--------------------------------------------------------------------------*/

HYPRE_Int
hypre_ParVectorInitialize( hypre_ParVector *vector )
{
   if (!vector)
   {
      hypre_error_in_arg(1);
      return hypre_error_flag;
   }
   hypre_SeqVectorInitialize(hypre_ParVectorLocalVector(vector));
   hypre_ParVectorActualLocalSize(vector)
	= hypre_VectorSize(hypre_ParVectorLocalVector(vector));
   return hypre_error_flag;
}

/*--------------------------------------------------------------------------
 * hypre_ParVectorSetDataOwner
 *--------------------------------------------------------------------------*/

HYPRE_Int
hypre_ParVectorSetDataOwner( hypre_ParVector *vector,
                             HYPRE_Int        owns_data )
{
   if (!vector)
   {
      hypre_error_in_arg(1);
      return hypre_error_flag;
   }
   hypre_ParVectorOwnsData(vector) = owns_data;

   return hypre_error_flag;
}

/*--------------------------------------------------------------------------
 * hypre_ParVectorSetPartitioningOwner
 *--------------------------------------------------------------------------*/

HYPRE_Int
hypre_ParVectorSetPartitioningOwner( hypre_ParVector *vector,
                                     HYPRE_Int        owns_partitioning )
{
   if (!vector)
   {
      hypre_error_in_arg(1);
      return hypre_error_flag;
   }

   hypre_ParVectorOwnsPartitioning(vector) = owns_partitioning;

   return hypre_error_flag;
}

/*--------------------------------------------------------------------------
 * hypre_ParVectorSetNumVectors
 * call before calling hypre_ParVectorInitialize
 * probably this will do more harm than good, use hypre_ParMultiVectorCreate
 *--------------------------------------------------------------------------*/
#if 0
HYPRE_Int
hypre_ParVectorSetNumVectors( hypre_ParVector *vector,
                              HYPRE_Int        num_vectors )
{
   HYPRE_Int    ierr=0;
   hypre_Vector *local_vector = hypre_ParVectorLocalVector(v);

   hypre_SeqVectorSetNumVectors( local_vector, num_vectors );

   return ierr;
}
#endif

/*--------------------------------------------------------------------------
 * hypre_ParVectorRead
 *--------------------------------------------------------------------------*/

hypre_ParVector
*hypre_ParVectorRead( MPI_Comm    comm,
                      const char *file_name )
{
   char             new_file_name[80];
   hypre_ParVector *par_vector;
   HYPRE_Int        my_id, num_procs;
   HYPRE_BigInt    *partitioning;
   HYPRE_BigInt     global_size;
   HYPRE_Int        i;
   FILE            *fp;

   hypre_MPI_Comm_rank(comm,&my_id);
   hypre_MPI_Comm_size(comm,&num_procs);

   partitioning = hypre_CTAlloc(HYPRE_BigInt, num_procs+1, HYPRE_MEMORY_HOST);

   hypre_sprintf(new_file_name,"%s.INFO.%d",file_name,my_id);
   fp = fopen(new_file_name, "r");
   hypre_fscanf(fp, "%b\n", &global_size);
#ifdef HYPRE_NO_GLOBAL_PARTITION
   for (i=0; i < 2; i++)
      hypre_fscanf(fp, "%b\n", &partitioning[i]);
   fclose (fp);
#else
   for (i=0; i < num_procs; i++)
      hypre_fscanf(fp, "%b\n", &partitioning[i]);
   fclose (fp);
   partitioning[num_procs] = global_size;
#endif
   par_vector = hypre_CTAlloc(hypre_ParVector,  1, HYPRE_MEMORY_HOST);

   hypre_ParVectorComm(par_vector) = comm;
   hypre_ParVectorGlobalSize(par_vector) = global_size;

#ifdef HYPRE_NO_GLOBAL_PARTITION
   hypre_ParVectorFirstIndex(par_vector) = partitioning[0];
   hypre_ParVectorLastIndex(par_vector) = partitioning[1]-1;
#else
   hypre_ParVectorFirstIndex(par_vector) = partitioning[my_id];
   hypre_ParVectorLastIndex(par_vector) = partitioning[my_id+1]-1;
#endif

   hypre_ParVectorPartitioning(par_vector) = partitioning;

   hypre_ParVectorOwnsData(par_vector) = 1;
   hypre_ParVectorOwnsPartitioning(par_vector) = 1;

   hypre_sprintf(new_file_name,"%s.%d",file_name,my_id);
   hypre_ParVectorLocalVector(par_vector) = hypre_SeqVectorRead(new_file_name);

   /* multivector code not written yet >>> */
   hypre_assert( hypre_ParVectorNumVectors(par_vector) == 1 );

   return par_vector;
}

/*--------------------------------------------------------------------------
 * hypre_ParVectorPrint
 *--------------------------------------------------------------------------*/

HYPRE_Int
hypre_ParVectorPrint( hypre_ParVector  *vector,
                      const char       *file_name )
{
   char          new_file_name[80];
   hypre_Vector *local_vector;
   MPI_Comm      comm;
   HYPRE_Int     my_id, num_procs, i;
   HYPRE_BigInt *partitioning;
   HYPRE_BigInt  global_size;
   FILE         *fp;
   if (!vector)
   {
      hypre_error_in_arg(1);
      return hypre_error_flag;
   }
   local_vector = hypre_ParVectorLocalVector(vector);
   comm = hypre_ParVectorComm(vector);
   partitioning = hypre_ParVectorPartitioning(vector);
   global_size = hypre_ParVectorGlobalSize(vector);

   hypre_MPI_Comm_rank(comm,&my_id);
   hypre_MPI_Comm_size(comm,&num_procs);
   hypre_sprintf(new_file_name,"%s.%d",file_name,my_id);
   hypre_SeqVectorPrint(local_vector,new_file_name);
   hypre_sprintf(new_file_name,"%s.INFO.%d",file_name,my_id);
   fp = fopen(new_file_name, "w");
   hypre_fprintf(fp, "%b\n", global_size);
#ifdef HYPRE_NO_GLOBAL_PARTITION
   for (i=0; i < 2; i++)
      hypre_fprintf(fp, "%b\n", partitioning[i]);
#else
   for (i=0; i < num_procs; i++)
      hypre_fprintf(fp, "%b\n", partitioning[i]);
#endif

   fclose (fp);
   return hypre_error_flag;
}

/*--------------------------------------------------------------------------
 * hypre_ParVectorSetConstantValues
 *--------------------------------------------------------------------------*/

HYPRE_Int
hypre_ParVectorSetConstantValues( hypre_ParVector *v,
                                  HYPRE_Complex    value )
{
   hypre_Vector *v_local = hypre_ParVectorLocalVector(v);

   return hypre_SeqVectorSetConstantValues(v_local,value);
}

/*--------------------------------------------------------------------------
 * hypre_ParVectorSetRandomValues
 *--------------------------------------------------------------------------*/

HYPRE_Int
hypre_ParVectorSetRandomValues( hypre_ParVector *v,
                                HYPRE_Int        seed )
{
   HYPRE_Int     my_id;
   hypre_Vector *v_local = hypre_ParVectorLocalVector(v);

   MPI_Comm     comm = hypre_ParVectorComm(v);
   hypre_MPI_Comm_rank(comm,&my_id);

   seed *= (my_id+1);

   return hypre_SeqVectorSetRandomValues(v_local,seed);
}

/*--------------------------------------------------------------------------
 * hypre_ParVectorCopy
 *--------------------------------------------------------------------------*/

HYPRE_Int
hypre_ParVectorCopy( hypre_ParVector *x,
                     hypre_ParVector *y )
{
   hypre_Vector *x_local = hypre_ParVectorLocalVector(x);
   hypre_Vector *y_local = hypre_ParVectorLocalVector(y);
   return hypre_SeqVectorCopy(x_local, y_local);
}

/*--------------------------------------------------------------------------
 * hypre_ParVectorCloneShallow
 * returns a complete copy of a hypre_ParVector x - a shallow copy, re-using
 * the partitioning and data arrays of x
 *--------------------------------------------------------------------------*/

hypre_ParVector *
hypre_ParVectorCloneShallow( hypre_ParVector *x )
{
   hypre_ParVector * y =
      hypre_ParVectorCreate(hypre_ParVectorComm(x), hypre_ParVectorGlobalSize(x),
                            hypre_ParVectorPartitioning(x));

   hypre_ParVectorOwnsData(y) = 1;
   /* ...This vector owns its local vector, although the local vector doesn't
    * own _its_ data */
   hypre_ParVectorOwnsPartitioning(y) = 0;
   hypre_SeqVectorDestroy( hypre_ParVectorLocalVector(y) );
   hypre_ParVectorLocalVector(y) = hypre_SeqVectorCloneShallow(
      hypre_ParVectorLocalVector(x) );
   hypre_ParVectorFirstIndex(y) = hypre_ParVectorFirstIndex(x);

   return y;
}

/*--------------------------------------------------------------------------
 * hypre_ParVectorScale
 *--------------------------------------------------------------------------*/

HYPRE_Int
hypre_ParVectorScale( HYPRE_Complex    alpha,
                      hypre_ParVector *y )
{
   hypre_Vector *y_local = hypre_ParVectorLocalVector(y);

   return hypre_SeqVectorScale( alpha, y_local);
}

/*--------------------------------------------------------------------------
 * hypre_ParVectorAxpy
 *--------------------------------------------------------------------------*/

HYPRE_Int
hypre_ParVectorAxpy( HYPRE_Complex    alpha,
                     hypre_ParVector *x,
                     hypre_ParVector *y )
{
   hypre_Vector *x_local = hypre_ParVectorLocalVector(x);
   hypre_Vector *y_local = hypre_ParVectorLocalVector(y);

   return hypre_SeqVectorAxpy( alpha, x_local, y_local);
}

/*--------------------------------------------------------------------------
 * hypre_ParVectorMassAxpy
 *--------------------------------------------------------------------------*/

HYPRE_Int
hypre_ParVectorMassAxpy( HYPRE_Complex   *alpha,
                     hypre_ParVector **x,
                     hypre_ParVector *y, HYPRE_Int k, HYPRE_Int unroll )
{
   HYPRE_Int i;
   hypre_Vector **x_local;
   hypre_Vector *y_local = hypre_ParVectorLocalVector(y);
   x_local = hypre_TAlloc(hypre_Vector *, k, HYPRE_MEMORY_SHARED);

   for (i=0; i < k; i++)
      x_local[i] = hypre_ParVectorLocalVector(x[i]);

   hypre_SeqVectorMassAxpy( alpha, x_local, y_local, k, unroll);

   hypre_TFree(x_local, HYPRE_MEMORY_SHARED);

   return hypre_error_flag;
}

/*--------------------------------------------------------------------------
 * hypre_ParVectorInnerProd
 *--------------------------------------------------------------------------*/

HYPRE_Real
hypre_ParVectorInnerProd( hypre_ParVector *x,
                          hypre_ParVector *y )
{
   MPI_Comm      comm    = hypre_ParVectorComm(x);
   hypre_Vector *x_local = hypre_ParVectorLocalVector(x);
   hypre_Vector *y_local = hypre_ParVectorLocalVector(y);

   HYPRE_Real result = 0.0;
   HYPRE_Real local_result = hypre_SeqVectorInnerProd(x_local, y_local);

#ifdef HYPRE_PROFILE
   hypre_profile_times[HYPRE_TIMER_ID_ALL_REDUCE] -= hypre_MPI_Wtime();
#endif
   hypre_MPI_Allreduce(&local_result, &result, 1, HYPRE_MPI_REAL,
                       hypre_MPI_SUM, comm);
#ifdef HYPRE_PROFILE
   hypre_profile_times[HYPRE_TIMER_ID_ALL_REDUCE] += hypre_MPI_Wtime();
#endif

   return result;
}

/*--------------------------------------------------------------------------
 * hypre_ParVectorMassInnerProd
 *--------------------------------------------------------------------------*/

HYPRE_Int
hypre_ParVectorMassInnerProd( hypre_ParVector *x,
                              hypre_ParVector **y, HYPRE_Int k, HYPRE_Int unroll,
                              HYPRE_Real *result )
{
   MPI_Comm      comm    = hypre_ParVectorComm(x);
   hypre_Vector *x_local = hypre_ParVectorLocalVector(x);
   HYPRE_Real *local_result;
   HYPRE_Int i;
   hypre_Vector **y_local;
   y_local = hypre_TAlloc(hypre_Vector *, k, HYPRE_MEMORY_SHARED);

   for (i=0; i < k; i++)
      y_local[i] = (hypre_Vector *) hypre_ParVectorLocalVector(y[i]);

   local_result = hypre_CTAlloc(HYPRE_Real, k, HYPRE_MEMORY_SHARED);

   hypre_SeqVectorMassInnerProd(x_local, y_local, k, unroll, local_result);

#ifdef HYPRE_PROFILE
   hypre_profile_times[HYPRE_TIMER_ID_ALL_REDUCE] -= hypre_MPI_Wtime();
#endif
   hypre_MPI_Allreduce(local_result, result, k, HYPRE_MPI_REAL,
                       hypre_MPI_SUM, comm);
#ifdef HYPRE_PROFILE
   hypre_profile_times[HYPRE_TIMER_ID_ALL_REDUCE] += hypre_MPI_Wtime();
#endif

   hypre_TFree(y_local, HYPRE_MEMORY_SHARED);
   hypre_TFree(local_result, HYPRE_MEMORY_SHARED);

   return hypre_error_flag;
}

/*--------------------------------------------------------------------------
 * hypre_ParVectorMassDotpTwo
 *--------------------------------------------------------------------------*/

HYPRE_Int
hypre_ParVectorMassDotpTwo ( hypre_ParVector *x, hypre_ParVector *y,
                              hypre_ParVector **z, HYPRE_Int k, HYPRE_Int unroll,
                              HYPRE_Real *result_x, HYPRE_Real *result_y )
{
   MPI_Comm      comm    = hypre_ParVectorComm(x);
   hypre_Vector *x_local = hypre_ParVectorLocalVector(x);
   hypre_Vector *y_local = hypre_ParVectorLocalVector(y);
   HYPRE_Real *local_result, *result;
   HYPRE_Int i;
   hypre_Vector **z_local;
   z_local = hypre_TAlloc(hypre_Vector *, k, HYPRE_MEMORY_SHARED);

   for (i=0; i < k; i++)
      z_local[i] = (hypre_Vector *) hypre_ParVectorLocalVector(z[i]);

   local_result = hypre_CTAlloc(HYPRE_Real, 2*k, HYPRE_MEMORY_SHARED);
   result = hypre_CTAlloc(HYPRE_Real, 2*k, HYPRE_MEMORY_SHARED);

   hypre_SeqVectorMassDotpTwo(x_local, y_local, z_local, k, unroll, &local_result[0], &local_result[k]);

#ifdef HYPRE_PROFILE
   hypre_profile_times[HYPRE_TIMER_ID_ALL_REDUCE] -= hypre_MPI_Wtime();
#endif
   hypre_MPI_Allreduce(local_result, result, 2*k, HYPRE_MPI_REAL,
                       hypre_MPI_SUM, comm);
#ifdef HYPRE_PROFILE
   hypre_profile_times[HYPRE_TIMER_ID_ALL_REDUCE] += hypre_MPI_Wtime();
#endif

   for (i=0; i < k; i++)
   {
      result_x[i] = result[i];
      result_y[i] = result[k+i];
   }
   hypre_TFree(z_local, HYPRE_MEMORY_SHARED);
   hypre_TFree(local_result, HYPRE_MEMORY_SHARED);
   hypre_TFree(result, HYPRE_MEMORY_SHARED);

   return hypre_error_flag;
}

/*--------------------------------------------------------------------------
 * hypre_VectorToParVector:
 * generates a ParVector from a Vector on proc 0 and distributes the pieces
 * to the other procs in comm
 *
 * this is not being optimized to use HYPRE_NO_GLOBAL_PARTITION
 *--------------------------------------------------------------------------*/

hypre_ParVector *
hypre_VectorToParVector ( MPI_Comm      comm,
                          hypre_Vector *v,
                          HYPRE_BigInt *vec_starts )
{
   HYPRE_BigInt        global_size;
   HYPRE_Int           local_size;
   HYPRE_Int           num_vectors;
   HYPRE_Int           num_procs, my_id;
   HYPRE_Int           global_vecstride, vecstride, idxstride;
   hypre_ParVector    *par_vector;
   hypre_Vector       *local_vector;
   HYPRE_Complex      *v_data;
   HYPRE_Complex      *local_data;
   hypre_MPI_Request  *requests;
   hypre_MPI_Status   *status, status0;
   HYPRE_Int           i, j, k, p;

   hypre_MPI_Comm_size(comm,&num_procs);
   hypre_MPI_Comm_rank(comm,&my_id);

   if (my_id == 0)
   {
      global_size = (HYPRE_BigInt)hypre_VectorSize(v);
      v_data = hypre_VectorData(v);
      num_vectors = hypre_VectorNumVectors(v); /* for multivectors */
      global_vecstride = hypre_VectorVectorStride(v);
   }

   hypre_MPI_Bcast(&global_size,1,HYPRE_MPI_INT,0,comm);
   hypre_MPI_Bcast(&num_vectors,1,HYPRE_MPI_INT,0,comm);
   hypre_MPI_Bcast(&global_vecstride,1,HYPRE_MPI_INT,0,comm);

   if ( num_vectors==1 )
      par_vector = hypre_ParVectorCreate(comm, global_size, vec_starts);
   else
      par_vector = hypre_ParMultiVectorCreate(comm, global_size, vec_starts, num_vectors);

   vec_starts = hypre_ParVectorPartitioning(par_vector);

   local_size = (HYPRE_Int)(vec_starts[my_id+1] - vec_starts[my_id]);

   hypre_ParVectorInitialize(par_vector);
   local_vector = hypre_ParVectorLocalVector(par_vector);
   local_data = hypre_VectorData(local_vector);
   vecstride = hypre_VectorVectorStride(local_vector);
   idxstride = hypre_VectorIndexStride(local_vector);
   /* <<< so far the only implemented multivector StorageMethod is 0 <<< */
   hypre_assert( idxstride==1 );

   if (my_id == 0)
   {
      requests = hypre_CTAlloc(hypre_MPI_Request, num_vectors*(num_procs-1), HYPRE_MEMORY_HOST);
      status = hypre_CTAlloc(hypre_MPI_Status, num_vectors*(num_procs-1), HYPRE_MEMORY_HOST);
      k = 0;
      for ( p=1; p<num_procs; p++)
         for ( j=0; j<num_vectors; ++j )
         {
            hypre_MPI_Isend( &v_data[(HYPRE_Int)vec_starts[p]]+j*global_vecstride,
                             (HYPRE_Int)(vec_starts[p+1]-vec_starts[p]),
                             HYPRE_MPI_COMPLEX, p, 0, comm, &requests[k++] );
         }
      if ( num_vectors==1 )
      {
         for (i=0; i < local_size; i++)
            local_data[i] = v_data[i];
      }
      else
         for ( j=0; j<num_vectors; ++j )
         {
            for (i=0; i < local_size; i++)
               local_data[i+j*vecstride] = v_data[i+j*global_vecstride];
         }
      hypre_MPI_Waitall(num_procs-1,requests, status);
      hypre_TFree(requests, HYPRE_MEMORY_HOST);
      hypre_TFree(status, HYPRE_MEMORY_HOST);
   }
   else
   {
      for ( j=0; j<num_vectors; ++j )
         hypre_MPI_Recv( local_data+j*vecstride, local_size, HYPRE_MPI_COMPLEX,
                         0, 0, comm,&status0 );
   }

   return par_vector;
}

/*--------------------------------------------------------------------------
 * hypre_ParVectorToVectorAll:
 * generates a Vector on every proc which has a piece of the data
 * from a ParVector on several procs in comm,
 * vec_starts needs to contain the partitioning across all procs in comm
 *--------------------------------------------------------------------------*/

hypre_Vector *
hypre_ParVectorToVectorAll( hypre_ParVector *par_v )
{
   MPI_Comm             comm = hypre_ParVectorComm(par_v);
   HYPRE_BigInt         global_size = hypre_ParVectorGlobalSize(par_v);
#ifndef HYPRE_NO_GLOBAL_PARTITION
   HYPRE_BigInt        *vec_starts = hypre_ParVectorPartitioning(par_v);
#endif
   hypre_Vector        *local_vector = hypre_ParVectorLocalVector(par_v);
   HYPRE_Int            num_procs, my_id;
   HYPRE_Int            num_vectors = hypre_ParVectorNumVectors(par_v);
   hypre_Vector        *vector;
   HYPRE_Complex       *vector_data;
   HYPRE_Complex       *local_data;
   HYPRE_Int            local_size;
   hypre_MPI_Request   *requests;
   hypre_MPI_Status    *status;
   HYPRE_Int            i, j;
   HYPRE_Int           *used_procs;
   HYPRE_Int            num_types, num_requests;
   HYPRE_Int            vec_len, proc_id;

#ifdef HYPRE_NO_GLOBAL_PARTITION

   HYPRE_Int *new_vec_starts;

   HYPRE_Int num_contacts;
   HYPRE_Int contact_proc_list[1];
   HYPRE_Int contact_send_buf[1];
   HYPRE_Int contact_send_buf_starts[2];
   HYPRE_Int max_response_size;
   HYPRE_Int *response_recv_buf=NULL;
   HYPRE_Int *response_recv_buf_starts = NULL;
   hypre_DataExchangeResponse response_obj;
   hypre_ProcListElements send_proc_obj;

   HYPRE_Int *send_info = NULL;
   hypre_MPI_Status  status1;
   HYPRE_Int count, tag1 = 112, tag2 = 223;
   HYPRE_Int start;

#endif

   hypre_MPI_Comm_size(comm, &num_procs);
   hypre_MPI_Comm_rank(comm, &my_id);

#ifdef HYPRE_NO_GLOBAL_PARTITION

<<<<<<< HEAD
   local_size = hypre_ParVectorLastIndex(par_v) -
      hypre_ParVectorFirstIndex(par_v) + 1;
=======
   local_size = (HYPRE_Int)(hypre_ParVectorLastIndex(par_v) - 
      hypre_ParVectorFirstIndex(par_v) + 1);
>>>>>>> 562c29ab

   /* determine procs which hold data of par_v and store ids in used_procs */
   /* we need to do an exchange data for this.  If I own row then I will contact
      processor 0 with the endpoint of my local range */

   if (local_size > 0)
   {
      num_contacts = 1;
      contact_proc_list[0] = 0;
      contact_send_buf[0] =  hypre_ParVectorLastIndex(par_v);
      contact_send_buf_starts[0] = 0;
      contact_send_buf_starts[1] = 1;
   }
   else
   {
      num_contacts = 0;
      contact_send_buf_starts[0] = 0;
      contact_send_buf_starts[1] = 0;
   }

   /*build the response object*/
   /*send_proc_obj will  be for saving info from contacts */
   send_proc_obj.length = 0;
   send_proc_obj.storage_length = 10;
   send_proc_obj.id = hypre_CTAlloc(HYPRE_Int,  send_proc_obj.storage_length, HYPRE_MEMORY_HOST);
   send_proc_obj.vec_starts =
      hypre_CTAlloc(HYPRE_Int,  send_proc_obj.storage_length + 1, HYPRE_MEMORY_HOST);
   send_proc_obj.vec_starts[0] = 0;
   send_proc_obj.element_storage_length = 10;
   send_proc_obj.elements =
      hypre_CTAlloc(HYPRE_BigInt,  send_proc_obj.element_storage_length, HYPRE_MEMORY_HOST);

   max_response_size = 0; /* each response is null */
   response_obj.fill_response = hypre_FillResponseParToVectorAll;
   response_obj.data1 = NULL;
   response_obj.data2 = &send_proc_obj; /*this is where we keep info from contacts*/
<<<<<<< HEAD


   hypre_DataExchangeList(num_contacts,
                          contact_proc_list, contact_send_buf,
                          contact_send_buf_starts, sizeof(HYPRE_Int),
                          sizeof(HYPRE_Int), &response_obj,
=======
  
   
   hypre_DataExchangeList(num_contacts, 
                          contact_proc_list, contact_send_buf, 
                          contact_send_buf_starts, sizeof(HYPRE_Int), 
                          //0, &response_obj, 
                          sizeof(HYPRE_Int), &response_obj, 
>>>>>>> 562c29ab
                          max_response_size, 1,
                          comm, (void**) &response_recv_buf,
                          &response_recv_buf_starts);

   /* now processor 0 should have a list of ranges for processors that have rows -
      these are in send_proc_obj - it needs to create the new list of processors
      and also an array of vec starts - and send to those who own row*/
   if (my_id)
   {
      if (local_size)
      {
         /* look for a message from processor 0 */
         hypre_MPI_Probe(0, tag1, comm, &status1);
         hypre_MPI_Get_count(&status1, HYPRE_MPI_INT, &count);

         send_info = hypre_CTAlloc(HYPRE_Int,  count, HYPRE_MEMORY_HOST);
         hypre_MPI_Recv(send_info, count, HYPRE_MPI_INT, 0, tag1, comm, &status1);

         /* now unpack */
         num_types = send_info[0];
         used_procs =  hypre_CTAlloc(HYPRE_Int,  num_types, HYPRE_MEMORY_HOST);
         new_vec_starts = hypre_CTAlloc(HYPRE_Int,  num_types+1, HYPRE_MEMORY_HOST);

         for (i=1; i<= num_types; i++)
         {
            used_procs[i-1] = (HYPRE_Int)send_info[i];
         }
         for (i=num_types+1; i< count; i++)
         {
            new_vec_starts[i-num_types-1] = send_info[i] ;
         }
      }
      else /* clean up and exit */
      {
         hypre_TFree(send_proc_obj.vec_starts, HYPRE_MEMORY_HOST);
         hypre_TFree(send_proc_obj.id, HYPRE_MEMORY_HOST);
         hypre_TFree(send_proc_obj.elements, HYPRE_MEMORY_HOST);
         if(response_recv_buf)        hypre_TFree(response_recv_buf, HYPRE_MEMORY_HOST);
         if(response_recv_buf_starts) hypre_TFree(response_recv_buf_starts, HYPRE_MEMORY_HOST);
         return NULL;
      }
   }
   else /* my_id ==0 */
   {
      num_types = send_proc_obj.length;
      used_procs =  hypre_CTAlloc(HYPRE_Int,  num_types, HYPRE_MEMORY_HOST);
      new_vec_starts = hypre_CTAlloc(HYPRE_Int,  num_types+1, HYPRE_MEMORY_HOST);

      new_vec_starts[0] = 0;
      for (i=0; i< num_types; i++)
      {
         used_procs[i] = send_proc_obj.id[i];
         new_vec_starts[i+1] = send_proc_obj.elements[i]+1;
      }
      hypre_qsort0(used_procs, 0, num_types-1);
      hypre_qsort0(new_vec_starts, 0, num_types);
      /*now we need to put into an array to send */
      count =  2*num_types+2;
      send_info = hypre_CTAlloc(HYPRE_Int,  count, HYPRE_MEMORY_HOST);
      send_info[0] = num_types;
      for (i=1; i<= num_types; i++)
      {
         send_info[i] = (HYPRE_Int)used_procs[i-1];
      }
      for (i=num_types+1; i< count; i++)
      {
         send_info[i] = new_vec_starts[i-num_types-1];
      }
      requests = hypre_CTAlloc(hypre_MPI_Request,  num_types, HYPRE_MEMORY_HOST);
      status =  hypre_CTAlloc(hypre_MPI_Status,  num_types, HYPRE_MEMORY_HOST);

      /* don't send to myself  - these are sorted so my id would be first*/
      start = 0;
      if (used_procs[0] == 0)
      {
         start = 1;
      }


      for (i=start; i < num_types; i++)
      {
         hypre_MPI_Isend(send_info, count, HYPRE_MPI_INT, used_procs[i],
                         tag1, comm, &requests[i-start]);
      }
      hypre_MPI_Waitall(num_types-start, requests, status);

      hypre_TFree(status, HYPRE_MEMORY_HOST);
      hypre_TFree(requests, HYPRE_MEMORY_HOST);
   }

   /* clean up */
   hypre_TFree(send_proc_obj.vec_starts, HYPRE_MEMORY_HOST);
   hypre_TFree(send_proc_obj.id, HYPRE_MEMORY_HOST);
   hypre_TFree(send_proc_obj.elements, HYPRE_MEMORY_HOST);
   hypre_TFree(send_info, HYPRE_MEMORY_HOST);
   if(response_recv_buf)        hypre_TFree(response_recv_buf, HYPRE_MEMORY_HOST);
   if(response_recv_buf_starts) hypre_TFree(response_recv_buf_starts, HYPRE_MEMORY_HOST);

   /* now proc 0 can exit if it has no rows */
   if (!local_size) {
      hypre_TFree(used_procs, HYPRE_MEMORY_HOST);
      hypre_TFree(new_vec_starts, HYPRE_MEMORY_HOST);
      return NULL;
   }

   /* everyone left has rows and knows: new_vec_starts, num_types, and used_procs */

   /* this vector should be rather small */

   local_data = hypre_VectorData(local_vector);
   vector = hypre_SeqVectorCreate((HYPRE_Int)global_size);
   hypre_VectorNumVectors(vector) = num_vectors;
   hypre_SeqVectorInitialize(vector);
   vector_data = hypre_VectorData(vector);

   num_requests = 2*num_types;

   requests = hypre_CTAlloc(hypre_MPI_Request,  num_requests, HYPRE_MEMORY_HOST);
   status = hypre_CTAlloc(hypre_MPI_Status,  num_requests, HYPRE_MEMORY_HOST);

   /* initialize data exchange among used_procs and generate vector  - here we
      send to ourself also*/

   j = 0;
   for (i = 0; i < num_types; i++)
   {
      proc_id = used_procs[i];
      vec_len = (HYPRE_Int)(new_vec_starts[i+1] - new_vec_starts[i]);
      hypre_MPI_Irecv(&vector_data[(HYPRE_Int)new_vec_starts[i]], num_vectors*vec_len,
                      HYPRE_MPI_COMPLEX, proc_id, tag2, comm, &requests[j++]);
   }
   for (i = 0; i < num_types; i++)
   {
      hypre_MPI_Isend(local_data, num_vectors*local_size, HYPRE_MPI_COMPLEX,
                      used_procs[i], tag2, comm, &requests[j++]);
   }

   hypre_MPI_Waitall(num_requests, requests, status);

   if (num_requests)
   {
      hypre_TFree(requests, HYPRE_MEMORY_HOST);
      hypre_TFree(status, HYPRE_MEMORY_HOST);
      hypre_TFree(used_procs, HYPRE_MEMORY_HOST);
   }

   hypre_TFree(new_vec_starts, HYPRE_MEMORY_HOST);

#else

   local_size = (HYPRE_Int)(vec_starts[my_id+1] - vec_starts[my_id]);

   /* if my_id contains no data, return NULL  */

   if (!local_size)
      return NULL;

   local_data = hypre_VectorData(local_vector);
   vector = hypre_SeqVectorCreate(global_size);
   hypre_VectorNumVectors(vector) = num_vectors;
   hypre_SeqVectorInitialize(vector);
   vector_data = hypre_VectorData(vector);

   /* determine procs which hold data of par_v and store ids in used_procs */

   num_types = -1;
   for (i=0; i < num_procs; i++)
      if (vec_starts[i+1]-vec_starts[i])
         num_types++;
   num_requests = 2*num_types;

   used_procs = hypre_CTAlloc(HYPRE_Int,  num_types, HYPRE_MEMORY_HOST);
   j = 0;
   for (i=0; i < num_procs; i++)
      if (vec_starts[i+1]-vec_starts[i] && i-my_id)
         used_procs[j++] = i;

   requests = hypre_CTAlloc(hypre_MPI_Request,  num_requests, HYPRE_MEMORY_HOST);
   status = hypre_CTAlloc(hypre_MPI_Status,  num_requests, HYPRE_MEMORY_HOST);

   /* initialize data exchange among used_procs and generate vector */

   j = 0;
   for (i = 0; i < num_types; i++)
   {
      proc_id = used_procs[i];
      vec_len = (HYPRE_Int)(vec_starts[proc_id+1] - vec_starts[proc_id]);
      hypre_MPI_Irecv(&vector_data[vec_starts[proc_id]], num_vectors*vec_len,
                      HYPRE_MPI_COMPLEX, proc_id, 0, comm, &requests[j++]);
   }
   for (i = 0; i < num_types; i++)
   {
      hypre_MPI_Isend(local_data, num_vectors*local_size, HYPRE_MPI_COMPLEX,
                      used_procs[i], 0, comm, &requests[j++]);
   }

   for (i=0; i < num_vectors*local_size; i++)
      vector_data[vec_starts[my_id]+i] = local_data[i];

   hypre_MPI_Waitall(num_requests, requests, status);

   if (num_requests)
   {
      hypre_TFree(used_procs, HYPRE_MEMORY_HOST);
      hypre_TFree(requests, HYPRE_MEMORY_HOST);
      hypre_TFree(status, HYPRE_MEMORY_HOST);
   }

#endif

   return vector;
}

/*--------------------------------------------------------------------------
 * hypre_ParVectorPrintIJ
 *--------------------------------------------------------------------------*/

HYPRE_Int
hypre_ParVectorPrintIJ( hypre_ParVector *vector,
                        HYPRE_Int        base_j,
                        const char      *filename )
{
   MPI_Comm          comm;
   HYPRE_BigInt      global_size, j;
   HYPRE_BigInt     *partitioning;
   HYPRE_Complex    *local_data;
   HYPRE_Int         myid, num_procs, i, part0;
   char              new_filename[255];
   FILE             *file;
   if (!vector)
   {
      hypre_error_in_arg(1);
      return hypre_error_flag;
   }
   comm         = hypre_ParVectorComm(vector);
   global_size  = hypre_ParVectorGlobalSize(vector);
   partitioning = hypre_ParVectorPartitioning(vector);

   /* multivector code not written yet >>> */
   hypre_assert( hypre_ParVectorNumVectors(vector) == 1 );
   if ( hypre_ParVectorNumVectors(vector) != 1 ) hypre_error_in_arg(1);

   hypre_MPI_Comm_rank(comm, &myid);
   hypre_MPI_Comm_size(comm, &num_procs);

   hypre_sprintf(new_filename,"%s.%05d", filename, myid);

   if ((file = fopen(new_filename, "w")) == NULL)
   {
      hypre_error_w_msg(HYPRE_ERROR_GENERIC,"Error: can't open output file %s\n");
      return hypre_error_flag;
   }

   local_data = hypre_VectorData(hypre_ParVectorLocalVector(vector));

   hypre_fprintf(file, "%b \n", global_size);
#ifdef HYPRE_NO_GLOBAL_PARTITION
   for (i=0; i < 2; i++)
   {
      hypre_fprintf(file, "%b ", partitioning[i] + base_j);
   }
#else
   for (i=0; i <= num_procs; i++)
   {
      hypre_fprintf(file, "%b ", partitioning[i] + base_j);
   }
#endif
   hypre_fprintf(file, "\n");

#ifdef HYPRE_NO_GLOBAL_PARTITION
   part0 = partitioning[0];
   for (j = part0; j < partitioning[1]; j++)
   {
      hypre_fprintf(file, "%b %.14e\n", j + base_j, local_data[(HYPRE_Int)(j-part0)]);
   }
#else
   part0 = partitioning[myid];
   for (j = part0; j < partitioning[myid+1]; j++)
   {
      hypre_fprintf(file, "%b %.14e\n", j + base_j, local_data[(HYPRE_Int)(j-part0)]);
   }
#endif

   fclose(file);

   return hypre_error_flag;
}

/*--------------------------------------------------------------------------
 * hypre_ParVectorReadIJ
 * Warning: wrong base for assumed partition if base > 0
 *--------------------------------------------------------------------------*/

HYPRE_Int
hypre_ParVectorReadIJ( MPI_Comm          comm,
                       const char       *filename,
                       HYPRE_Int        *base_j_ptr,
                       hypre_ParVector **vector_ptr )
{
   HYPRE_BigInt      global_size, J;
   hypre_ParVector  *vector;
   hypre_Vector     *local_vector;
   HYPRE_Complex    *local_data;
   HYPRE_BigInt     *partitioning;
   HYPRE_Int         base_j;

   HYPRE_Int         myid, num_procs, i, j;
   char              new_filename[255];
   FILE             *file;

   hypre_MPI_Comm_size(comm, &num_procs);
   hypre_MPI_Comm_rank(comm, &myid);

   hypre_sprintf(new_filename,"%s.%05d", filename, myid);

   if ((file = fopen(new_filename, "r")) == NULL)
   {
      hypre_error_w_msg(HYPRE_ERROR_GENERIC,"Error: can't open output file %s\n");
      return hypre_error_flag;
   }

   hypre_fscanf(file, "%b", &global_size);
#ifdef HYPRE_NO_GLOBAL_PARTITION
   /* this may need to be changed so that the base is available in the file! */
   partitioning = hypre_CTAlloc(HYPRE_BigInt, 2, HYPRE_MEMORY_HOST);

   hypre_fscanf(file, "%b", partitioning);
   for (i = 0; i < 2; i++)
   {
      hypre_fscanf(file, "%b", partitioning+i);
   }
   /* This is not yet implemented correctly! */
   base_j = 0;
#else
   partitioning = hypre_CTAlloc(HYPRE_BigInt, num_procs+1, HYPRE_MEMORY_HOST);

   hypre_fscanf(file, "%b", partitioning);
   for (i = 1; i <= num_procs; i++)
   {
      hypre_fscanf(file, "%b", partitioning+i);
      partitioning[i] -= partitioning[0];
   }
   base_j = (HYPRE_Int)partitioning[0];
   partitioning[0] = 0;
#endif
   vector = hypre_ParVectorCreate(comm, global_size,
                                  partitioning);

   hypre_ParVectorInitialize(vector);

   local_vector = hypre_ParVectorLocalVector(vector);
   local_data   = hypre_VectorData(local_vector);

#ifdef HYPRE_NO_GLOBAL_PARTITION
   for (j = 0; j < (HYPRE_Int)(partitioning[1] - partitioning[0]); j++)
   {
      hypre_fscanf(file, "%b %le", &J, local_data + j);
   }
#else
   for (j = 0; j < (HYPRE_Int)(partitioning[myid+1] - partitioning[myid]); j++)
   {
      hypre_fscanf(file, "%b %le", &J, local_data + j);
   }
#endif

   fclose(file);

   *base_j_ptr = base_j;
   *vector_ptr = vector;

   /* multivector code not written yet >>> */
   hypre_assert( hypre_ParVectorNumVectors(vector) == 1 );
   if ( hypre_ParVectorNumVectors(vector) != 1 ) hypre_error(HYPRE_ERROR_GENERIC);

   return hypre_error_flag;
}

/*--------------------------------------------------------------------
 * hypre_FillResponseParToVectorAll
 * Fill response function for determining the send processors
 * data exchange
 *--------------------------------------------------------------------*/

HYPRE_Int
hypre_FillResponseParToVectorAll( void       *p_recv_contact_buf,
                                  HYPRE_Int   contact_size,
                                  HYPRE_Int   contact_proc,
                                  void       *ro,
                                  MPI_Comm    comm,
                                  void      **p_send_response_buf,
                                  HYPRE_Int  *response_message_size )
{
   HYPRE_Int     myid;
   HYPRE_Int     i, index, count, elength;

<<<<<<< HEAD
   HYPRE_Int    *recv_contact_buf = (HYPRE_Int * ) p_recv_contact_buf;

   hypre_DataExchangeResponse  *response_obj = (hypre_DataExchangeResponse*)ro;
=======
   HYPRE_BigInt    *recv_contact_buf = (HYPRE_BigInt * ) p_recv_contact_buf;
 
   hypre_DataExchangeResponse  *response_obj = (hypre_DataExchangeResponse*)ro;  
>>>>>>> 562c29ab

   hypre_ProcListElements      *send_proc_obj = (hypre_ProcListElements*)response_obj->data2;
   hypre_MPI_Comm_rank(comm, &myid );

   /*check to see if we need to allocate more space in send_proc_obj for ids*/
   if (send_proc_obj->length == send_proc_obj->storage_length)
   {
      send_proc_obj->storage_length +=10; /*add space for 10 more processors*/
      send_proc_obj->id = hypre_TReAlloc(send_proc_obj->id, HYPRE_Int,
                                         send_proc_obj->storage_length, HYPRE_MEMORY_HOST);
      send_proc_obj->vec_starts =
         hypre_TReAlloc(send_proc_obj->vec_starts, HYPRE_Int,
                        send_proc_obj->storage_length + 1, HYPRE_MEMORY_HOST);
   }

   /*initialize*/
   count = send_proc_obj->length;
   index = send_proc_obj->vec_starts[count]; /*this is the number of elements*/

   /*send proc*/
   send_proc_obj->id[count] = contact_proc;

   /*do we need more storage for the elements?*/
   if (send_proc_obj->element_storage_length < index + contact_size)
   {
      elength = hypre_max(contact_size, 10);
      elength += index;
<<<<<<< HEAD
      send_proc_obj->elements = hypre_TReAlloc(send_proc_obj->elements,
                                               HYPRE_Int,  elength, HYPRE_MEMORY_HOST);
      send_proc_obj->element_storage_length = elength;
=======
      send_proc_obj->elements = hypre_TReAlloc(send_proc_obj->elements,  
                                               HYPRE_BigInt,  elength, HYPRE_MEMORY_HOST);
      send_proc_obj->element_storage_length = elength; 
>>>>>>> 562c29ab
   }
   /*populate send_proc_obj*/
   for (i=0; i< contact_size; i++)
   {
      send_proc_obj->elements[index++] = recv_contact_buf[i];
   }
   send_proc_obj->vec_starts[count+1] = index;
   send_proc_obj->length++;

   /*output - no message to return (confirmation) */
   *response_message_size = 0;

   return hypre_error_flag;
}

/* -----------------------------------------------------------------------------
 * return the sum of all local elements of the vector
 * ----------------------------------------------------------------------------- */

HYPRE_Complex hypre_ParVectorLocalSumElts( hypre_ParVector * vector )
{
   return hypre_VectorSumElts( hypre_ParVectorLocalVector(vector) );
}
#ifdef HYPRE_USING_UNIFIED_MEMORY
hypre_int hypre_ParVectorIsManaged(hypre_ParVector *vector){
  if (vector==NULL) return 1;
  return hypre_SeqVectorIsManaged(hypre_ParVectorLocalVector(vector));
}
#endif
#ifdef HYPRE_USING_MAPPED_OPENMP_OFFLOAD
void hypre_ParVectorUpdateHost(hypre_ParVector *p){
#pragma omp target update from(p->local_vector->data[0:p->local_vector->size])
  SetHRC(p->local_vector);
}
#endif

HYPRE_Int
hypre_ParVectorGetValues(hypre_ParVector *vector,
                         HYPRE_Int num_values,
                         HYPRE_BigInt *indices,
                         HYPRE_Complex *values)
{
   HYPRE_Int i, j;
   HYPRE_BigInt first_index, last_index, index;
   hypre_Vector *local_vector;
   HYPRE_Complex *data;

   first_index = hypre_ParVectorFirstIndex(vector);
   last_index = hypre_ParVectorLastIndex(vector);
   local_vector = hypre_ParVectorLocalVector(vector);
   data = hypre_VectorData(local_vector);

   if (hypre_VectorOwnsData(local_vector) == 0)
   {
      hypre_error_w_msg(HYPRE_ERROR_GENERIC,"Vector does not own data! -- hypre_ParVectorGetValues.");
      return hypre_error_flag;
   }

   if (indices)
   {
      for (i=0; i < num_values; i++)
      {
         index = indices[i];
         if (index < first_index || index > last_index)
         {
            hypre_error_w_msg(HYPRE_ERROR_GENERIC,"Index out of range! -- hypre_ParVectorGetValues.");
            return hypre_error_flag;
         }
      }
#ifdef HYPRE_USING_OPENMP
#pragma omp parallel for private(i,j) HYPRE_SMP_SCHEDULE
#endif
      for (j = 0; j < num_values; j++)
      {
         i = (HYPRE_Int)(indices[j] - first_index);
         values[j] = data[i];
      }
   }
   else
   {
      if (num_values > hypre_VectorSize(local_vector))
      {
         hypre_error_in_arg(2);
         return hypre_error_flag;
      }
#ifdef HYPRE_USING_OPENMP
#pragma omp parallel for private(j) HYPRE_SMP_SCHEDULE
#endif
      for (j = 0; j < num_values; j++)
         values[j] = data[j];
   }

   return hypre_error_flag;
}<|MERGE_RESOLUTION|>--- conflicted
+++ resolved
@@ -34,13 +34,8 @@
 
 hypre_ParVector *
 hypre_ParVectorCreate( MPI_Comm   comm,
-<<<<<<< HEAD
-                       HYPRE_Int  global_size,
-                       HYPRE_Int *partitioning )
-=======
-                       HYPRE_BigInt  global_size, 
+                       HYPRE_BigInt  global_size,
                        HYPRE_BigInt *partitioning )
->>>>>>> 562c29ab
 {
    hypre_ParVector  *vector;
    HYPRE_Int num_procs, my_id;
@@ -95,13 +90,8 @@
 
 hypre_ParVector *
 hypre_ParMultiVectorCreate( MPI_Comm   comm,
-<<<<<<< HEAD
-                            HYPRE_Int  global_size,
-                            HYPRE_Int *partitioning,
-=======
-                            HYPRE_BigInt  global_size, 
+                            HYPRE_BigInt  global_size,
                             HYPRE_BigInt *partitioning,
->>>>>>> 562c29ab
                             HYPRE_Int  num_vectors )
 {
    /* note that global_size is the global length of a single vector */
@@ -702,13 +692,8 @@
 
 #ifdef HYPRE_NO_GLOBAL_PARTITION
 
-<<<<<<< HEAD
-   local_size = hypre_ParVectorLastIndex(par_v) -
-      hypre_ParVectorFirstIndex(par_v) + 1;
-=======
    local_size = (HYPRE_Int)(hypre_ParVectorLastIndex(par_v) - 
       hypre_ParVectorFirstIndex(par_v) + 1);
->>>>>>> 562c29ab
 
    /* determine procs which hold data of par_v and store ids in used_procs */
    /* we need to do an exchange data for this.  If I own row then I will contact
@@ -745,22 +730,13 @@
    response_obj.fill_response = hypre_FillResponseParToVectorAll;
    response_obj.data1 = NULL;
    response_obj.data2 = &send_proc_obj; /*this is where we keep info from contacts*/
-<<<<<<< HEAD
 
 
    hypre_DataExchangeList(num_contacts,
                           contact_proc_list, contact_send_buf,
                           contact_send_buf_starts, sizeof(HYPRE_Int),
+                          //0, &response_obj, 
                           sizeof(HYPRE_Int), &response_obj,
-=======
-  
-   
-   hypre_DataExchangeList(num_contacts, 
-                          contact_proc_list, contact_send_buf, 
-                          contact_send_buf_starts, sizeof(HYPRE_Int), 
-                          //0, &response_obj, 
-                          sizeof(HYPRE_Int), &response_obj, 
->>>>>>> 562c29ab
                           max_response_size, 1,
                           comm, (void**) &response_recv_buf,
                           &response_recv_buf_starts);
@@ -1156,15 +1132,9 @@
    HYPRE_Int     myid;
    HYPRE_Int     i, index, count, elength;
 
-<<<<<<< HEAD
-   HYPRE_Int    *recv_contact_buf = (HYPRE_Int * ) p_recv_contact_buf;
+   HYPRE_BigInt    *recv_contact_buf = (HYPRE_BigInt * ) p_recv_contact_buf;
 
    hypre_DataExchangeResponse  *response_obj = (hypre_DataExchangeResponse*)ro;
-=======
-   HYPRE_BigInt    *recv_contact_buf = (HYPRE_BigInt * ) p_recv_contact_buf;
- 
-   hypre_DataExchangeResponse  *response_obj = (hypre_DataExchangeResponse*)ro;  
->>>>>>> 562c29ab
 
    hypre_ProcListElements      *send_proc_obj = (hypre_ProcListElements*)response_obj->data2;
    hypre_MPI_Comm_rank(comm, &myid );
@@ -1192,15 +1162,9 @@
    {
       elength = hypre_max(contact_size, 10);
       elength += index;
-<<<<<<< HEAD
       send_proc_obj->elements = hypre_TReAlloc(send_proc_obj->elements,
-                                               HYPRE_Int,  elength, HYPRE_MEMORY_HOST);
+                                               HYPRE_BigInt,  elength, HYPRE_MEMORY_HOST);
       send_proc_obj->element_storage_length = elength;
-=======
-      send_proc_obj->elements = hypre_TReAlloc(send_proc_obj->elements,  
-                                               HYPRE_BigInt,  elength, HYPRE_MEMORY_HOST);
-      send_proc_obj->element_storage_length = elength; 
->>>>>>> 562c29ab
    }
    /*populate send_proc_obj*/
    for (i=0; i< contact_size; i++)
