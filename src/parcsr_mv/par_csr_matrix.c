/******************************************************************************
 * Copyright 1998-2019 Lawrence Livermore National Security, LLC and other
 * HYPRE Project Developers. See the top-level COPYRIGHT file for details.
 *
 * SPDX-License-Identifier: (Apache-2.0 OR MIT)
 ******************************************************************************/

/******************************************************************************
 *
 * Member functions for hypre_ParCSRMatrix class.
 *
 *****************************************************************************/

#include "_hypre_parcsr_mv.h"

#include "../seq_mv/HYPRE_seq_mv.h"
#include "../seq_mv/csr_matrix.h"

/* In addition to publically accessible interface in HYPRE_mv.h, the
   implementation in this file uses accessor macros into the sequential matrix
   structure, and so includes the .h that defines that structure. Should those
   accessor functions become proper functions at some later date, this will not
   be necessary. AJC 4/99 */

#ifdef HYPRE_NO_GLOBAL_PARTITION
HYPRE_Int hypre_FillResponseParToCSRMatrix(void*, HYPRE_Int, HYPRE_Int, void*, MPI_Comm, void**, HYPRE_Int*);
#endif

/*--------------------------------------------------------------------------
 * hypre_ParCSRMatrixCreate
 *--------------------------------------------------------------------------*/

/* If create is called for HYPRE_NO_GLOBAL_PARTITION and row_starts and
   col_starts are NOT null, then it is assumed that they are array of length 2
   containing the start row of the calling processor followed by the start row
   of the next processor - AHB 6/05 */

hypre_ParCSRMatrix*
hypre_ParCSRMatrixCreate( MPI_Comm comm,
                          HYPRE_BigInt global_num_rows,
                          HYPRE_BigInt global_num_cols,
                          HYPRE_BigInt *row_starts,
                          HYPRE_BigInt *col_starts,
                          HYPRE_Int num_cols_offd,
                          HYPRE_Int num_nonzeros_diag,
                          HYPRE_Int num_nonzeros_offd )
{
   hypre_ParCSRMatrix  *matrix;
   HYPRE_Int  num_procs, my_id;
   HYPRE_Int local_num_rows, local_num_cols;
   HYPRE_BigInt first_row_index, first_col_diag;

   matrix = hypre_CTAlloc(hypre_ParCSRMatrix, 1, HYPRE_MEMORY_HOST);

   hypre_MPI_Comm_rank(comm,&my_id);
   hypre_MPI_Comm_size(comm,&num_procs);

   if (!row_starts)
   {

#ifdef HYPRE_NO_GLOBAL_PARTITION
      hypre_GenerateLocalPartitioning(global_num_rows, num_procs, my_id,
                                      &row_starts);
#else
      hypre_GeneratePartitioning(global_num_rows, num_procs, &row_starts);
#endif
   }
   if (!col_starts)
   {
      if (global_num_rows == global_num_cols)
      {
         col_starts = row_starts;
      }
      else
      {
#ifdef HYPRE_NO_GLOBAL_PARTITION
         hypre_GenerateLocalPartitioning(global_num_cols, num_procs, my_id,
                                         &col_starts);
#else
         hypre_GeneratePartitioning(global_num_cols, num_procs, &col_starts);
#endif
      }
   }

#ifdef HYPRE_NO_GLOBAL_PARTITION
   /* row_starts[0] is start of local rows.  row_starts[1] is start of next
      processor's rows */
   first_row_index = row_starts[0];
   local_num_rows = row_starts[1]-first_row_index ;
   first_col_diag = col_starts[0];
   local_num_cols = col_starts[1]-first_col_diag;
#else
   first_row_index = row_starts[my_id];
   local_num_rows = row_starts[my_id+1]-first_row_index;
   first_col_diag = col_starts[my_id];
   local_num_cols = col_starts[my_id+1]-first_col_diag;
#endif

   hypre_ParCSRMatrixComm(matrix) = comm;
   hypre_ParCSRMatrixDiag(matrix) =
      hypre_CSRMatrixCreate(local_num_rows, local_num_cols,num_nonzeros_diag);
   hypre_ParCSRMatrixOffd(matrix) =
      hypre_CSRMatrixCreate(local_num_rows, num_cols_offd,num_nonzeros_offd);
   hypre_ParCSRMatrixDiagT(matrix) = NULL;
   hypre_ParCSRMatrixOffdT(matrix) = NULL; // JSP: transposed matrices are optional
   hypre_ParCSRMatrixGlobalNumRows(matrix) = global_num_rows;
   hypre_ParCSRMatrixGlobalNumCols(matrix) = global_num_cols;
   hypre_ParCSRMatrixFirstRowIndex(matrix) = first_row_index;
   hypre_ParCSRMatrixFirstColDiag(matrix) = first_col_diag;

   hypre_ParCSRMatrixLastRowIndex(matrix) = first_row_index + local_num_rows - 1;
   hypre_ParCSRMatrixLastColDiag(matrix) = first_col_diag + local_num_cols - 1;

   hypre_ParCSRMatrixColMapOffd(matrix) = NULL;
<<<<<<< HEAD
   hypre_ParCSRMatrixDeviceColMapOffd(matrix) = NULL;
=======
   hypre_ParCSRMatrixProcOrdering(matrix) = NULL;
>>>>>>> a8cbf255

   hypre_ParCSRMatrixAssumedPartition(matrix) = NULL;
   hypre_ParCSRMatrixOwnsAssumedPartition(matrix) = 1;

   /* When NO_GLOBAL_PARTITION is set we could make these null, instead
      of leaving the range.  If that change is made, then when this create
      is called from functions like the matrix-matrix multiply, be careful
      not to generate a new partition */

   hypre_ParCSRMatrixRowStarts(matrix) = row_starts;
   hypre_ParCSRMatrixColStarts(matrix) = col_starts;

   hypre_ParCSRMatrixCommPkg(matrix) = NULL;
   hypre_ParCSRMatrixCommPkgT(matrix) = NULL;

   /* set defaults */
   hypre_ParCSRMatrixOwnsData(matrix) = 1;
   hypre_ParCSRMatrixOwnsRowStarts(matrix) = 1;
   hypre_ParCSRMatrixOwnsColStarts(matrix) = 1;
   if (row_starts == col_starts)
   {
      hypre_ParCSRMatrixOwnsColStarts(matrix) = 0;
   }
   hypre_ParCSRMatrixRowindices(matrix) = NULL;
   hypre_ParCSRMatrixRowvalues(matrix) = NULL;
   hypre_ParCSRMatrixGetrowactive(matrix) = 0;

   matrix->bdiaginv = NULL;
   matrix->bdiaginv_comm_pkg = NULL;
   matrix->bdiag_size = -1;

   return matrix;
}

/*--------------------------------------------------------------------------
 * hypre_ParCSRMatrixDestroy
 *--------------------------------------------------------------------------*/

HYPRE_Int
hypre_ParCSRMatrixDestroy( hypre_ParCSRMatrix *matrix )
{
   if (matrix)
   {
      if ( hypre_ParCSRMatrixOwnsData(matrix) )
      {
         hypre_CSRMatrixDestroy(hypre_ParCSRMatrixDiag(matrix));
         hypre_CSRMatrixDestroy(hypre_ParCSRMatrixOffd(matrix));

         if ( hypre_ParCSRMatrixDiagT(matrix) )
         {
            hypre_CSRMatrixDestroy(hypre_ParCSRMatrixDiagT(matrix));
         }

         if ( hypre_ParCSRMatrixOffdT(matrix) )
         {
            hypre_CSRMatrixDestroy(hypre_ParCSRMatrixOffdT(matrix));
         }

         if (hypre_ParCSRMatrixColMapOffd(matrix))
         {
<<<<<<< HEAD
=======
            /*ASSERT_HOST(hypre_ParCSRMatrixColMapOffd(matrix));*/
>>>>>>> a8cbf255
            hypre_TFree(hypre_ParCSRMatrixColMapOffd(matrix), HYPRE_MEMORY_HOST);
         }

         if (hypre_ParCSRMatrixDeviceColMapOffd(matrix))
         {
            hypre_TFree(hypre_ParCSRMatrixDeviceColMapOffd(matrix), HYPRE_MEMORY_DEVICE);
         }

         if (hypre_ParCSRMatrixCommPkg(matrix))
         {
            hypre_MatvecCommPkgDestroy(hypre_ParCSRMatrixCommPkg(matrix));
         }

         if (hypre_ParCSRMatrixCommPkgT(matrix))
         {
            hypre_MatvecCommPkgDestroy(hypre_ParCSRMatrixCommPkgT(matrix));
         }
      }

      if ( hypre_ParCSRMatrixOwnsRowStarts(matrix) )
      {
         hypre_TFree(hypre_ParCSRMatrixRowStarts(matrix), HYPRE_MEMORY_HOST);
      }

      if ( hypre_ParCSRMatrixOwnsColStarts(matrix) )
      {
         hypre_TFree(hypre_ParCSRMatrixColStarts(matrix), HYPRE_MEMORY_HOST);
      }

      hypre_TFree(hypre_ParCSRMatrixRowindices(matrix), HYPRE_MEMORY_HOST);
      hypre_TFree(hypre_ParCSRMatrixRowvalues(matrix), HYPRE_MEMORY_HOST);

<<<<<<< HEAD
      if (hypre_ParCSRMatrixAssumedPartition(matrix))
      {
         hypre_AssumedPartitionDestroy(hypre_ParCSRMatrixAssumedPartition(matrix));
      }
=======
      if ( hypre_ParCSRMatrixAssumedPartition(matrix) && hypre_ParCSRMatrixOwnsAssumedPartition(matrix) )
      {
         hypre_AssumedPartitionDestroy(hypre_ParCSRMatrixAssumedPartition(matrix));
      }

      if ( hypre_ParCSRMatrixProcOrdering(matrix) )
      {
         hypre_TFree(hypre_ParCSRMatrixProcOrdering(matrix), HYPRE_MEMORY_HOST);
      }

      hypre_TFree(matrix->bdiaginv, HYPRE_MEMORY_HOST);
      if (matrix->bdiaginv_comm_pkg)
      {
         hypre_MatvecCommPkgDestroy(matrix->bdiaginv_comm_pkg);
      }
>>>>>>> a8cbf255

      hypre_TFree(matrix, HYPRE_MEMORY_HOST);
   }

   return hypre_error_flag;
}

/*--------------------------------------------------------------------------
 * hypre_ParCSRMatrixInitialize
 *--------------------------------------------------------------------------*/

HYPRE_Int
<<<<<<< HEAD
hypre_ParCSRMatrixInitialize_v2( hypre_ParCSRMatrix *matrix, HYPRE_Int memory_location )
=======
hypre_ParCSRMatrixInitialize( hypre_ParCSRMatrix *matrix )
>>>>>>> a8cbf255
{
   if (!matrix)
   {
      hypre_error_in_arg(1);
      return hypre_error_flag;
   }

<<<<<<< HEAD
   hypre_CSRMatrixInitialize_v2(hypre_ParCSRMatrixDiag(matrix), 0, memory_location);
   hypre_CSRMatrixInitialize_v2(hypre_ParCSRMatrixOffd(matrix), 0, memory_location);

   hypre_ParCSRMatrixColMapOffd(matrix) =
      hypre_CTAlloc(HYPRE_Int, hypre_CSRMatrixNumCols(hypre_ParCSRMatrixOffd(matrix)),
                    HYPRE_MEMORY_HOST);
=======
   hypre_CSRMatrixInitialize(hypre_ParCSRMatrixDiag(matrix));
   hypre_CSRMatrixInitialize(hypre_ParCSRMatrixOffd(matrix));
   hypre_ParCSRMatrixColMapOffd(matrix) =
   hypre_CTAlloc(HYPRE_BigInt, hypre_CSRMatrixNumCols(hypre_ParCSRMatrixOffd(matrix)),
                 HYPRE_MEMORY_HOST);
>>>>>>> a8cbf255

   return hypre_error_flag;
}

HYPRE_Int
hypre_ParCSRMatrixInitialize( hypre_ParCSRMatrix *matrix )
{
   return hypre_ParCSRMatrixInitialize_v2(matrix, HYPRE_MEMORY_SHARED);
}

/*--------------------------------------------------------------------------
 * hypre_ParCSRMatrixClone
 * Creates and returns a new copy S of the argument A
 * The following variables are not copied because they will be constructed
 * later if needed: CommPkg, CommPkgT, rowindices, rowvalues
 *--------------------------------------------------------------------------*/

<<<<<<< HEAD
hypre_ParCSRMatrix*
hypre_ParCSRMatrixClone_v2(hypre_ParCSRMatrix *A, HYPRE_Int copy_data, HYPRE_Int memory_location)
=======
HYPRE_Int
hypre_ParCSRMatrixBigInitialize( hypre_ParCSRMatrix *matrix )
>>>>>>> a8cbf255
{
   hypre_ParCSRMatrix *S;

<<<<<<< HEAD
   S = hypre_ParCSRMatrixCreate( hypre_ParCSRMatrixComm(A),
                                 hypre_ParCSRMatrixGlobalNumRows(A),
                                 hypre_ParCSRMatrixGlobalNumCols(A),
                                 hypre_ParCSRMatrixRowStarts(A),
                                 hypre_ParCSRMatrixColStarts(A),
                                 hypre_CSRMatrixNumCols(hypre_ParCSRMatrixOffd(A)),
                                 hypre_CSRMatrixNumNonzeros(hypre_ParCSRMatrixDiag(A)),
                                 hypre_CSRMatrixNumNonzeros(hypre_ParCSRMatrixOffd(A)) );
=======
   hypre_CSRMatrixInitialize(hypre_ParCSRMatrixDiag(matrix));
   hypre_CSRMatrixBigInitialize(hypre_ParCSRMatrixOffd(matrix));
   hypre_ParCSRMatrixColMapOffd(matrix) =
      hypre_CTAlloc(HYPRE_BigInt, hypre_CSRMatrixNumCols(
                       hypre_ParCSRMatrixOffd(matrix)), HYPRE_MEMORY_HOST);
>>>>>>> a8cbf255

   /* !!! S does not own Row/Col-Starts */
   hypre_ParCSRMatrixSetRowStartsOwner(S, 0);
   hypre_ParCSRMatrixSetColStartsOwner(S, 0);

   hypre_ParCSRMatrixNumNonzeros(S)  = hypre_ParCSRMatrixNumNonzeros(A);
   hypre_ParCSRMatrixDNumNonzeros(S) = hypre_ParCSRMatrixNumNonzeros(A);

   hypre_ParCSRMatrixInitialize_v2(S, memory_location);

   hypre_ParCSRMatrixCopy(A, S, copy_data);

   return S;
}

hypre_ParCSRMatrix*
hypre_ParCSRMatrixClone(hypre_ParCSRMatrix *A, HYPRE_Int copy_data)
{
   return hypre_ParCSRMatrixClone_v2(A, copy_data, HYPRE_MEMORY_SHARED);
}

/*--------------------------------------------------------------------------
 * hypre_ParCSRMatrixSetNumNonzeros
 *--------------------------------------------------------------------------*/

HYPRE_Int
hypre_ParCSRMatrixSetNumNonzeros( hypre_ParCSRMatrix *matrix )
{
   MPI_Comm comm;
   hypre_CSRMatrix *diag;
   HYPRE_Int *diag_i;
   hypre_CSRMatrix *offd;
   HYPRE_Int *offd_i;
   HYPRE_Int local_num_rows;
   HYPRE_BigInt total_num_nonzeros;
   HYPRE_BigInt local_num_nonzeros;
   if (!matrix)
   {
      hypre_error_in_arg(1);
      return hypre_error_flag;
   }
   comm = hypre_ParCSRMatrixComm(matrix);
   diag = hypre_ParCSRMatrixDiag(matrix);
   diag_i = hypre_CSRMatrixI(diag);
   offd = hypre_ParCSRMatrixOffd(matrix);
   offd_i = hypre_CSRMatrixI(offd);
   local_num_rows = hypre_CSRMatrixNumRows(diag);

   local_num_nonzeros = (HYPRE_BigInt)(diag_i[local_num_rows] + offd_i[local_num_rows]);
   hypre_MPI_Allreduce(&local_num_nonzeros, &total_num_nonzeros, 1, HYPRE_MPI_BIG_INT,
                       hypre_MPI_SUM, comm);
   hypre_ParCSRMatrixNumNonzeros(matrix) = total_num_nonzeros;
   return hypre_error_flag;
}

/*--------------------------------------------------------------------------
 * hypre_ParCSRMatrixSetDNumNonzeros
 *--------------------------------------------------------------------------*/

HYPRE_Int
hypre_ParCSRMatrixSetDNumNonzeros( hypre_ParCSRMatrix *matrix )
{
   MPI_Comm comm;
   hypre_CSRMatrix *diag;
   HYPRE_Int *diag_i;
   hypre_CSRMatrix *offd;
   HYPRE_Int *offd_i;
   HYPRE_Int local_num_rows;
   HYPRE_Real total_num_nonzeros;
   HYPRE_Real local_num_nonzeros;
   if (!matrix)
   {
      hypre_error_in_arg(1);
      return hypre_error_flag;
   }
   comm = hypre_ParCSRMatrixComm(matrix);
   diag = hypre_ParCSRMatrixDiag(matrix);
   diag_i = hypre_CSRMatrixI(diag);
   offd = hypre_ParCSRMatrixOffd(matrix);
   offd_i = hypre_CSRMatrixI(offd);

   local_num_rows = hypre_CSRMatrixNumRows(diag);
<<<<<<< HEAD
   local_num_nonzeros  = diag_i[local_num_rows];
   local_num_nonzeros += offd_i[local_num_rows];

=======
   local_num_nonzeros = (HYPRE_Real) diag_i[local_num_rows]
      + (HYPRE_Real) offd_i[local_num_rows];
>>>>>>> a8cbf255
   hypre_MPI_Allreduce(&local_num_nonzeros, &total_num_nonzeros, 1,
                       HYPRE_MPI_REAL, hypre_MPI_SUM, comm);
   hypre_ParCSRMatrixDNumNonzeros(matrix) = total_num_nonzeros;
   return hypre_error_flag;
}

/*--------------------------------------------------------------------------
 * hypre_ParCSRMatrixSetDataOwner
 *--------------------------------------------------------------------------*/

HYPRE_Int
hypre_ParCSRMatrixSetDataOwner( hypre_ParCSRMatrix *matrix,
                                HYPRE_Int              owns_data )
{
   if (!matrix)
   {
      hypre_error_in_arg(1);
      return hypre_error_flag;
   }

   hypre_ParCSRMatrixOwnsData(matrix) = owns_data;

   return hypre_error_flag;
}

/*--------------------------------------------------------------------------
 * hypre_ParCSRMatrixSetRowStartsOwner
 *--------------------------------------------------------------------------*/

HYPRE_Int
hypre_ParCSRMatrixSetRowStartsOwner( hypre_ParCSRMatrix *matrix,
                                     HYPRE_Int owns_row_starts )
{
   if (!matrix)
   {
      hypre_error_in_arg(1);
      return hypre_error_flag;
   }

   hypre_ParCSRMatrixOwnsRowStarts(matrix) = owns_row_starts;

   return hypre_error_flag;
}

/*--------------------------------------------------------------------------
 * hypre_ParCSRMatrixSetColStartsOwner
 *--------------------------------------------------------------------------*/

HYPRE_Int
hypre_ParCSRMatrixSetColStartsOwner( hypre_ParCSRMatrix *matrix,
                                     HYPRE_Int owns_col_starts )
{
   if (!matrix)
   {
      hypre_error_in_arg(1);
      return hypre_error_flag;
   }

   hypre_ParCSRMatrixOwnsColStarts(matrix) = owns_col_starts;

   return hypre_error_flag;
}

/*--------------------------------------------------------------------------
 * hypre_ParCSRMatrixRead
 *--------------------------------------------------------------------------*/

hypre_ParCSRMatrix *
hypre_ParCSRMatrixRead( MPI_Comm    comm,
                        const char *file_name )
{
   hypre_ParCSRMatrix  *matrix;
   hypre_CSRMatrix  *diag;
   hypre_CSRMatrix  *offd;
   HYPRE_Int  my_id, i, num_procs;
   char new_file_d[80], new_file_o[80], new_file_info[80];
   HYPRE_BigInt global_num_rows, global_num_cols;
   HYPRE_Int    num_cols_offd;
   HYPRE_Int  local_num_rows;
   HYPRE_BigInt *row_starts;
   HYPRE_BigInt *col_starts;
   HYPRE_BigInt *col_map_offd;
   FILE *fp;
   HYPRE_Int   equal = 1;
#ifdef HYPRE_NO_GLOBAL_PARTITION
   HYPRE_BigInt   row_s, row_e, col_s, col_e;
#endif

   hypre_MPI_Comm_rank(comm,&my_id);
   hypre_MPI_Comm_size(comm,&num_procs);
#ifdef HYPRE_NO_GLOBAL_PARTITION
   row_starts = hypre_CTAlloc(HYPRE_BigInt, 2, HYPRE_MEMORY_HOST);
   col_starts =  hypre_CTAlloc(HYPRE_BigInt, 2, HYPRE_MEMORY_HOST);
#else
   row_starts = hypre_CTAlloc(HYPRE_BigInt, num_procs+1, HYPRE_MEMORY_HOST);
   col_starts = hypre_CTAlloc(HYPRE_BigInt, num_procs+1, HYPRE_MEMORY_HOST);
#endif
   hypre_sprintf(new_file_d,"%s.D.%d",file_name,my_id);
   hypre_sprintf(new_file_o,"%s.O.%d",file_name,my_id);
   hypre_sprintf(new_file_info,"%s.INFO.%d",file_name,my_id);
   fp = fopen(new_file_info, "r");
   hypre_fscanf(fp, "%b", &global_num_rows);
   hypre_fscanf(fp, "%b", &global_num_cols);
   hypre_fscanf(fp, "%d", &num_cols_offd);
#ifdef HYPRE_NO_GLOBAL_PARTITION
   /* the bgl input file should only contain the EXACT range for local processor */
   hypre_fscanf(fp, "%d %d %d %d", &row_s, &row_e, &col_s, &col_e);
   row_starts[0] = row_s;
   row_starts[1] = row_e;
   col_starts[0] = col_s;
   col_starts[1] = col_e;
#else
   for (i=0; i < num_procs; i++)
      hypre_fscanf(fp, "%b %b", &row_starts[i], &col_starts[i]);
   row_starts[num_procs] = global_num_rows;
   col_starts[num_procs] = global_num_cols;
#endif

   col_map_offd = hypre_CTAlloc(HYPRE_BigInt, num_cols_offd, HYPRE_MEMORY_HOST);

   for (i=0; i < num_cols_offd; i++)
      hypre_fscanf(fp, "%b", &col_map_offd[i]);

   fclose(fp);

#ifdef HYPRE_NO_GLOBAL_PARTITION
   for (i=1; i >= 0; i--)
   {
      if (row_starts[i] != col_starts[i])
      {
         equal = 0;
         break;
      }
   }
#else
   for (i=num_procs; i >= 0; i--)
   {
      if (row_starts[i] != col_starts[i])
      {
         equal = 0;
         break;
      }
   }
#endif
   if (equal)
   {
      hypre_TFree(col_starts, HYPRE_MEMORY_HOST);
      col_starts = row_starts;
   }

   diag = hypre_CSRMatrixRead(new_file_d);
   local_num_rows = hypre_CSRMatrixNumRows(diag);

   if (num_cols_offd)
   {
      offd = hypre_CSRMatrixRead(new_file_o);
   }
   else
   {
      offd = hypre_CSRMatrixCreate(local_num_rows,0,0);
      hypre_CSRMatrixInitialize(offd);
   }

   matrix = hypre_CTAlloc(hypre_ParCSRMatrix, 1, HYPRE_MEMORY_HOST);

   hypre_ParCSRMatrixComm(matrix) = comm;
   hypre_ParCSRMatrixGlobalNumRows(matrix) = global_num_rows;
   hypre_ParCSRMatrixGlobalNumCols(matrix) = global_num_cols;
#ifdef HYPRE_NO_GLOBAL_PARTITION
   hypre_ParCSRMatrixFirstRowIndex(matrix) = row_s;
   hypre_ParCSRMatrixFirstColDiag(matrix) = col_s;
   hypre_ParCSRMatrixLastRowIndex(matrix) = row_e - 1;
   hypre_ParCSRMatrixLastColDiag(matrix) = col_e - 1;
#else
   hypre_ParCSRMatrixFirstRowIndex(matrix) = row_starts[my_id];
   hypre_ParCSRMatrixFirstColDiag(matrix) = col_starts[my_id];
   hypre_ParCSRMatrixLastRowIndex(matrix) = row_starts[my_id+1]-1;
   hypre_ParCSRMatrixLastColDiag(matrix) = col_starts[my_id+1]-1;
#endif

   hypre_ParCSRMatrixRowStarts(matrix) = row_starts;
   hypre_ParCSRMatrixColStarts(matrix) = col_starts;
   hypre_ParCSRMatrixCommPkg(matrix) = NULL;

   /* set defaults */
   hypre_ParCSRMatrixOwnsData(matrix) = 1;
   hypre_ParCSRMatrixOwnsRowStarts(matrix) = 1;
   hypre_ParCSRMatrixOwnsColStarts(matrix) = 1;
   if (row_starts == col_starts)
      hypre_ParCSRMatrixOwnsColStarts(matrix) = 0;

   hypre_ParCSRMatrixDiag(matrix) = diag;
   hypre_ParCSRMatrixOffd(matrix) = offd;
   if (num_cols_offd)
      hypre_ParCSRMatrixColMapOffd(matrix) = col_map_offd;
   else
      hypre_ParCSRMatrixColMapOffd(matrix) = NULL;

   return matrix;
}

/*--------------------------------------------------------------------------
 * hypre_ParCSRMatrixPrint
 *--------------------------------------------------------------------------*/

HYPRE_Int
hypre_ParCSRMatrixPrint( hypre_ParCSRMatrix *matrix,
                         const char         *file_name )
{
   MPI_Comm comm;
   HYPRE_BigInt global_num_rows;
   HYPRE_BigInt global_num_cols;
   HYPRE_BigInt *col_map_offd;
#ifndef HYPRE_NO_GLOBAL_PARTITION
   HYPRE_BigInt *row_starts;
   HYPRE_BigInt *col_starts;
#endif
   HYPRE_Int  my_id, i, num_procs;
   char   new_file_d[80], new_file_o[80], new_file_info[80];
   FILE *fp;
   HYPRE_Int num_cols_offd = 0;
#ifdef HYPRE_NO_GLOBAL_PARTITION
   HYPRE_BigInt row_s, row_e, col_s, col_e;
#endif
   if (!matrix)
   {
      hypre_error_in_arg(1);
      return hypre_error_flag;
   }
   comm = hypre_ParCSRMatrixComm(matrix);
   global_num_rows = hypre_ParCSRMatrixGlobalNumRows(matrix);
   global_num_cols = hypre_ParCSRMatrixGlobalNumCols(matrix);
   col_map_offd = hypre_ParCSRMatrixColMapOffd(matrix);
#ifndef HYPRE_NO_GLOBAL_PARTITION
   row_starts = hypre_ParCSRMatrixRowStarts(matrix);
   col_starts = hypre_ParCSRMatrixColStarts(matrix);
#endif
   if (hypre_ParCSRMatrixOffd(matrix))
      num_cols_offd = hypre_CSRMatrixNumCols(hypre_ParCSRMatrixOffd(matrix));

   hypre_MPI_Comm_rank(comm, &my_id);
   hypre_MPI_Comm_size(comm, &num_procs);

   hypre_sprintf(new_file_d,"%s.D.%d",file_name,my_id);
   hypre_sprintf(new_file_o,"%s.O.%d",file_name,my_id);
   hypre_sprintf(new_file_info,"%s.INFO.%d",file_name,my_id);
   hypre_CSRMatrixPrint(hypre_ParCSRMatrixDiag(matrix),new_file_d);
   if (num_cols_offd != 0)
      hypre_CSRMatrixPrint(hypre_ParCSRMatrixOffd(matrix),new_file_o);

   fp = fopen(new_file_info, "w");
   hypre_fprintf(fp, "%b\n", global_num_rows);
   hypre_fprintf(fp, "%b\n", global_num_cols);
   hypre_fprintf(fp, "%d\n", num_cols_offd);
#ifdef HYPRE_NO_GLOBAL_PARTITION
   row_s = hypre_ParCSRMatrixFirstRowIndex(matrix);
   row_e = hypre_ParCSRMatrixLastRowIndex(matrix);
   col_s =  hypre_ParCSRMatrixFirstColDiag(matrix);
   col_e =  hypre_ParCSRMatrixLastColDiag(matrix);
   /* add 1 to the ends because this is a starts partition */
   hypre_fprintf(fp, "%b %b %b %b\n", row_s, row_e + 1, col_s, col_e + 1);
#else
   for (i=0; i < num_procs; i++)
      hypre_fprintf(fp, "%b %b\n", row_starts[i], col_starts[i]);
#endif
   for (i=0; i < num_cols_offd; i++)
      hypre_fprintf(fp, "%b\n", col_map_offd[i]);
   fclose(fp);

   return hypre_error_flag;
}

/*--------------------------------------------------------------------------
 * hypre_ParCSRMatrixPrintIJ
 *--------------------------------------------------------------------------*/

HYPRE_Int
hypre_ParCSRMatrixPrintIJ( const hypre_ParCSRMatrix *matrix,
                           const HYPRE_Int           base_i,
                           const HYPRE_Int           base_j,
                           const char               *filename )
{
   MPI_Comm          comm;
   HYPRE_BigInt      first_row_index;
   HYPRE_BigInt      first_col_diag;
   hypre_CSRMatrix  *diag;
   hypre_CSRMatrix  *offd;
   HYPRE_BigInt     *col_map_offd;
   HYPRE_Int         num_rows;
   HYPRE_BigInt     *row_starts;
   HYPRE_BigInt     *col_starts;
   HYPRE_Complex    *diag_data;
   HYPRE_Int        *diag_i;
   HYPRE_Int        *diag_j;
   HYPRE_Complex    *offd_data;
   HYPRE_Int        *offd_i;
   HYPRE_Int        *offd_j;
   HYPRE_Int         myid, num_procs, i, j;
   HYPRE_BigInt      I, J;
   char              new_filename[255];
   FILE             *file;
   HYPRE_Int         num_nonzeros_offd;
   HYPRE_BigInt      ilower, iupper, jlower, jupper;

   if (!matrix)
   {
      hypre_error_in_arg(1);
      return hypre_error_flag;
   }
   comm = hypre_ParCSRMatrixComm(matrix);
   first_row_index = hypre_ParCSRMatrixFirstRowIndex(matrix);
   first_col_diag  = hypre_ParCSRMatrixFirstColDiag(matrix);
   diag            = hypre_ParCSRMatrixDiag(matrix);
   offd            = hypre_ParCSRMatrixOffd(matrix);
   col_map_offd    = hypre_ParCSRMatrixColMapOffd(matrix);
   num_rows        = hypre_ParCSRMatrixNumRows(matrix);
   row_starts      = hypre_ParCSRMatrixRowStarts(matrix);
   col_starts      = hypre_ParCSRMatrixColStarts(matrix);
   hypre_MPI_Comm_rank(comm, &myid);
   hypre_MPI_Comm_size(comm, &num_procs);

   hypre_sprintf(new_filename,"%s.%05d", filename, myid);

   if ((file = fopen(new_filename, "w")) == NULL)
   {
      hypre_error_w_msg(HYPRE_ERROR_GENERIC,"Error: can't open output file %s\n");
      return hypre_error_flag;
   }

   num_nonzeros_offd = hypre_CSRMatrixNumNonzeros(offd);

   diag_data = hypre_CSRMatrixData(diag);
   diag_i    = hypre_CSRMatrixI(diag);
   diag_j    = hypre_CSRMatrixJ(diag);
   offd_i    = hypre_CSRMatrixI(offd);
   if (num_nonzeros_offd)
   {
      offd_data = hypre_CSRMatrixData(offd);
      offd_j    = hypre_CSRMatrixJ(offd);
   }

#ifdef HYPRE_NO_GLOBAL_PARTITION
   ilower = row_starts[0]+(HYPRE_BigInt)base_i;
   iupper = row_starts[1]+(HYPRE_BigInt)base_i - 1;
   jlower = col_starts[0]+(HYPRE_BigInt)base_j;
   jupper = col_starts[1]+(HYPRE_BigInt)base_j - 1;
#else
   ilower = row_starts[myid]  +(HYPRE_BigInt)base_i;
   iupper = row_starts[myid+1]+(HYPRE_BigInt)base_i - 1;
   jlower = col_starts[myid]  +(HYPRE_BigInt)base_j;
   jupper = col_starts[myid+1]+(HYPRE_BigInt)base_j - 1;
#endif
   hypre_fprintf(file, "%b %b %b %b\n", ilower, iupper, jlower, jupper);

   for (i = 0; i < num_rows; i++)
   {
      I = first_row_index + (HYPRE_BigInt)(i + base_i);

      /* print diag columns */
      for (j = diag_i[i]; j < diag_i[i+1]; j++)
      {
         J = first_col_diag + (HYPRE_BigInt)(diag_j[j] + base_j);
         if ( diag_data )
         {
#ifdef HYPRE_COMPLEX
            hypre_fprintf(file, "%b %b %.14e , %.14e\n", I, J,
                          hypre_creal(diag_data[j]), hypre_cimag(diag_data[j]));
#else
            hypre_fprintf(file, "%b %b %.14e\n", I, J, diag_data[j]);
#endif
         }
         else
            hypre_fprintf(file, "%b %b\n", I, J);
      }

      /* print offd columns */
      if ( num_nonzeros_offd )
      {
         for (j = offd_i[i]; j < offd_i[i+1]; j++)
         {
            J = col_map_offd[offd_j[j]] + (HYPRE_BigInt)base_j;
            if ( offd_data )
            {
#ifdef HYPRE_COMPLEX
               hypre_fprintf(file, "%b %b %.14e , %.14e\n", I, J,
                             hypre_creal(offd_data[j]), hypre_cimag(offd_data[j]));
#else
               hypre_fprintf(file, "%b %b %.14e\n", I, J, offd_data[j]);
#endif
            }
            else
               hypre_fprintf(file, "%b %b\n", I, J );
         }
      }
   }

   fclose(file);

   return hypre_error_flag;
}

/*--------------------------------------------------------------------------
 * hypre_ParCSRMatrixReadIJ
 *--------------------------------------------------------------------------*/

HYPRE_Int
hypre_ParCSRMatrixReadIJ( MPI_Comm             comm,
                          const char          *filename,
                          HYPRE_Int           *base_i_ptr,
                          HYPRE_Int           *base_j_ptr,
                          hypre_ParCSRMatrix **matrix_ptr)
{
   HYPRE_BigInt        global_num_rows;
   HYPRE_BigInt        global_num_cols;
   HYPRE_BigInt        first_row_index;
   HYPRE_BigInt        first_col_diag;
   HYPRE_BigInt        last_col_diag;
   hypre_ParCSRMatrix *matrix;
   hypre_CSRMatrix    *diag;
   hypre_CSRMatrix    *offd;
   HYPRE_BigInt       *col_map_offd;
   HYPRE_BigInt       *row_starts;
   HYPRE_BigInt       *col_starts;
   HYPRE_Int           num_rows;
   HYPRE_BigInt        big_base_i, big_base_j;
   HYPRE_Int           base_i, base_j;
   HYPRE_Complex      *diag_data;
   HYPRE_Int          *diag_i;
   HYPRE_Int          *diag_j;
   HYPRE_Complex      *offd_data;
   HYPRE_Int          *offd_i;
   HYPRE_Int          *offd_j;
   HYPRE_BigInt       *tmp_j;
   HYPRE_BigInt       *aux_offd_j;
   HYPRE_BigInt        I, J;
   HYPRE_Int           myid, num_procs, i, i2, j;
   char                new_filename[255];
   FILE               *file;
   HYPRE_Int           num_cols_offd, num_nonzeros_diag, num_nonzeros_offd;
   HYPRE_Int           equal, i_col, num_cols;
   HYPRE_Int           diag_cnt, offd_cnt, row_cnt;
   HYPRE_Complex       data;

   hypre_MPI_Comm_size(comm, &num_procs);
   hypre_MPI_Comm_rank(comm, &myid);

   hypre_sprintf(new_filename,"%s.%05d", filename, myid);

   if ((file = fopen(new_filename, "r")) == NULL)
   {
      hypre_error_w_msg(HYPRE_ERROR_GENERIC,"Error: can't open output file %s\n");
      return hypre_error_flag;
   }

   hypre_fscanf(file, "%b %b", &global_num_rows, &global_num_cols);
   hypre_fscanf(file, "%d %d %d", &num_rows, &num_cols, &num_cols_offd);
   hypre_fscanf(file, "%d %d", &num_nonzeros_diag, &num_nonzeros_offd);

   row_starts = hypre_CTAlloc(HYPRE_BigInt, num_procs+1, HYPRE_MEMORY_HOST);
   col_starts = hypre_CTAlloc(HYPRE_BigInt, num_procs+1, HYPRE_MEMORY_HOST);

   for (i = 0; i <= num_procs; i++)
      hypre_fscanf(file, "%b %b", &row_starts[i], &col_starts[i]);

   big_base_i = row_starts[0];
   big_base_j = col_starts[0];
   base_i = (HYPRE_Int)row_starts[0];
   base_j = (HYPRE_Int)col_starts[0];

   equal = 1;
   for (i = 0; i <= num_procs; i++)
   {
      row_starts[i] -= big_base_i;
      col_starts[i] -= big_base_j;
      if (row_starts[i] != col_starts[i]) equal = 0;
   }

   if (equal)
   {
      hypre_TFree(col_starts, HYPRE_MEMORY_HOST);
      col_starts = row_starts;
   }
   matrix = hypre_ParCSRMatrixCreate(comm, global_num_rows, global_num_cols,
                                     row_starts, col_starts, num_cols_offd,
                                     num_nonzeros_diag, num_nonzeros_offd);
   hypre_ParCSRMatrixInitialize(matrix);

   diag = hypre_ParCSRMatrixDiag(matrix);
   offd = hypre_ParCSRMatrixOffd(matrix);

   diag_data = hypre_CSRMatrixData(diag);
   diag_i    = hypre_CSRMatrixI(diag);
   diag_j    = hypre_CSRMatrixJ(diag);

   offd_i    = hypre_CSRMatrixI(offd);
   if (num_nonzeros_offd)
   {
      offd_data = hypre_CSRMatrixData(offd);
      offd_j    = hypre_CSRMatrixJ(offd);
      tmp_j     = hypre_CTAlloc(HYPRE_BigInt, num_nonzeros_offd, HYPRE_MEMORY_HOST);
   }

   first_row_index = hypre_ParCSRMatrixFirstRowIndex(matrix);
   first_col_diag = hypre_ParCSRMatrixFirstColDiag(matrix);
   last_col_diag = first_col_diag+(HYPRE_BigInt)num_cols-1;

   diag_cnt = 0;
   offd_cnt = 0;
   row_cnt = 0;
   for (i = 0; i < num_nonzeros_diag+num_nonzeros_offd; i++)
   {
      /* read values */
      hypre_fscanf(file, "%b %b %le", &I, &J, &data);
      i2 = (HYPRE_Int)(I-big_base_i-first_row_index);
      J -= big_base_j;
      if (i2 > row_cnt)
      {
         diag_i[i2] = diag_cnt;
         offd_i[i2] = offd_cnt;
         row_cnt++;
      }
      if (J < first_col_diag || J > last_col_diag)
      {
         tmp_j[offd_cnt] = J;
         offd_data[offd_cnt++] = data;
      }
      else
      {
         diag_j[diag_cnt] = (HYPRE_Int)(J - first_col_diag);
         diag_data[diag_cnt++] = data;
      }
   }
   diag_i[num_rows] = diag_cnt;
   offd_i[num_rows] = offd_cnt;

   fclose(file);

   /*  generate col_map_offd */
   if (num_nonzeros_offd)
   {
      aux_offd_j = hypre_CTAlloc(HYPRE_BigInt, num_nonzeros_offd, HYPRE_MEMORY_HOST);
      for (i=0; i < num_nonzeros_offd; i++)
         aux_offd_j[i] = (HYPRE_BigInt)offd_j[i];
      hypre_BigQsort0(aux_offd_j,0,num_nonzeros_offd-1);
      col_map_offd = hypre_ParCSRMatrixColMapOffd(matrix);
      col_map_offd[0] = aux_offd_j[0];
      offd_cnt = 0;
      for (i=1; i < num_nonzeros_offd; i++)
      {
         if (aux_offd_j[i] > col_map_offd[offd_cnt])
            col_map_offd[++offd_cnt] = aux_offd_j[i];
      }
      for (i=0; i < num_nonzeros_offd; i++)
      {
         offd_j[i] = hypre_BigBinarySearch(col_map_offd, tmp_j[i], num_cols_offd);
      }
      hypre_TFree(aux_offd_j, HYPRE_MEMORY_HOST);
      hypre_TFree(tmp_j, HYPRE_MEMORY_HOST);
   }

   /* move diagonal element in first position in each row */
   for (i=0; i < num_rows; i++)
   {
      i_col = diag_i[i];
      for (j=i_col; j < diag_i[i+1]; j++)
      {
         if (diag_j[j] == i)
         {
            diag_j[j] = diag_j[i_col];
            data = diag_data[j];
            diag_data[j] = diag_data[i_col];
            diag_data[i_col] = data;
            diag_j[i_col] = i;
            break;
         }
      }
   }

   *base_i_ptr = base_i;
   *base_j_ptr = base_j;
   *matrix_ptr = matrix;

   return hypre_error_flag;
}

/*--------------------------------------------------------------------------
 * hypre_ParCSRMatrixGetLocalRange
 * returns the row numbers of the rows stored on this processor.
 * "End" is actually the row number of the last row on this processor.
 *--------------------------------------------------------------------------*/

HYPRE_Int
hypre_ParCSRMatrixGetLocalRange( hypre_ParCSRMatrix *matrix,
                                 HYPRE_BigInt       *row_start,
                                 HYPRE_BigInt       *row_end,
                                 HYPRE_BigInt       *col_start,
                                 HYPRE_BigInt       *col_end )
{
   HYPRE_Int my_id;

   if (!matrix)
   {
      hypre_error_in_arg(1);
      return hypre_error_flag;
   }

   hypre_MPI_Comm_rank( hypre_ParCSRMatrixComm(matrix), &my_id );

#ifdef HYPRE_NO_GLOBAL_PARTITION
   *row_start = hypre_ParCSRMatrixFirstRowIndex(matrix);
   *row_end = hypre_ParCSRMatrixLastRowIndex(matrix);
   *col_start =  hypre_ParCSRMatrixFirstColDiag(matrix);
   *col_end =  hypre_ParCSRMatrixLastColDiag(matrix);
#else
   *row_start = hypre_ParCSRMatrixRowStarts(matrix)[ my_id ];
   *row_end = hypre_ParCSRMatrixRowStarts(matrix)[ my_id + 1 ]-1;
   *col_start = hypre_ParCSRMatrixColStarts(matrix)[ my_id ];
   *col_end = hypre_ParCSRMatrixColStarts(matrix)[ my_id + 1 ]-1;
#endif

   return hypre_error_flag;
}

/*--------------------------------------------------------------------------
 * hypre_ParCSRMatrixGetRow
 * Returns global column indices and/or values for a given row in the global
 * matrix. Global row number is used, but the row must be stored locally or
 * an error is returned. This implementation copies from the two matrices that
 * store the local data, storing them in the hypre_ParCSRMatrix structure.
 * Only a single row can be accessed via this function at any one time; the
 * corresponding RestoreRow function must be called, to avoid bleeding memory,
 * and to be able to look at another row.
 * Either one of col_ind and values can be left null, and those values will
 * not be returned.
 * All indices are returned in 0-based indexing, no matter what is used under
 * the hood. EXCEPTION: currently this only works if the local CSR matrices
 * use 0-based indexing.
 * This code, semantics, implementation, etc., are all based on PETSc's hypre_MPI_AIJ
 * matrix code, adjusted for our data and software structures.
 * AJC 4/99.
 *--------------------------------------------------------------------------*/

HYPRE_Int
hypre_ParCSRMatrixGetRow( hypre_ParCSRMatrix  *mat,
                          HYPRE_BigInt         row,
                          HYPRE_Int           *size,
                          HYPRE_BigInt       **col_ind,
                          HYPRE_Complex      **values )
{
   HYPRE_Int my_id;
   HYPRE_BigInt row_start, row_end;
   hypre_CSRMatrix *Aa;
   hypre_CSRMatrix *Ba;

   if (!mat)
   {
      hypre_error_in_arg(1);
      return hypre_error_flag;
   }
   Aa = (hypre_CSRMatrix *) hypre_ParCSRMatrixDiag(mat);
   Ba = (hypre_CSRMatrix *) hypre_ParCSRMatrixOffd(mat);

   if (hypre_ParCSRMatrixGetrowactive(mat)) return(-1);

   hypre_MPI_Comm_rank( hypre_ParCSRMatrixComm(mat), &my_id );

   hypre_ParCSRMatrixGetrowactive(mat) = 1;
#ifdef HYPRE_NO_GLOBAL_PARTITION
   row_start = hypre_ParCSRMatrixFirstRowIndex(mat);
   row_end = hypre_ParCSRMatrixLastRowIndex(mat) + 1;
#else
   row_end = hypre_ParCSRMatrixRowStarts(mat)[ my_id + 1 ];
   row_start = hypre_ParCSRMatrixRowStarts(mat)[ my_id ];
#endif
   if (row < row_start || row >= row_end) return(-1);

   /* if buffer is not allocated and some information is requested,
      allocate buffer */
   if (!hypre_ParCSRMatrixRowvalues(mat) && ( col_ind || values ))
   {
      /*
        allocate enough space to hold information from the longest row.
      */
      HYPRE_Int     max = 1,tmp;
      HYPRE_Int i;
      HYPRE_Int     m = row_end-row_start;

      for ( i=0; i<m; i++ ) {
         tmp = hypre_CSRMatrixI(Aa)[i+1] - hypre_CSRMatrixI(Aa)[i] +
            hypre_CSRMatrixI(Ba)[i+1] - hypre_CSRMatrixI(Ba)[i];
         if (max < tmp) { max = tmp; }
      }

      hypre_ParCSRMatrixRowvalues(mat) = (HYPRE_Complex *) hypre_CTAlloc( HYPRE_Complex, max , HYPRE_MEMORY_HOST);
      hypre_ParCSRMatrixRowindices(mat) = (HYPRE_BigInt *) hypre_CTAlloc( HYPRE_BigInt, max , HYPRE_MEMORY_HOST);
   }

   /* Copy from dual sequential matrices into buffer */
   {
      HYPRE_Complex     *vworkA, *vworkB, *v_p;
      HYPRE_Int        i, *cworkA, *cworkB;
      HYPRE_BigInt     cstart = hypre_ParCSRMatrixFirstColDiag(mat);
      HYPRE_Int        nztot, nzA, nzB, lrow=(HYPRE_Int)(row-row_start);
      HYPRE_BigInt     *cmap, *idx_p;

      nzA = hypre_CSRMatrixI(Aa)[lrow+1]-hypre_CSRMatrixI(Aa)[lrow];
      cworkA = &( hypre_CSRMatrixJ(Aa)[ hypre_CSRMatrixI(Aa)[lrow] ] );
      vworkA = &( hypre_CSRMatrixData(Aa)[ hypre_CSRMatrixI(Aa)[lrow] ] );

      nzB = hypre_CSRMatrixI(Ba)[lrow+1]-hypre_CSRMatrixI(Ba)[lrow];
      cworkB = &( hypre_CSRMatrixJ(Ba)[ hypre_CSRMatrixI(Ba)[lrow] ] );
      vworkB = &( hypre_CSRMatrixData(Ba)[ hypre_CSRMatrixI(Ba)[lrow] ] );

      nztot = nzA + nzB;

      cmap  = hypre_ParCSRMatrixColMapOffd(mat);

      if (values  || col_ind) {
         if (nztot) {
            /* Sort by increasing column numbers, assuming A and B already sorted */
            HYPRE_Int imark = -1;
            if (values) {
               *values = v_p = hypre_ParCSRMatrixRowvalues(mat);
               for ( i=0; i<nzB; i++ ) {
                  if (cmap[cworkB[i]] < cstart)   v_p[i] = vworkB[i];
                  else break;
               }
               imark = i;
               for ( i=0; i<nzA; i++ )     v_p[imark+i] = vworkA[i];
               for ( i=imark; i<nzB; i++ ) v_p[nzA+i]   = vworkB[i];
            }
            if (col_ind) {
               *col_ind = idx_p = hypre_ParCSRMatrixRowindices(mat);
               if (imark > -1) {
                  for ( i=0; i<imark; i++ ) {
                     idx_p[i] = cmap[cworkB[i]];
                  }
               } else {
                  for ( i=0; i<nzB; i++ ) {
                     if (cmap[cworkB[i]] < cstart)   idx_p[i] = cmap[cworkB[i]];
                     else break;
                  }
                  imark = i;
               }
               for ( i=0; i<nzA; i++ )     idx_p[imark+i] = cstart + cworkA[i];
               for ( i=imark; i<nzB; i++ ) idx_p[nzA+i]   = cmap[cworkB[i]];
            }
         }
         else {
            if (col_ind) *col_ind = 0;
            if (values)   *values   = 0;
         }
      }
      *size = nztot;

   } /* End of copy */

   return hypre_error_flag;
}

/*--------------------------------------------------------------------------
 * hypre_ParCSRMatrixRestoreRow
 *--------------------------------------------------------------------------*/

HYPRE_Int
hypre_ParCSRMatrixRestoreRow( hypre_ParCSRMatrix *matrix,
                              HYPRE_BigInt        row,
                              HYPRE_Int          *size,
                              HYPRE_BigInt      **col_ind,
                              HYPRE_Complex     **values )
{
   if (!hypre_ParCSRMatrixGetrowactive(matrix))
   {
      hypre_error(HYPRE_ERROR_GENERIC);
      return hypre_error_flag;
   }

   hypre_ParCSRMatrixGetrowactive(matrix)=0;

   return hypre_error_flag;
}

/*--------------------------------------------------------------------------
 * hypre_CSRMatrixToParCSRMatrix:
 * generates a ParCSRMatrix distributed across the processors in comm
 * from a CSRMatrix on proc 0 .
 *
 * This shouldn't be used with the HYPRE_NO_GLOBAL_PARTITON option
 *
 *--------------------------------------------------------------------------*/

hypre_ParCSRMatrix *
hypre_CSRMatrixToParCSRMatrix( MPI_Comm         comm,
                               hypre_CSRMatrix *A,
                               HYPRE_BigInt    *row_starts,
                               HYPRE_BigInt    *col_starts )
{
   HYPRE_BigInt       *global_data;
   HYPRE_BigInt        global_size;
   HYPRE_BigInt        global_num_rows;
   HYPRE_BigInt        global_num_cols;
   HYPRE_Int          *local_num_rows;

   HYPRE_Int           num_procs, my_id;
   HYPRE_Int          *local_num_nonzeros=NULL;
   HYPRE_Int           num_nonzeros;

   HYPRE_Complex      *a_data;
   HYPRE_Int          *a_i;
   HYPRE_Int          *a_j;

   hypre_CSRMatrix    *local_A;

   hypre_MPI_Request  *requests;
   hypre_MPI_Status   *status, status0;
   hypre_MPI_Datatype *csr_matrix_datatypes;

   hypre_ParCSRMatrix *par_matrix;

   HYPRE_BigInt        first_col_diag;
   HYPRE_BigInt        last_col_diag;
   HYPRE_Int           i, j, ind;

   hypre_MPI_Comm_rank(comm, &my_id);
   hypre_MPI_Comm_size(comm, &num_procs);

   global_data = hypre_CTAlloc(HYPRE_BigInt, 2*num_procs+6, HYPRE_MEMORY_HOST);
   if (my_id == 0)
   {
      global_size = 3;
      if (row_starts)
      {
         if (col_starts)
         {
            if (col_starts != row_starts)
            {
               /* contains code for what to expect,
                  if 0:  row_starts = col_starts, only row_starts given
                  if 1: only row_starts given, col_starts = NULL
                  if 2: both row_starts and col_starts given
                  if 3: only col_starts given, row_starts = NULL */
               global_data[3] = 2;
               global_size = (HYPRE_BigInt)(2*num_procs+6);
               for (i=0; i < num_procs+1; i++)
                  global_data[i+4] = row_starts[i];
               for (i=0; i < num_procs+1; i++)
                  global_data[i+num_procs+5] = col_starts[i];
            }
            else
            {
               global_data[3] = 0;
               global_size = (HYPRE_BigInt)num_procs+5;
               for (i=0; i < num_procs+1; i++)
                  global_data[i+4] = row_starts[i];
            }
         }
         else
         {
            global_data[3] = 1;
            global_size = (HYPRE_BigInt)num_procs+5;
            for (i=0; i < num_procs+1; i++)
               global_data[i+4] = row_starts[i];
         }
      }
      else
      {
         if (col_starts)
         {
            global_data[3] = 3;
            global_size = (HYPRE_BigInt)num_procs+5;
            for (i=0; i < num_procs+1; i++)
               global_data[i+4] = col_starts[i];
         }
      }
      global_data[0] = (HYPRE_BigInt)hypre_CSRMatrixNumRows(A);
      global_data[1] = (HYPRE_BigInt)hypre_CSRMatrixNumCols(A);
      global_data[2] = global_size;
      a_data = hypre_CSRMatrixData(A);
      a_i = hypre_CSRMatrixI(A);
      a_j = hypre_CSRMatrixJ(A);
   }
   hypre_MPI_Bcast(global_data,3,HYPRE_MPI_BIG_INT,0,comm);
   global_num_rows = global_data[0];
   global_num_cols = global_data[1];

   global_size = global_data[2];
   if (global_size > 3)
   {
      hypre_MPI_Bcast(&global_data[3],global_size-3,HYPRE_MPI_BIG_INT,0,comm);
      if (my_id > 0)
      {
         if (global_data[3] < 3)
         {
            row_starts = hypre_CTAlloc(HYPRE_BigInt, num_procs+1, HYPRE_MEMORY_HOST);
            for (i=0; i< num_procs+1; i++)
            {
               row_starts[i] = global_data[i+4];
            }
            if (global_data[3] == 0)
               col_starts = row_starts;
            if (global_data[3] == 2)
            {
               col_starts = hypre_CTAlloc(HYPRE_BigInt, num_procs+1, HYPRE_MEMORY_HOST);
               for (i=0; i < num_procs+1; i++)
               {
                  col_starts[i] = global_data[i+num_procs+5];
               }
            }
         }
         else
         {
            col_starts = hypre_CTAlloc(HYPRE_BigInt, num_procs+1, HYPRE_MEMORY_HOST);
            for (i=0; i< num_procs+1; i++)
            {
               col_starts[i] = global_data[i+4];
            }
         }
      }
   }
   hypre_TFree(global_data, HYPRE_MEMORY_HOST);

   local_num_rows = hypre_CTAlloc(HYPRE_Int,  num_procs, HYPRE_MEMORY_HOST);
   csr_matrix_datatypes = hypre_CTAlloc(hypre_MPI_Datatype,  num_procs, HYPRE_MEMORY_HOST);

   par_matrix = hypre_ParCSRMatrixCreate(
      comm, global_num_rows, global_num_cols,row_starts,col_starts,0,0,0);

   row_starts = hypre_ParCSRMatrixRowStarts(par_matrix);
   col_starts = hypre_ParCSRMatrixColStarts(par_matrix);

   for (i=0; i < num_procs; i++)
      local_num_rows[i] = (HYPRE_Int)(row_starts[i+1] - row_starts[i]);

   if (my_id == 0)
   {
      local_num_nonzeros = hypre_CTAlloc(HYPRE_Int,  num_procs, HYPRE_MEMORY_HOST);
      for (i=0; i < num_procs-1; i++)
         local_num_nonzeros[i] = a_i[(HYPRE_Int)row_starts[i+1]]
            - a_i[(HYPRE_Int)row_starts[i]];
      local_num_nonzeros[num_procs-1] = a_i[(HYPRE_Int)global_num_rows]
         - a_i[(HYPRE_Int)row_starts[num_procs-1]];
   }
   hypre_MPI_Scatter(local_num_nonzeros,1,HYPRE_MPI_INT,&num_nonzeros,1,
                     HYPRE_MPI_INT,0,comm);

   if (my_id == 0) num_nonzeros = local_num_nonzeros[0];

   local_A = hypre_CSRMatrixCreate(local_num_rows[my_id], (HYPRE_Int)global_num_cols,
                                   num_nonzeros);
   if (my_id == 0)
   {
      requests = hypre_CTAlloc(hypre_MPI_Request,  num_procs-1, HYPRE_MEMORY_HOST);
      status = hypre_CTAlloc(hypre_MPI_Status,  num_procs-1, HYPRE_MEMORY_HOST);
      j=0;
      for (i=1; i < num_procs; i++)
      {
         ind = a_i[(HYPRE_Int)row_starts[i]];
         hypre_BuildCSRMatrixMPIDataType(local_num_nonzeros[i],
                                         local_num_rows[i],
                                         &a_data[ind],
                                         &a_i[(HYPRE_Int)row_starts[i]],
                                         &a_j[ind],
                                         &csr_matrix_datatypes[i]);
         hypre_MPI_Isend(hypre_MPI_BOTTOM, 1, csr_matrix_datatypes[i], i, 0, comm,
                         &requests[j++]);
         hypre_MPI_Type_free(&csr_matrix_datatypes[i]);
      }
      hypre_CSRMatrixData(local_A) = a_data;
      hypre_CSRMatrixI(local_A) = a_i;
      hypre_CSRMatrixJ(local_A) = a_j;
      hypre_CSRMatrixOwnsData(local_A) = 0;
      hypre_MPI_Waitall(num_procs-1,requests,status);
      hypre_TFree(requests, HYPRE_MEMORY_HOST);
      hypre_TFree(status, HYPRE_MEMORY_HOST);
      hypre_TFree(local_num_nonzeros, HYPRE_MEMORY_HOST);
   }
   else
   {
      hypre_CSRMatrixInitialize(local_A);
      hypre_BuildCSRMatrixMPIDataType(num_nonzeros,
                                      local_num_rows[my_id],
                                      hypre_CSRMatrixData(local_A),
                                      hypre_CSRMatrixI(local_A),
                                      hypre_CSRMatrixJ(local_A),
                                      csr_matrix_datatypes);
      hypre_MPI_Recv(hypre_MPI_BOTTOM,1,csr_matrix_datatypes[0],0,0,comm,&status0);
      hypre_MPI_Type_free(csr_matrix_datatypes);
   }

   first_col_diag = col_starts[my_id];
   last_col_diag = col_starts[my_id+1]-1;

   GenerateDiagAndOffd(local_A, par_matrix, first_col_diag, last_col_diag);

   /* set pointers back to NULL before destroying */
   if (my_id == 0)
   {
      hypre_CSRMatrixData(local_A) = NULL;
      hypre_CSRMatrixI(local_A) = NULL;
      hypre_CSRMatrixJ(local_A) = NULL;
   }
   hypre_CSRMatrixDestroy(local_A);
   hypre_TFree(local_num_rows, HYPRE_MEMORY_HOST);
   hypre_TFree(csr_matrix_datatypes, HYPRE_MEMORY_HOST);

   return par_matrix;
}

HYPRE_Int
GenerateDiagAndOffd(hypre_CSRMatrix *A,
                    hypre_ParCSRMatrix *matrix,
                    HYPRE_BigInt first_col_diag,
                    HYPRE_BigInt last_col_diag)
{
   HYPRE_Int  i, j;
   HYPRE_Int  jo, jd;
   HYPRE_Int  num_rows = hypre_CSRMatrixNumRows(A);
   HYPRE_Int  num_cols = hypre_CSRMatrixNumCols(A);
   HYPRE_Complex *a_data = hypre_CSRMatrixData(A);
   HYPRE_Int *a_i = hypre_CSRMatrixI(A);
   HYPRE_Int *a_j = hypre_CSRMatrixJ(A);

   hypre_CSRMatrix *diag = hypre_ParCSRMatrixDiag(matrix);
   hypre_CSRMatrix *offd = hypre_ParCSRMatrixOffd(matrix);

   HYPRE_BigInt  *col_map_offd;

   HYPRE_Complex *diag_data, *offd_data;
   HYPRE_Int  *diag_i, *offd_i;
   HYPRE_Int  *diag_j, *offd_j;
   HYPRE_Int  *marker;
   HYPRE_Int num_cols_diag, num_cols_offd;
   HYPRE_Int first_elmt = a_i[0];
   HYPRE_Int num_nonzeros = a_i[num_rows]-first_elmt;
   HYPRE_Int counter;

   num_cols_diag = (HYPRE_Int)(last_col_diag - first_col_diag +1);
   num_cols_offd = 0;

   if (num_cols - num_cols_diag)
   {
      hypre_CSRMatrixInitialize(diag);
      diag_i = hypre_CSRMatrixI(diag);

      hypre_CSRMatrixInitialize(offd);
      offd_i = hypre_CSRMatrixI(offd);
      marker = hypre_CTAlloc(HYPRE_Int, num_cols, HYPRE_MEMORY_HOST);

      for (i=0; i < num_cols; i++)
         marker[i] = 0;

      jo = 0;
      jd = 0;
      for (i=0; i < num_rows; i++)
      {
         offd_i[i] = jo;
         diag_i[i] = jd;

         for (j=a_i[i]-first_elmt; j < a_i[i+1]-first_elmt; j++)
            if (a_j[j] < first_col_diag || a_j[j] > last_col_diag)
            {
               if (!marker[a_j[j]])
               {
                  marker[a_j[j]] = 1;
                  num_cols_offd++;
               }
               jo++;
            }
            else
            {
               jd++;
            }
      }
      offd_i[num_rows] = jo;
      diag_i[num_rows] = jd;

      hypre_ParCSRMatrixColMapOffd(matrix) = hypre_CTAlloc(HYPRE_BigInt, num_cols_offd, HYPRE_MEMORY_HOST);
      col_map_offd = hypre_ParCSRMatrixColMapOffd(matrix);

      counter = 0;
      for (i=0; i < num_cols; i++)
         if (marker[i])
         {
            col_map_offd[counter] = (HYPRE_BigInt)i;
            marker[i] = counter;
            counter++;
         }

      hypre_CSRMatrixNumNonzeros(diag) = jd;
      hypre_CSRMatrixInitialize(diag);
      diag_data = hypre_CSRMatrixData(diag);
      diag_j = hypre_CSRMatrixJ(diag);

      hypre_CSRMatrixNumNonzeros(offd) = jo;
      hypre_CSRMatrixNumCols(offd) = num_cols_offd;
      hypre_CSRMatrixInitialize(offd);
      offd_data = hypre_CSRMatrixData(offd);
      offd_j = hypre_CSRMatrixJ(offd);

      jo = 0;
      jd = 0;
      for (i=0; i < num_rows; i++)
      {
         for (j=a_i[i]-first_elmt; j < a_i[i+1]-first_elmt; j++)
            if (a_j[j] < (HYPRE_Int)first_col_diag || a_j[j] > (HYPRE_Int)last_col_diag)
            {
               offd_data[jo] = a_data[j];
               offd_j[jo++] = marker[a_j[j]];
            }
            else
            {
               diag_data[jd] = a_data[j];
               diag_j[jd++] = (HYPRE_Int)(a_j[j]-first_col_diag);
            }
      }
      hypre_TFree(marker, HYPRE_MEMORY_HOST);
   }
   else
   {
      hypre_CSRMatrixNumNonzeros(diag) = num_nonzeros;
      hypre_CSRMatrixInitialize(diag);
      diag_data = hypre_CSRMatrixData(diag);
      diag_i = hypre_CSRMatrixI(diag);
      diag_j = hypre_CSRMatrixJ(diag);

      for (i=0; i < num_nonzeros; i++)
      {
         diag_data[i] = a_data[i];
         diag_j[i] = a_j[i];
      }
      offd_i = hypre_CTAlloc(HYPRE_Int,  num_rows+1, HYPRE_MEMORY_HOST);

      for (i=0; i < num_rows+1; i++)
      {
         diag_i[i] = a_i[i];
         offd_i[i] = 0;
      }

      hypre_CSRMatrixNumCols(offd) = 0;
      hypre_CSRMatrixI(offd) = offd_i;
   }

   return hypre_error_flag;
}

hypre_CSRMatrix *
hypre_MergeDiagAndOffd(hypre_ParCSRMatrix *par_matrix)
{
   hypre_CSRMatrix  *diag = hypre_ParCSRMatrixDiag(par_matrix);
   hypre_CSRMatrix  *offd = hypre_ParCSRMatrixOffd(par_matrix);
   hypre_CSRMatrix  *matrix;

   HYPRE_BigInt       num_cols = hypre_ParCSRMatrixGlobalNumCols(par_matrix);
   HYPRE_BigInt       first_col_diag = hypre_ParCSRMatrixFirstColDiag(par_matrix);
   HYPRE_BigInt      *col_map_offd = hypre_ParCSRMatrixColMapOffd(par_matrix);
   HYPRE_Int          num_rows = hypre_CSRMatrixNumRows(diag);

   HYPRE_Int          *diag_i = hypre_CSRMatrixI(diag);
   HYPRE_Int          *diag_j = hypre_CSRMatrixJ(diag);
   HYPRE_Complex       *diag_data = hypre_CSRMatrixData(diag);
   HYPRE_Int          *offd_i = hypre_CSRMatrixI(offd);
   HYPRE_Int          *offd_j = hypre_CSRMatrixJ(offd);
   HYPRE_Complex       *offd_data = hypre_CSRMatrixData(offd);

   HYPRE_Int          *matrix_i;
   HYPRE_BigInt       *matrix_j;
   HYPRE_Complex       *matrix_data;

   HYPRE_Int          num_nonzeros, i, j;
   HYPRE_Int          count;
   HYPRE_Int          size, rest, num_threads, ii;

   num_nonzeros = diag_i[num_rows] + offd_i[num_rows];

   matrix = hypre_CSRMatrixCreate(num_rows,num_cols,num_nonzeros);
   hypre_CSRMatrixBigInitialize(matrix);

   matrix_i = hypre_CSRMatrixI(matrix);
   matrix_j = hypre_CSRMatrixBigJ(matrix);
   matrix_data = hypre_CSRMatrixData(matrix);
   num_threads = hypre_NumThreads();
   size = num_rows/num_threads;
   rest = num_rows - size*num_threads;

#ifdef HYPRE_USING_OPENMP
#pragma omp parallel for private(ii, i, j, count) HYPRE_SMP_SCHEDULE
#endif
   for (ii=0; ii < num_threads; ii++)
   {
      HYPRE_Int ns, ne;
      if (ii < rest)
      {
         ns = ii*size+ii;
         ne = (ii+1)*size+ii+1;
      }
      else
      {
         ns = ii*size+rest;
         ne = (ii+1)*size+rest;
      }
      count = diag_i[ns]+offd_i[ns];;
      for (i=ns; i < ne; i++)
      {
         matrix_i[i] = count;
         for (j=diag_i[i]; j < diag_i[i+1]; j++)
         {
            matrix_data[count] = diag_data[j];
            matrix_j[count++] = (HYPRE_BigInt)diag_j[j]+first_col_diag;
         }
         for (j=offd_i[i]; j < offd_i[i+1]; j++)
         {
            matrix_data[count] = offd_data[j];
            matrix_j[count++] = col_map_offd[offd_j[j]];
         }
      }
   } /* end parallel region */
   matrix_i[num_rows] = num_nonzeros;

   return matrix;
}

/*--------------------------------------------------------------------------
 * hypre_ParCSRMatrixToCSRMatrixAll:
 * generates a CSRMatrix from a ParCSRMatrix on all processors that have
 * parts of the ParCSRMatrix
 * Warning: this only works for a ParCSRMatrix that is smaller than 2^31-1
 *--------------------------------------------------------------------------*/

hypre_CSRMatrix *
hypre_ParCSRMatrixToCSRMatrixAll(hypre_ParCSRMatrix *par_matrix)
{
   MPI_Comm comm = hypre_ParCSRMatrixComm(par_matrix);
   hypre_CSRMatrix *matrix;
   hypre_CSRMatrix *local_matrix;
   HYPRE_Int num_rows = (HYPRE_Int)hypre_ParCSRMatrixGlobalNumRows(par_matrix);
   HYPRE_Int num_cols = (HYPRE_Int)hypre_ParCSRMatrixGlobalNumCols(par_matrix);
#ifndef HYPRE_NO_GLOBAL_PARTITION
   HYPRE_BigInt *row_starts = hypre_ParCSRMatrixRowStarts(par_matrix);
#endif
   HYPRE_Int *matrix_i;
   HYPRE_Int *matrix_j;
   HYPRE_Complex *matrix_data;

   HYPRE_Int *local_matrix_i;
   HYPRE_Int *local_matrix_j;
   HYPRE_Complex *local_matrix_data;

   HYPRE_Int i, j;
   HYPRE_Int local_num_rows;
   HYPRE_Int local_num_nonzeros;
   HYPRE_Int num_nonzeros;
   HYPRE_Int num_data;
   HYPRE_Int num_requests;
   HYPRE_Int vec_len, offset;
   HYPRE_Int start_index;
   HYPRE_Int proc_id;
   HYPRE_Int num_procs, my_id;
   HYPRE_Int num_types;
   HYPRE_Int *used_procs;

   hypre_MPI_Request *requests;
   hypre_MPI_Status *status;

#ifdef HYPRE_NO_GLOBAL_PARTITION

   HYPRE_Int *new_vec_starts;

   HYPRE_Int num_contacts;
   HYPRE_Int contact_proc_list[1];
   HYPRE_Int contact_send_buf[1];
   HYPRE_Int contact_send_buf_starts[2];
   HYPRE_Int max_response_size;
   HYPRE_Int *response_recv_buf=NULL;
   HYPRE_Int *response_recv_buf_starts = NULL;
   hypre_DataExchangeResponse response_obj;
   hypre_ProcListElements send_proc_obj;

   HYPRE_Int *send_info = NULL;
   hypre_MPI_Status  status1;
   HYPRE_Int count, tag1 = 11112, tag2 = 22223, tag3 = 33334;
   HYPRE_Int start;

#endif

   hypre_MPI_Comm_size(comm, &num_procs);
   hypre_MPI_Comm_rank(comm, &my_id);

#ifdef HYPRE_NO_GLOBAL_PARTITION

   local_num_rows = (HYPRE_Int)(hypre_ParCSRMatrixLastRowIndex(par_matrix)  -
      hypre_ParCSRMatrixFirstRowIndex(par_matrix) + 1);


   local_matrix = hypre_MergeDiagAndOffd(par_matrix); /* creates matrix */
   hypre_CSRMatrixBigJtoJ(local_matrix); /* copies big_j to j */
   local_matrix_i = hypre_CSRMatrixI(local_matrix);
   local_matrix_j = hypre_CSRMatrixJ(local_matrix);
   local_matrix_data = hypre_CSRMatrixData(local_matrix);


   /* determine procs that have vector data and store their ids in used_procs */
   /* we need to do an exchange data for this.  If I own row then I will contact
      processor 0 with the endpoint of my local range */

   if (local_num_rows > 0)
   {
      num_contacts = 1;
      contact_proc_list[0] = 0;
      contact_send_buf[0] =  (HYPRE_Int)hypre_ParCSRMatrixLastRowIndex(par_matrix);
      contact_send_buf_starts[0] = 0;
      contact_send_buf_starts[1] = 1;

   }
   else
   {
      num_contacts = 0;
      contact_send_buf_starts[0] = 0;
      contact_send_buf_starts[1] = 0;
   }
   /*build the response object*/
   /*send_proc_obj will  be for saving info from contacts */
   send_proc_obj.length = 0;
   send_proc_obj.storage_length = 10;
   send_proc_obj.id = hypre_CTAlloc(HYPRE_Int,  send_proc_obj.storage_length, HYPRE_MEMORY_HOST);
   send_proc_obj.vec_starts =
      hypre_CTAlloc(HYPRE_Int,  send_proc_obj.storage_length + 1, HYPRE_MEMORY_HOST);
   send_proc_obj.vec_starts[0] = 0;
   send_proc_obj.element_storage_length = 10;
   send_proc_obj.elements =
      hypre_CTAlloc(HYPRE_BigInt,  send_proc_obj.element_storage_length, HYPRE_MEMORY_HOST);

   max_response_size = 0; /* each response is null */
   response_obj.fill_response = hypre_FillResponseParToCSRMatrix;
   response_obj.data1 = NULL;
   response_obj.data2 = &send_proc_obj; /*this is where we keep info from contacts*/


   hypre_DataExchangeList(num_contacts,
                          contact_proc_list, contact_send_buf,
                          contact_send_buf_starts, sizeof(HYPRE_Int),
                          sizeof(HYPRE_Int), &response_obj,
                          max_response_size, 1,
                          comm, (void**) &response_recv_buf,
                          &response_recv_buf_starts);

   /* now processor 0 should have a list of ranges for processors that have rows -
      these are in send_proc_obj - it needs to create the new list of processors
      and also an array of vec starts - and send to those who own row*/
   if (my_id)
   {
      if (local_num_rows)
      {
         /* look for a message from processor 0 */
         hypre_MPI_Probe(0, tag1, comm, &status1);
         hypre_MPI_Get_count(&status1, HYPRE_MPI_INT, &count);

         send_info = hypre_CTAlloc(HYPRE_Int,  count, HYPRE_MEMORY_HOST);
         hypre_MPI_Recv(send_info, count, HYPRE_MPI_INT, 0, tag1, comm, &status1);

         /* now unpack */
         num_types = send_info[0];
         used_procs =  hypre_CTAlloc(HYPRE_Int,  num_types, HYPRE_MEMORY_HOST);
         new_vec_starts = hypre_CTAlloc(HYPRE_Int,  num_types+1, HYPRE_MEMORY_HOST);

         for (i=1; i<= num_types; i++)
         {
            used_procs[i-1] = send_info[i];
         }
         for (i=num_types+1; i< count; i++)
         {
            new_vec_starts[i-num_types-1] = send_info[i] ;
         }
      }
      else /* clean up and exit */
      {
         hypre_TFree(send_proc_obj.vec_starts, HYPRE_MEMORY_HOST);
         hypre_TFree(send_proc_obj.id, HYPRE_MEMORY_HOST);
         hypre_TFree(send_proc_obj.elements, HYPRE_MEMORY_HOST);
         if(response_recv_buf)        hypre_TFree(response_recv_buf, HYPRE_MEMORY_HOST);
         if(response_recv_buf_starts) hypre_TFree(response_recv_buf_starts, HYPRE_MEMORY_HOST);


         if (hypre_CSRMatrixOwnsData(local_matrix))
            hypre_CSRMatrixDestroy(local_matrix);
         else
            hypre_TFree(local_matrix, HYPRE_MEMORY_HOST);


         return NULL;
      }
   }
   else /* my_id ==0 */
   {
      num_types = send_proc_obj.length;
      used_procs =  hypre_CTAlloc(HYPRE_Int,  num_types, HYPRE_MEMORY_HOST);
      new_vec_starts = hypre_CTAlloc(HYPRE_Int,  num_types+1, HYPRE_MEMORY_HOST);

      new_vec_starts[0] = 0;
      for (i=0; i< num_types; i++)
      {
         used_procs[i] = send_proc_obj.id[i];
         new_vec_starts[i+1] = send_proc_obj.elements[i]+1;
      }
      hypre_qsort0(used_procs, 0, num_types-1);
      hypre_qsort0(new_vec_starts, 0, num_types);
      /*now we need to put into an array to send */
      count =  2*num_types+2;
      send_info = hypre_CTAlloc(HYPRE_Int,  count, HYPRE_MEMORY_HOST);
      send_info[0] = num_types;
      for (i=1; i<= num_types; i++)
      {
         send_info[i] = (HYPRE_BigInt)used_procs[i-1];
      }
      for (i=num_types+1; i< count; i++)
      {
         send_info[i] = new_vec_starts[i-num_types-1];
      }
      requests = hypre_CTAlloc(hypre_MPI_Request,  num_types, HYPRE_MEMORY_HOST);
      status =  hypre_CTAlloc(hypre_MPI_Status,  num_types, HYPRE_MEMORY_HOST);

      /* don't send to myself  - these are sorted so my id would be first*/
      start = 0;
      if (num_types && used_procs[0] == 0)
      {
         start = 1;
      }

      for (i=start; i < num_types; i++)
      {
         hypre_MPI_Isend(send_info, count, HYPRE_MPI_INT, used_procs[i], tag1,
                         comm, &requests[i-start]);
      }
      hypre_MPI_Waitall(num_types-start, requests, status);

      hypre_TFree(status, HYPRE_MEMORY_HOST);
      hypre_TFree(requests, HYPRE_MEMORY_HOST);
   }
   /* clean up */
   hypre_TFree(send_proc_obj.vec_starts, HYPRE_MEMORY_HOST);
   hypre_TFree(send_proc_obj.id, HYPRE_MEMORY_HOST);
   hypre_TFree(send_proc_obj.elements, HYPRE_MEMORY_HOST);
   hypre_TFree(send_info, HYPRE_MEMORY_HOST);
   if(response_recv_buf)        hypre_TFree(response_recv_buf, HYPRE_MEMORY_HOST);
   if(response_recv_buf_starts) hypre_TFree(response_recv_buf_starts, HYPRE_MEMORY_HOST);

   /* now proc 0 can exit if it has no rows */
   if (!local_num_rows)
   {
      if (hypre_CSRMatrixOwnsData(local_matrix))
         hypre_CSRMatrixDestroy(local_matrix);
      else
         hypre_TFree(local_matrix, HYPRE_MEMORY_HOST);

      hypre_TFree(new_vec_starts, HYPRE_MEMORY_HOST);
      hypre_TFree(used_procs, HYPRE_MEMORY_HOST);

      return NULL;
   }

   /* everyone left has rows and knows: new_vec_starts, num_types, and used_procs */

   /* this matrix should be rather small */
   matrix_i = hypre_CTAlloc(HYPRE_Int,  num_rows+1, HYPRE_MEMORY_HOST);

   num_requests = 4*num_types;
   requests = hypre_CTAlloc(hypre_MPI_Request,  num_requests, HYPRE_MEMORY_HOST);
   status = hypre_CTAlloc(hypre_MPI_Status,  num_requests, HYPRE_MEMORY_HOST);

   /* exchange contents of local_matrix_i - here we are sending to ourself also*/

   j = 0;
   for (i = 0; i < num_types; i++)
   {
      proc_id = used_procs[i];
      vec_len = (HYPRE_Int)(new_vec_starts[i+1] - new_vec_starts[i]);
      hypre_MPI_Irecv(&matrix_i[new_vec_starts[i]+1], vec_len, HYPRE_MPI_INT,
                      proc_id, tag2, comm, &requests[j++]);
   }
   for (i = 0; i < num_types; i++)
   {
      proc_id = used_procs[i];
      hypre_MPI_Isend(&local_matrix_i[1], local_num_rows, HYPRE_MPI_INT,
                      proc_id, tag2, comm, &requests[j++]);
   }

   hypre_MPI_Waitall(j, requests, status);

   /* generate matrix_i from received data */
   /* global numbering?*/
   offset = matrix_i[new_vec_starts[1]];
   for (i=1; i < num_types; i++)
   {
      for (j = new_vec_starts[i]; j < new_vec_starts[i+1]; j++)
         matrix_i[j+1] += offset;
      offset = matrix_i[new_vec_starts[i+1]];
   }

   num_nonzeros = matrix_i[num_rows];

   matrix = hypre_CSRMatrixCreate(num_rows, num_cols, num_nonzeros);

   hypre_CSRMatrixMemoryLocation(matrix) = HYPRE_MEMORY_HOST;

   hypre_CSRMatrixI(matrix) = matrix_i;
   hypre_CSRMatrixInitialize(matrix);
   matrix_j = hypre_CSRMatrixJ(matrix);
   matrix_data = hypre_CSRMatrixData(matrix);

   /* generate datatypes for further data exchange and exchange remaining
      data, i.e. column info and actual data */

   j = 0;
   for (i = 0; i < num_types; i++)
   {
      proc_id = used_procs[i];
      start_index = matrix_i[(HYPRE_Int)new_vec_starts[i]];
      num_data = matrix_i[(HYPRE_Int)new_vec_starts[i+1]] - start_index;
      hypre_MPI_Irecv(&matrix_data[start_index], num_data, HYPRE_MPI_COMPLEX,
                      used_procs[i], tag1, comm, &requests[j++]);
      hypre_MPI_Irecv(&matrix_j[start_index], num_data, HYPRE_MPI_INT,
                      used_procs[i], tag3, comm, &requests[j++]);
   }
   local_num_nonzeros = local_matrix_i[local_num_rows];
   for (i=0; i < num_types; i++)
   {
      hypre_MPI_Isend(local_matrix_data, local_num_nonzeros, HYPRE_MPI_COMPLEX,
                      used_procs[i], tag1, comm, &requests[j++]);
      hypre_MPI_Isend(local_matrix_j, local_num_nonzeros, HYPRE_MPI_INT,
                      used_procs[i], tag3, comm, &requests[j++]);
   }


   hypre_MPI_Waitall(num_requests, requests, status);

   hypre_TFree(new_vec_starts, HYPRE_MEMORY_HOST);

#else

   local_num_rows = (HYPRE_Int)(row_starts[my_id+1] - row_starts[my_id]);

   /* if my_id contains no data, return NULL */

   if (!local_num_rows)
      return NULL;

   local_matrix = hypre_MergeDiagAndOffd(par_matrix);
   hypre_CSRMatrixBigJtoJ(local_matrix); /* copies big_j to j */
   local_matrix_i = hypre_CSRMatrixI(local_matrix);
   local_matrix_j = hypre_CSRMatrixJ(local_matrix);
   local_matrix_data = hypre_CSRMatrixData(local_matrix);

   matrix_i = hypre_CTAlloc(HYPRE_Int,  num_rows+1, HYPRE_MEMORY_HOST);

   /* determine procs that have vector data and store their ids in used_procs */

   num_types = 0;
   for (i=0; i < num_procs; i++)
      if (row_starts[i+1]-row_starts[i] && i-my_id)
         num_types++;
   num_requests = 4*num_types;

   used_procs = hypre_CTAlloc(HYPRE_Int,  num_types, HYPRE_MEMORY_HOST);
   j = 0;
   for (i=0; i < num_procs; i++)
      if (row_starts[i+1]-row_starts[i] && i-my_id)
         used_procs[j++] = i;

   requests = hypre_CTAlloc(hypre_MPI_Request,  num_requests, HYPRE_MEMORY_HOST);
   status = hypre_CTAlloc(hypre_MPI_Status,  num_requests, HYPRE_MEMORY_HOST);
   /* data_type = hypre_CTAlloc(hypre_MPI_Datatype, num_types+1); */

   /* exchange contents of local_matrix_i */

   j = 0;
   for (i = 0; i < num_types; i++)
   {
      proc_id = used_procs[i];
      vec_len = (HYPRE_Int)(row_starts[proc_id+1] - row_starts[proc_id]);
      hypre_MPI_Irecv(&matrix_i[(HYPRE_Int)row_starts[proc_id]+1], vec_len, HYPRE_MPI_INT,
                      proc_id, 0, comm, &requests[j++]);
   }
   for (i = 0; i < num_types; i++)
   {
      proc_id = used_procs[i];
      hypre_MPI_Isend(&local_matrix_i[1], local_num_rows, HYPRE_MPI_INT,
                      proc_id, 0, comm, &requests[j++]);
   }

   vec_len = (HYPRE_Int)(row_starts[my_id+1] - row_starts[my_id]);
   for (i=1; i <= vec_len; i++)
      matrix_i[(HYPRE_Int)row_starts[my_id]+i] = local_matrix_i[i];

   hypre_MPI_Waitall(j, requests, status);

   /* generate matrix_i from received data */

   offset = matrix_i[(HYPRE_Int)row_starts[1]];
   for (i=1; i < num_procs; i++)
   {
      for (j = (HYPRE_Int)row_starts[i]; j < (HYPRE_Int)row_starts[i+1]; j++)
         matrix_i[j+1] += offset;
      offset = matrix_i[(HYPRE_Int)row_starts[i+1]];
   }

   num_nonzeros = matrix_i[num_rows];

   matrix = hypre_CSRMatrixCreate(num_rows, num_cols, num_nonzeros);

   hypre_CSRMatrixMemoryLocation(matrix) = HYPRE_MEMORY_HOST;

   hypre_CSRMatrixI(matrix) = matrix_i;
   hypre_CSRMatrixInitialize(matrix);
   matrix_j = hypre_CSRMatrixJ(matrix);
   matrix_data = hypre_CSRMatrixData(matrix);

   /* generate datatypes for further data exchange and exchange remaining
      data, i.e. column info and actual data */

   j = 0;
   for (i = 0; i < num_types; i++)
   {
      proc_id = used_procs[i];
      start_index = matrix_i[(HYPRE_Int)row_starts[proc_id]];
      num_data = matrix_i[(HYPRE_Int)row_starts[proc_id+1]] - start_index;
      hypre_MPI_Irecv(&matrix_data[start_index], num_data, HYPRE_MPI_COMPLEX,
                      used_procs[i], 0, comm, &requests[j++]);
      hypre_MPI_Irecv(&matrix_j[start_index], num_data, HYPRE_MPI_INT,
                      used_procs[i], 0, comm, &requests[j++]);
   }
   local_num_nonzeros = local_matrix_i[local_num_rows];
   for (i=0; i < num_types; i++)
   {
      hypre_MPI_Isend(local_matrix_data, local_num_nonzeros, HYPRE_MPI_COMPLEX,
                      used_procs[i], 0, comm, &requests[j++]);
      hypre_MPI_Isend(local_matrix_j, local_num_nonzeros, HYPRE_MPI_INT,
                      used_procs[i], 0, comm, &requests[j++]);
   }

   start_index = matrix_i[(HYPRE_Int)row_starts[my_id]];
   for (i=0; i < local_num_nonzeros; i++)
   {
      matrix_j[start_index+i] = local_matrix_j[i];
      matrix_data[start_index+i] = local_matrix_data[i];
   }
   hypre_MPI_Waitall(num_requests, requests, status);
   start_index = matrix_i[(HYPRE_Int)row_starts[my_id]];
   for (i=0; i < local_num_nonzeros; i++)
   {
      matrix_j[start_index+i] = local_matrix_j[i];
      matrix_data[start_index+i] = local_matrix_data[i];
   }
   hypre_MPI_Waitall(num_requests, requests, status);

#endif

   if (hypre_CSRMatrixOwnsData(local_matrix))
      hypre_CSRMatrixDestroy(local_matrix);
   else
      hypre_TFree(local_matrix, HYPRE_MEMORY_HOST);

   if (num_requests)
   {
      hypre_TFree(requests, HYPRE_MEMORY_HOST);
      hypre_TFree(status, HYPRE_MEMORY_HOST);
      hypre_TFree(used_procs, HYPRE_MEMORY_HOST);
   }

   return matrix;
}

/*--------------------------------------------------------------------------
 * hypre_ParCSRMatrixCopy,
 * copies B to A,
 * if copy_data = 0, only the structure of A is copied to B
 * the routine does not check whether the dimensions of A and B are compatible
 *--------------------------------------------------------------------------*/

HYPRE_Int
hypre_ParCSRMatrixCopy( hypre_ParCSRMatrix *A,
                        hypre_ParCSRMatrix *B,
                        HYPRE_Int copy_data )
{
   hypre_CSRMatrix *A_diag;
   hypre_CSRMatrix *A_offd;
   HYPRE_BigInt *col_map_offd_A;
   hypre_CSRMatrix *B_diag;
   hypre_CSRMatrix *B_offd;
   HYPRE_BigInt *col_map_offd_B;
   HYPRE_Int num_cols_offd_A;
   HYPRE_Int num_cols_offd_B;

   if (!A)
   {
      hypre_error_in_arg(1);
      return hypre_error_flag;
   }
   if (!B)
   {
      hypre_error_in_arg(1);
      return hypre_error_flag;
   }

   A_diag = hypre_ParCSRMatrixDiag(A);
   A_offd = hypre_ParCSRMatrixOffd(A);
   B_diag = hypre_ParCSRMatrixDiag(B);
   B_offd = hypre_ParCSRMatrixOffd(B);

   num_cols_offd_A = hypre_CSRMatrixNumCols(A_offd);
   num_cols_offd_B = hypre_CSRMatrixNumCols(B_offd);

   hypre_assert(num_cols_offd_A == num_cols_offd_B);

   col_map_offd_A = hypre_ParCSRMatrixColMapOffd(A);
   col_map_offd_B = hypre_ParCSRMatrixColMapOffd(B);

   hypre_CSRMatrixCopy(A_diag, B_diag, copy_data);
   hypre_CSRMatrixCopy(A_offd, B_offd, copy_data);

   /* should not happen if B has been initialized */
   if (num_cols_offd_B && col_map_offd_B == NULL)
   {
      col_map_offd_B = hypre_TAlloc(HYPRE_BigInt, num_cols_offd_B, HYPRE_MEMORY_HOST);
      hypre_ParCSRMatrixColMapOffd(B) = col_map_offd_B;
   }
<<<<<<< HEAD

   hypre_TMemcpy(col_map_offd_B, col_map_offd_A, HYPRE_BigInt, num_cols_offd_B,
                 HYPRE_MEMORY_HOST, HYPRE_MEMORY_HOST);
=======
   for (i = 0; i < num_cols_offd; i++)
      col_map_offd_B[i] = col_map_offd_A[i];
>>>>>>> a8cbf255

   return hypre_error_flag;
}


/*--------------------------------------------------------------------
 * hypre_FillResponseParToCSRMatrix
 * Fill response function for determining the send processors
 * data exchange
 *--------------------------------------------------------------------*/

HYPRE_Int
hypre_FillResponseParToCSRMatrix( void       *p_recv_contact_buf,
                                  HYPRE_Int   contact_size,
                                  HYPRE_Int   contact_proc,
                                  void       *ro,
                                  MPI_Comm    comm,
                                  void      **p_send_response_buf,
                                  HYPRE_Int *response_message_size )
{
   HYPRE_Int    myid;
   HYPRE_Int    i, index, count, elength;

   HYPRE_BigInt    *recv_contact_buf = (HYPRE_BigInt * ) p_recv_contact_buf;

   hypre_DataExchangeResponse  *response_obj = (hypre_DataExchangeResponse*)ro;

   hypre_ProcListElements      *send_proc_obj = (hypre_ProcListElements*)response_obj->data2;

   hypre_MPI_Comm_rank(comm, &myid );

   /*check to see if we need to allocate more space in send_proc_obj for ids*/
   if (send_proc_obj->length == send_proc_obj->storage_length)
   {
      send_proc_obj->storage_length +=10; /*add space for 10 more processors*/
      send_proc_obj->id = hypre_TReAlloc(send_proc_obj->id, HYPRE_Int,
                                         send_proc_obj->storage_length, HYPRE_MEMORY_HOST);
      send_proc_obj->vec_starts =
         hypre_TReAlloc(send_proc_obj->vec_starts, HYPRE_Int,
                        send_proc_obj->storage_length + 1, HYPRE_MEMORY_HOST);
   }

   /*initialize*/
   count = send_proc_obj->length;
   index = send_proc_obj->vec_starts[count]; /*this is the number of elements*/

   /*send proc*/
   send_proc_obj->id[count] = contact_proc;

   /*do we need more storage for the elements?*/
   if (send_proc_obj->element_storage_length < index + contact_size)
   {
      elength = hypre_max(contact_size, 10);
      elength += index;
      send_proc_obj->elements = hypre_TReAlloc(send_proc_obj->elements,
                                               HYPRE_BigInt,  elength, HYPRE_MEMORY_HOST);
      send_proc_obj->element_storage_length = elength;
   }
   /*populate send_proc_obj*/
   for (i=0; i< contact_size; i++)
   {
      send_proc_obj->elements[index++] = recv_contact_buf[i];
   }
   send_proc_obj->vec_starts[count+1] = index;
   send_proc_obj->length++;

   /*output - no message to return (confirmation) */
   *response_message_size = 0;
<<<<<<< HEAD
=======

   return hypre_error_flag;
}

/*--------------------------------------------------------------------------
 * hypre_ParCSRMatrixCompleteClone
 * Creates and returns a new copy of the argument, A.
 * Data is not copied, only structural information is reproduced.
 * The following variables are not copied because they will be constructed
 * later if needed: CommPkg, CommPkgT, rowindices, rowvalues
 *--------------------------------------------------------------------------*/
/* This differs from Hypre_ParCSRMatrixClone in parcsr_ls/par_gsmg.c, because
   that Clone function makes a matrix with different global parameters. */
>>>>>>> a8cbf255

   return hypre_error_flag;
}

/*--------------------------------------------------------------------------
 * hypre_ParCSRMatrixUnion
 * Creates and returns a new matrix whose elements are the union of A and B.
 * Data is not copied, only structural information is created.
 * A and B must have the same communicator, numbers and distributions of rows
 * and columns (they can differ in which row-column pairs are nonzero, thus
 * in which columns are in a offd block)
 *--------------------------------------------------------------------------*/

hypre_ParCSRMatrix * hypre_ParCSRMatrixUnion( hypre_ParCSRMatrix * A,
                                              hypre_ParCSRMatrix * B )
{
   hypre_ParCSRMatrix * C;
   HYPRE_BigInt * col_map_offd_C = NULL;
   HYPRE_Int  num_procs, my_id, p;
   MPI_Comm comm = hypre_ParCSRMatrixComm( A );

   hypre_MPI_Comm_rank(comm,&my_id);
   hypre_MPI_Comm_size(comm,&num_procs);

   C = hypre_CTAlloc( hypre_ParCSRMatrix,  1 , HYPRE_MEMORY_HOST);
   hypre_ParCSRMatrixComm( C ) = hypre_ParCSRMatrixComm( A );
   hypre_ParCSRMatrixGlobalNumRows( C ) = hypre_ParCSRMatrixGlobalNumRows( A );
   hypre_ParCSRMatrixGlobalNumCols( C ) = hypre_ParCSRMatrixGlobalNumCols( A );
   hypre_ParCSRMatrixFirstRowIndex( C ) = hypre_ParCSRMatrixFirstRowIndex( A );
   hypre_assert( hypre_ParCSRMatrixFirstRowIndex( B )
                 == hypre_ParCSRMatrixFirstRowIndex( A ) );
   hypre_ParCSRMatrixRowStarts( C ) = hypre_ParCSRMatrixRowStarts( A );
   hypre_ParCSRMatrixOwnsRowStarts( C ) = 0;
   hypre_ParCSRMatrixColStarts( C ) = hypre_ParCSRMatrixColStarts( A );
   hypre_ParCSRMatrixOwnsColStarts( C ) = 0;
   for ( p=0; p<=num_procs; ++p )
      hypre_assert( hypre_ParCSRMatrixColStarts(A)
                    == hypre_ParCSRMatrixColStarts(B) );
   hypre_ParCSRMatrixFirstColDiag( C ) = hypre_ParCSRMatrixFirstColDiag( A );
   hypre_ParCSRMatrixLastRowIndex( C ) = hypre_ParCSRMatrixLastRowIndex( A );
   hypre_ParCSRMatrixLastColDiag( C ) = hypre_ParCSRMatrixLastColDiag( A );

   hypre_ParCSRMatrixDiag( C ) =
      hypre_CSRMatrixUnion( hypre_ParCSRMatrixDiag(A), hypre_ParCSRMatrixDiag(B),
                            0, 0, 0 );
   hypre_ParCSRMatrixOffd( C ) =
      hypre_CSRMatrixUnion( hypre_ParCSRMatrixOffd(A), hypre_ParCSRMatrixOffd(B),
                            hypre_ParCSRMatrixColMapOffd(A),
                            hypre_ParCSRMatrixColMapOffd(B), &col_map_offd_C );
   hypre_ParCSRMatrixColMapOffd( C ) = col_map_offd_C;
   hypre_ParCSRMatrixCommPkg( C ) = NULL;
   hypre_ParCSRMatrixCommPkgT( C ) = NULL;
   hypre_ParCSRMatrixOwnsData( C ) = 1;
   /*  SetNumNonzeros, SetDNumNonzeros are global, need hypre_MPI_Allreduce.
       I suspect, but don't know, that other parts of hypre do not assume that
       the correct values have been set.
       hypre_ParCSRMatrixSetNumNonzeros( C );
       hypre_ParCSRMatrixSetDNumNonzeros( C );*/
   hypre_ParCSRMatrixNumNonzeros( C ) = 0;
   hypre_ParCSRMatrixDNumNonzeros( C ) = 0.0;
   hypre_ParCSRMatrixRowindices( C ) = NULL;
   hypre_ParCSRMatrixRowvalues( C ) = NULL;
   hypre_ParCSRMatrixGetrowactive( C ) = 0;

   return C;
}


/* drop the entries that are not on the diagonal and smaller than
 * its row norm: type 1: 1-norm, 2: 2-norm, -1: infinity norm */
HYPRE_Int
hypre_ParCSRMatrixDropSmallEntries( hypre_ParCSRMatrix *A,
                                    HYPRE_Real tol,
                                    HYPRE_Int type)
{
   HYPRE_Int i, j, k, nnz_diag, nnz_offd, A_diag_i_i, A_offd_i_i;

   MPI_Comm         comm     = hypre_ParCSRMatrixComm(A);
   /* diag part of A */
   hypre_CSRMatrix *A_diag   = hypre_ParCSRMatrixDiag(A);
   HYPRE_Real      *A_diag_a = hypre_CSRMatrixData(A_diag);
   HYPRE_Int       *A_diag_i = hypre_CSRMatrixI(A_diag);
   HYPRE_Int       *A_diag_j = hypre_CSRMatrixJ(A_diag);
   /* off-diag part of A */
   hypre_CSRMatrix *A_offd   = hypre_ParCSRMatrixOffd(A);
   HYPRE_Real      *A_offd_a = hypre_CSRMatrixData(A_offd);
   HYPRE_Int       *A_offd_i = hypre_CSRMatrixI(A_offd);
   HYPRE_Int       *A_offd_j = hypre_CSRMatrixJ(A_offd);

   HYPRE_Int  num_cols_A_offd = hypre_CSRMatrixNumCols(A_offd);
   HYPRE_BigInt *col_map_offd_A  = hypre_ParCSRMatrixColMapOffd(A);
   HYPRE_Int *marker_offd = NULL;

<<<<<<< HEAD
=======
   HYPRE_BigInt first_row  = hypre_ParCSRMatrixFirstRowIndex(A);
>>>>>>> a8cbf255
   HYPRE_Int nrow_local = hypre_CSRMatrixNumRows(A_diag);
   HYPRE_Int my_id, num_procs;
   /* MPI size and rank*/
   hypre_MPI_Comm_size(comm, &num_procs);
   hypre_MPI_Comm_rank(comm, &my_id);

   if (tol <= 0.0)
   {
      return hypre_error_flag;
   }

   marker_offd = hypre_CTAlloc(HYPRE_Int, num_cols_A_offd, HYPRE_MEMORY_HOST);

   nnz_diag = nnz_offd = A_diag_i_i = A_offd_i_i = 0;
   for (i = 0; i < nrow_local; i++)
   {
      /* compute row norm */
      HYPRE_Real row_nrm = 0.0;
      for (j = A_diag_i_i; j < A_diag_i[i+1]; j++)
      {
         HYPRE_Complex v = A_diag_a[j];
         if (type == 1)
         {
            row_nrm += fabs(v);
         }
         else if (type == 2)
         {
            row_nrm += v*v;
         }
         else
         {
            row_nrm = hypre_max(row_nrm, fabs(v));
         }
      }
      if (num_procs > 1)
      {
         for (j = A_offd_i_i; j < A_offd_i[i+1]; j++)
         {
            HYPRE_Complex v = A_offd_a[j];
            if (type == 1)
            {
               row_nrm += fabs(v);
            }
            else if (type == 2)
            {
               row_nrm += v*v;
            }
            else
            {
               row_nrm = hypre_max(row_nrm, fabs(v));
            }
         }
      }

      if (type == 2)
      {
         row_nrm = sqrt(row_nrm);
      }

      /* drop small entries based on tol and row norm */
      for (j = A_diag_i_i; j < A_diag_i[i+1]; j++)
      {
         HYPRE_Int     col = A_diag_j[j];
         HYPRE_Complex val = A_diag_a[j];
         if (i == col || fabs(val) >= tol * row_nrm)
         {
            A_diag_j[nnz_diag] = col;
            A_diag_a[nnz_diag] = val;
            nnz_diag ++;
         }
      }
      if (num_procs > 1)
      {
         for (j = A_offd_i_i; j < A_offd_i[i+1]; j++)
         {
            HYPRE_Int     col = A_offd_j[j];
            HYPRE_Complex val = A_offd_a[j];
            /* in normal cases: diagonal entry should not
             * appear in A_offd (but this can still be possible) */
            if (i + first_row == col_map_offd_A[col] || fabs(val) >= tol * row_nrm)
            {
               if (0 == marker_offd[col])
               {
                  marker_offd[col] = 1;
               }
               A_offd_j[nnz_offd] = col;
               A_offd_a[nnz_offd] = val;
               nnz_offd ++;
            }
         }
      }
      A_diag_i_i = A_diag_i[i+1];
      A_offd_i_i = A_offd_i[i+1];
      A_diag_i[i+1] = nnz_diag;
      A_offd_i[i+1] = nnz_offd;
   }

   hypre_CSRMatrixNumNonzeros(A_diag) = nnz_diag;
   hypre_CSRMatrixNumNonzeros(A_offd) = nnz_offd;
   hypre_ParCSRMatrixSetNumNonzeros(A);
   hypre_ParCSRMatrixDNumNonzeros(A) = (HYPRE_Real) hypre_ParCSRMatrixNumNonzeros(A);

   for (i = 0, k = 0; i < num_cols_A_offd; i++)
   {
      if (marker_offd[i])
      {
         col_map_offd_A[k] = col_map_offd_A[i];
         marker_offd[i] = k++;
      }
   }
   /* num_cols_A_offd = k; */
   hypre_CSRMatrixNumCols(A_offd) = k;
   for (i = 0; i < nnz_offd; i++)
   {
      A_offd_j[i] = marker_offd[A_offd_j[i]];
   }

   if ( hypre_ParCSRMatrixCommPkg(A) )
   {
      hypre_MatvecCommPkgDestroy( hypre_ParCSRMatrixCommPkg(A) );
   }
   hypre_MatvecCommPkgCreate(A);

   hypre_TFree(marker_offd, HYPRE_MEMORY_HOST);

   return hypre_error_flag;
}

/*
#ifdef HYPRE_USING_UNIFIED_MEMORY
hypre_int hypre_ParCSRMatrixIsManaged(hypre_ParCSRMatrix *a){
  if (hypre_CSRMatrixNumCols(hypre_ParCSRMatrixOffd(a)))
    return ((hypre_CSRMatrixIsManaged(hypre_ParCSRMatrixDiag(a))) && (hypre_CSRMatrixIsManaged(hypre_ParCSRMatrixOffd(a))));
  else
    return hypre_CSRMatrixIsManaged(hypre_ParCSRMatrixDiag(a));
}
#endif
*/<|MERGE_RESOLUTION|>--- conflicted
+++ resolved
@@ -112,11 +112,8 @@
    hypre_ParCSRMatrixLastColDiag(matrix) = first_col_diag + local_num_cols - 1;
 
    hypre_ParCSRMatrixColMapOffd(matrix) = NULL;
-<<<<<<< HEAD
    hypre_ParCSRMatrixDeviceColMapOffd(matrix) = NULL;
-=======
    hypre_ParCSRMatrixProcOrdering(matrix) = NULL;
->>>>>>> a8cbf255
 
    hypre_ParCSRMatrixAssumedPartition(matrix) = NULL;
    hypre_ParCSRMatrixOwnsAssumedPartition(matrix) = 1;
@@ -177,10 +174,7 @@
 
          if (hypre_ParCSRMatrixColMapOffd(matrix))
          {
-<<<<<<< HEAD
-=======
             /*ASSERT_HOST(hypre_ParCSRMatrixColMapOffd(matrix));*/
->>>>>>> a8cbf255
             hypre_TFree(hypre_ParCSRMatrixColMapOffd(matrix), HYPRE_MEMORY_HOST);
          }
 
@@ -213,12 +207,6 @@
       hypre_TFree(hypre_ParCSRMatrixRowindices(matrix), HYPRE_MEMORY_HOST);
       hypre_TFree(hypre_ParCSRMatrixRowvalues(matrix), HYPRE_MEMORY_HOST);
 
-<<<<<<< HEAD
-      if (hypre_ParCSRMatrixAssumedPartition(matrix))
-      {
-         hypre_AssumedPartitionDestroy(hypre_ParCSRMatrixAssumedPartition(matrix));
-      }
-=======
       if ( hypre_ParCSRMatrixAssumedPartition(matrix) && hypre_ParCSRMatrixOwnsAssumedPartition(matrix) )
       {
          hypre_AssumedPartitionDestroy(hypre_ParCSRMatrixAssumedPartition(matrix));
@@ -234,7 +222,6 @@
       {
          hypre_MatvecCommPkgDestroy(matrix->bdiaginv_comm_pkg);
       }
->>>>>>> a8cbf255
 
       hypre_TFree(matrix, HYPRE_MEMORY_HOST);
    }
@@ -247,11 +234,7 @@
  *--------------------------------------------------------------------------*/
 
 HYPRE_Int
-<<<<<<< HEAD
 hypre_ParCSRMatrixInitialize_v2( hypre_ParCSRMatrix *matrix, HYPRE_Int memory_location )
-=======
-hypre_ParCSRMatrixInitialize( hypre_ParCSRMatrix *matrix )
->>>>>>> a8cbf255
 {
    if (!matrix)
    {
@@ -259,20 +242,12 @@
       return hypre_error_flag;
    }
 
-<<<<<<< HEAD
    hypre_CSRMatrixInitialize_v2(hypre_ParCSRMatrixDiag(matrix), 0, memory_location);
    hypre_CSRMatrixInitialize_v2(hypre_ParCSRMatrixOffd(matrix), 0, memory_location);
 
    hypre_ParCSRMatrixColMapOffd(matrix) =
-      hypre_CTAlloc(HYPRE_Int, hypre_CSRMatrixNumCols(hypre_ParCSRMatrixOffd(matrix)),
+      hypre_CTAlloc(HYPRE_BigInt, hypre_CSRMatrixNumCols(hypre_ParCSRMatrixOffd(matrix)),
                     HYPRE_MEMORY_HOST);
-=======
-   hypre_CSRMatrixInitialize(hypre_ParCSRMatrixDiag(matrix));
-   hypre_CSRMatrixInitialize(hypre_ParCSRMatrixOffd(matrix));
-   hypre_ParCSRMatrixColMapOffd(matrix) =
-   hypre_CTAlloc(HYPRE_BigInt, hypre_CSRMatrixNumCols(hypre_ParCSRMatrixOffd(matrix)),
-                 HYPRE_MEMORY_HOST);
->>>>>>> a8cbf255
 
    return hypre_error_flag;
 }
@@ -290,17 +265,11 @@
  * later if needed: CommPkg, CommPkgT, rowindices, rowvalues
  *--------------------------------------------------------------------------*/
 
-<<<<<<< HEAD
 hypre_ParCSRMatrix*
 hypre_ParCSRMatrixClone_v2(hypre_ParCSRMatrix *A, HYPRE_Int copy_data, HYPRE_Int memory_location)
-=======
-HYPRE_Int
-hypre_ParCSRMatrixBigInitialize( hypre_ParCSRMatrix *matrix )
->>>>>>> a8cbf255
 {
    hypre_ParCSRMatrix *S;
 
-<<<<<<< HEAD
    S = hypre_ParCSRMatrixCreate( hypre_ParCSRMatrixComm(A),
                                  hypre_ParCSRMatrixGlobalNumRows(A),
                                  hypre_ParCSRMatrixGlobalNumCols(A),
@@ -309,13 +278,6 @@
                                  hypre_CSRMatrixNumCols(hypre_ParCSRMatrixOffd(A)),
                                  hypre_CSRMatrixNumNonzeros(hypre_ParCSRMatrixDiag(A)),
                                  hypre_CSRMatrixNumNonzeros(hypre_ParCSRMatrixOffd(A)) );
-=======
-   hypre_CSRMatrixInitialize(hypre_ParCSRMatrixDiag(matrix));
-   hypre_CSRMatrixBigInitialize(hypre_ParCSRMatrixOffd(matrix));
-   hypre_ParCSRMatrixColMapOffd(matrix) =
-      hypre_CTAlloc(HYPRE_BigInt, hypre_CSRMatrixNumCols(
-                       hypre_ParCSRMatrixOffd(matrix)), HYPRE_MEMORY_HOST);
->>>>>>> a8cbf255
 
    /* !!! S does not own Row/Col-Starts */
    hypre_ParCSRMatrixSetRowStartsOwner(S, 0);
@@ -398,14 +360,9 @@
    offd_i = hypre_CSRMatrixI(offd);
 
    local_num_rows = hypre_CSRMatrixNumRows(diag);
-<<<<<<< HEAD
    local_num_nonzeros  = diag_i[local_num_rows];
    local_num_nonzeros += offd_i[local_num_rows];
 
-=======
-   local_num_nonzeros = (HYPRE_Real) diag_i[local_num_rows]
-      + (HYPRE_Real) offd_i[local_num_rows];
->>>>>>> a8cbf255
    hypre_MPI_Allreduce(&local_num_nonzeros, &total_num_nonzeros, 1,
                        HYPRE_MPI_REAL, hypre_MPI_SUM, comm);
    hypre_ParCSRMatrixDNumNonzeros(matrix) = total_num_nonzeros;
@@ -484,7 +441,7 @@
    char new_file_d[80], new_file_o[80], new_file_info[80];
    HYPRE_BigInt global_num_rows, global_num_cols;
    HYPRE_Int    num_cols_offd;
-   HYPRE_Int  local_num_rows;
+   HYPRE_Int    local_num_rows;
    HYPRE_BigInt *row_starts;
    HYPRE_BigInt *col_starts;
    HYPRE_BigInt *col_map_offd;
@@ -1565,14 +1522,14 @@
 
    HYPRE_Int          *diag_i = hypre_CSRMatrixI(diag);
    HYPRE_Int          *diag_j = hypre_CSRMatrixJ(diag);
-   HYPRE_Complex       *diag_data = hypre_CSRMatrixData(diag);
+   HYPRE_Complex      *diag_data = hypre_CSRMatrixData(diag);
    HYPRE_Int          *offd_i = hypre_CSRMatrixI(offd);
    HYPRE_Int          *offd_j = hypre_CSRMatrixJ(offd);
-   HYPRE_Complex       *offd_data = hypre_CSRMatrixData(offd);
+   HYPRE_Complex      *offd_data = hypre_CSRMatrixData(offd);
 
    HYPRE_Int          *matrix_i;
    HYPRE_BigInt       *matrix_j;
-   HYPRE_Complex       *matrix_data;
+   HYPRE_Complex      *matrix_data;
 
    HYPRE_Int          num_nonzeros, i, j;
    HYPRE_Int          count;
@@ -2130,18 +2087,12 @@
       col_map_offd_B = hypre_TAlloc(HYPRE_BigInt, num_cols_offd_B, HYPRE_MEMORY_HOST);
       hypre_ParCSRMatrixColMapOffd(B) = col_map_offd_B;
    }
-<<<<<<< HEAD
 
    hypre_TMemcpy(col_map_offd_B, col_map_offd_A, HYPRE_BigInt, num_cols_offd_B,
                  HYPRE_MEMORY_HOST, HYPRE_MEMORY_HOST);
-=======
-   for (i = 0; i < num_cols_offd; i++)
-      col_map_offd_B[i] = col_map_offd_A[i];
->>>>>>> a8cbf255
 
    return hypre_error_flag;
 }
-
 
 /*--------------------------------------------------------------------
  * hypre_FillResponseParToCSRMatrix
@@ -2206,22 +2157,6 @@
 
    /*output - no message to return (confirmation) */
    *response_message_size = 0;
-<<<<<<< HEAD
-=======
-
-   return hypre_error_flag;
-}
-
-/*--------------------------------------------------------------------------
- * hypre_ParCSRMatrixCompleteClone
- * Creates and returns a new copy of the argument, A.
- * Data is not copied, only structural information is reproduced.
- * The following variables are not copied because they will be constructed
- * later if needed: CommPkg, CommPkgT, rowindices, rowvalues
- *--------------------------------------------------------------------------*/
-/* This differs from Hypre_ParCSRMatrixClone in parcsr_ls/par_gsmg.c, because
-   that Clone function makes a matrix with different global parameters. */
->>>>>>> a8cbf255
 
    return hypre_error_flag;
 }
@@ -2315,10 +2250,7 @@
    HYPRE_BigInt *col_map_offd_A  = hypre_ParCSRMatrixColMapOffd(A);
    HYPRE_Int *marker_offd = NULL;
 
-<<<<<<< HEAD
-=======
    HYPRE_BigInt first_row  = hypre_ParCSRMatrixFirstRowIndex(A);
->>>>>>> a8cbf255
    HYPRE_Int nrow_local = hypre_CSRMatrixNumRows(A_diag);
    HYPRE_Int my_id, num_procs;
    /* MPI size and rank*/
