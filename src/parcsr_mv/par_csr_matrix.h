--- conflicted
+++ resolved
@@ -33,19 +33,11 @@
 {
    MPI_Comm              comm;
 
-<<<<<<< HEAD
-   HYPRE_Int             global_num_rows;
-   HYPRE_Int             global_num_cols;
-   HYPRE_Int             first_row_index;
-   HYPRE_Int             first_col_diag;
-   /* need to know entire local range in case row_starts and col_starts
-=======
    HYPRE_BigInt          global_num_rows;
    HYPRE_BigInt          global_num_cols;
    HYPRE_BigInt          first_row_index;
    HYPRE_BigInt          first_col_diag;
-   /* need to know entire local range in case row_starts and col_starts 
->>>>>>> 562c29ab
+   /* need to know entire local range in case row_starts and col_starts
       are null  (i.e., bgl) AHB 6/05*/
    HYPRE_BigInt          last_row_index;
    HYPRE_BigInt          last_col_diag;
@@ -53,35 +45,19 @@
    hypre_CSRMatrix      *diag;
    hypre_CSRMatrix      *offd;
    hypre_CSRMatrix      *diagT, *offdT;
-<<<<<<< HEAD
    /* JSP: transposed matrices are created lazily and optional */
-   HYPRE_Int            *col_map_offd;
+   HYPRE_BigInt         *col_map_offd; 
    /* maps columns of offd to global columns */
-   HYPRE_Int            *row_starts;
+   HYPRE_BigInt         *row_starts; 
    /* array of length num_procs+1, row_starts[i] contains the
       global number of the first row on proc i,
       first_row_index = row_starts[my_id],
       row_starts[num_procs] = global_num_rows */
-   HYPRE_Int            *col_starts;
+   HYPRE_BigInt         *col_starts;
    /* array of length num_procs+1, col_starts[i] contains the
       global number of the first column of diag on proc i,
       first_col_diag = col_starts[my_id],
       col_starts[num_procs] = global_num_cols */
-=======
-        /* JSP: transposed matrices are created lazily and optional */
-   HYPRE_BigInt         *col_map_offd; 
-        /* maps columns of offd to global columns */
-   HYPRE_BigInt         *row_starts; 
-        /* array of length num_procs+1, row_starts[i] contains the 
-           global number of the first row on proc i,  
-           first_row_index = row_starts[my_id],
-           row_starts[num_procs] = global_num_rows */
-   HYPRE_BigInt         *col_starts;
-        /* array of length num_procs+1, col_starts[i] contains the 
-           global number of the first column of diag on proc i,  
-           first_col_diag = col_starts[my_id],
-           col_starts[num_procs] = global_num_cols */
->>>>>>> 562c29ab
 
    hypre_ParCSRCommPkg  *comm_pkg;
    hypre_ParCSRCommPkg  *comm_pkgT;
@@ -155,15 +131,9 @@
    HYPRE_BigInt            last_col_diag;
    hypre_CSRBooleanMatrix *diag;
    hypre_CSRBooleanMatrix *offd;
-<<<<<<< HEAD
-   HYPRE_Int              *col_map_offd;
-   HYPRE_Int              *row_starts;
-   HYPRE_Int              *col_starts;
-=======
    HYPRE_BigInt           *col_map_offd; 
    HYPRE_BigInt           *row_starts; 
    HYPRE_BigInt           *col_starts;
->>>>>>> 562c29ab
    hypre_ParCSRCommPkg    *comm_pkg;
    hypre_ParCSRCommPkg    *comm_pkgT;
    HYPRE_Int               owns_data;
