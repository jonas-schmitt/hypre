--- conflicted
+++ resolved
@@ -40,28 +40,17 @@
    hypre_CSRMatrix      *diag;
    hypre_CSRMatrix      *offd;
    hypre_CSRMatrix      *diagT, *offdT;
-<<<<<<< HEAD
    /* JSP: transposed matrices are created lazily and optional */
    HYPRE_BigInt         *col_map_offd;
    HYPRE_BigInt         *device_col_map_offd;
    /* maps columns of offd to global columns */
    HYPRE_BigInt         *row_starts;
-   /* array of length num_procs+1, row_starts[i] contains the
-      global number of the first row on proc i,
-      first_row_index = row_starts[my_id],
-      row_starts[num_procs] = global_num_rows */
-=======
-        /* JSP: transposed matrices are created lazily and optional */
-   HYPRE_BigInt         *col_map_offd; 
-        /* maps columns of offd to global columns */
-   HYPRE_BigInt         *row_starts; 
         /* array of length 2 giving the glboal index of the first row
            on this processor, and 1+index of the final row on this
            processor. If –enable-global-partition is used, then array
            is length num_procs+1, and row_starts[i] contains the 
            global number of the first row on proc i, first_row_index =
            row_starts[my_id], row_starts[num_procs] = global_num_rows */
->>>>>>> a8cbf255
    HYPRE_BigInt         *col_starts;
    /* array of length num_procs+1, col_starts[i] contains the
       global number of the first column of diag on proc i,
