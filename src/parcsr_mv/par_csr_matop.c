--- conflicted
+++ resolved
@@ -3899,13 +3899,6 @@
    {
       hypre_CSRMatrixDestroy(C_tmp_diag);
    }
-<<<<<<< HEAD
-
-   if (C_offd)
-   {
-     hypre_CSRMatrixDestroy(C_tmp_offd);
-   }
-=======
 
    if (C_offd)
    {
@@ -3919,7 +3912,6 @@
       hypre_SyncCudaComputeStream(hypre_handle());
    }
 #endif
->>>>>>> 249383ad
 
    return C;
 }
