--- conflicted
+++ resolved
@@ -1639,7 +1639,7 @@
    return B_ext;
 }
 
-hypre_CSRMatrix*
+hypre_CSRMatrix *
 hypre_ParCSRMatrixExtractBExt( hypre_ParCSRMatrix *B,
                                hypre_ParCSRMatrix *A,
                                HYPRE_Int want_data )
@@ -3229,12 +3229,12 @@
 
    hypre_ParCSRMatrix *C;
    HYPRE_BigInt       *col_map_offd_C = NULL;
-   HYPRE_Int          *map_B_to_C;
+   HYPRE_Int                  *map_B_to_C;
 
    hypre_CSRMatrix *C_diag = NULL;
    hypre_CSRMatrix *C_tmp_diag = NULL;
 
-   HYPRE_Complex   *C_diag_data = NULL;
+   HYPRE_Complex          *C_diag_data = NULL;
    HYPRE_Int       *C_diag_i = NULL;
    HYPRE_Int       *C_diag_j = NULL;
    HYPRE_BigInt    first_col_diag_C;
@@ -3264,7 +3264,7 @@
    HYPRE_Int   *C_tmp_offd_j;
    HYPRE_Complex   *C_tmp_offd_data;
 
-   HYPRE_Complex   *C_offd_data=NULL;
+   HYPRE_Complex          *C_offd_data=NULL;
    HYPRE_Int       *C_offd_i=NULL;
    HYPRE_Int       *C_offd_j=NULL;
 
@@ -3273,22 +3273,22 @@
    HYPRE_Int       *send_map_elmts_A;
    HYPRE_Int        num_sends_A;
 
-   HYPRE_Int        num_cols_offd_C = 0;
-
-   HYPRE_Int       *P_marker;
-
-   HYPRE_Int        i, j;
-   HYPRE_Int        i1, j_indx;
+   HYPRE_Int                num_cols_offd_C = 0;
+
+   HYPRE_Int               *P_marker;
+
+   HYPRE_Int              i, j;
+   HYPRE_Int              i1, j_indx;
 
    HYPRE_BigInt     n_rows_A, n_cols_A;
    HYPRE_BigInt     n_rows_B, n_cols_B;
    /*HYPRE_Int              allsquare = 0;*/
-   HYPRE_Int        cnt, cnt_offd, cnt_diag;
+   HYPRE_Int              cnt, cnt_offd, cnt_diag;
    HYPRE_BigInt     value;
-   HYPRE_Int        num_procs, my_id;
-   HYPRE_Int        max_num_threads;
-   HYPRE_Int       *C_diag_array = NULL;
-   HYPRE_Int       *C_offd_array = NULL;
+   HYPRE_Int                num_procs, my_id;
+   HYPRE_Int                max_num_threads;
+   HYPRE_Int               *C_diag_array = NULL;
+   HYPRE_Int               *C_offd_array = NULL;
 
    HYPRE_BigInt first_row_index, first_col_diag;
    HYPRE_Int local_num_rows, local_num_cols;
@@ -3968,15 +3968,10 @@
    /* HYPRE_Int last_col   = hypre_ParCSRMatrixLastColDiag(A); */
    HYPRE_BigInt end_col    = first_col + (HYPRE_BigInt)ncol_local;
 
-<<<<<<< HEAD
-   HYPRE_Int nrow_global = hypre_ParCSRMatrixGlobalNumRows(A);
-   HYPRE_Int ncol_global = hypre_ParCSRMatrixGlobalNumCols(A);
-   HYPRE_Int *row_starts = hypre_ParCSRMatrixRowStarts(A);
-   void *request;
-=======
    HYPRE_BigInt nrow_global = hypre_ParCSRMatrixGlobalNumRows(A);
    HYPRE_BigInt ncol_global = hypre_ParCSRMatrixGlobalNumCols(A);
->>>>>>> 562c29ab
+   HYPRE_BigInt *row_starts = hypre_ParCSRMatrixRowStarts(A);
+   void *request;
 
    /* if square globally and locally */
    HYPRE_Int square2 = (nrow_global == ncol_global) && (nrow_local == ncol_local) &&
@@ -4543,38 +4538,22 @@
 }
 
 HYPRE_Int
-<<<<<<< HEAD
 hypre_ParcsrGetExternalRowsInit( hypre_ParCSRMatrix   *A,
                                  HYPRE_Int             indices_len,
-                                 HYPRE_Int            *indices,
+                                 HYPRE_BigInt         *indices,
                                  hypre_ParCSRCommPkg  *comm_pkg,
                                  HYPRE_Int             want_data,
                                  void                **request_ptr)
 {
    HYPRE_Int i, j, k,
-             num_sends, num_rows_send, num_nnz_send, *send_i, *send_j,
-             num_recvs, num_rows_recv, num_nnz_recv, *recv_i, *recv_j,
+             num_sends, num_rows_send, num_nnz_send, *send_i,
+             num_recvs, num_rows_recv, num_nnz_recv, *recv_i,
             *send_jstarts, *recv_jstarts, *send_i_offset;
+   HYPRE_BigInt *send_j, *recv_j;
    HYPRE_Complex *send_a = NULL, *recv_a = NULL;
    hypre_ParCSRCommPkg     *comm_pkg_j;
    hypre_ParCSRCommHandle  *comm_handle, *comm_handle_j, *comm_handle_a;
    /* HYPRE_Int global_num_rows = hypre_ParCSRMatrixGlobalNumRows(A); */
-=======
-hypre_ParcsrGetExternalRows( hypre_ParCSRMatrix   *A,
-                             HYPRE_Int             indices_len,
-                             HYPRE_BigInt         *indices,
-                             hypre_CSRMatrix     **A_ext,
-                             hypre_ParCSRCommPkg **commpkg_out )
-{
-   HYPRE_Int i, j, k, i1, j1, start, end,
-      num_sends, num_rows_send, num_nnz_send, *send_i,
-      num_recvs, num_rows_recv, num_nnz_recv, *recv_i, 
-      *send_jstarts, *recv_jstarts;
-   HYPRE_BigInt *send_j, *recv_j;
-   HYPRE_Complex *send_a, *recv_a;
-   hypre_ParCSRCommPkg     *comm_pkg, *comm_pkg_j;
-   hypre_ParCSRCommHandle  *comm_handle;
->>>>>>> 562c29ab
    /* diag part of A */
    hypre_CSRMatrix *A_diag   = hypre_ParCSRMatrixDiag(A);
    HYPRE_Real      *A_diag_a = hypre_CSRMatrixData(A_diag);
@@ -4587,17 +4566,12 @@
    HYPRE_Int       *A_offd_i = hypre_CSRMatrixI(A_offd);
    HYPRE_Int       *A_offd_j = hypre_CSRMatrixJ(A_offd);
 
-<<<<<<< HEAD
-   /* HYPRE_Int       *row_starts      = hypre_ParCSRMatrixRowStarts(A); */
-   /* HYPRE_Int        first_row       = hypre_ParCSRMatrixFirstRowIndex(A); */
-   HYPRE_Int        first_col       = hypre_ParCSRMatrixFirstColDiag(A);
-   HYPRE_Int       *col_map_offd_A  = hypre_ParCSRMatrixColMapOffd(A);
-=======
-   HYPRE_BigInt     first_row       = hypre_ParCSRMatrixFirstRowIndex(A);
-   HYPRE_BigInt    *col_map_offd_A  = hypre_ParCSRMatrixColMapOffd(A);
->>>>>>> 562c29ab
-
-   MPI_Comm         comm  = hypre_ParCSRMatrixComm(A);
+   /* HYPRE_BigInt       *row_starts      = hypre_ParCSRMatrixRowStarts(A); */
+   /* HYPRE_BigInt        first_row       = hypre_ParCSRMatrixFirstRowIndex(A); */
+   HYPRE_BigInt        first_col       = hypre_ParCSRMatrixFirstColDiag(A);
+   HYPRE_BigInt       *col_map_offd_A  = hypre_ParCSRMatrixColMapOffd(A);
+
+   MPI_Comm         comm = hypre_ParCSRMatrixComm(A);
 
    HYPRE_Int        num_procs;
    HYPRE_Int        my_id;
@@ -4637,9 +4611,8 @@
    /* send this array out: note the shift in recv_i by one (async) */
    comm_handle = hypre_ParCSRCommHandleCreate(11, comm_pkg, send_i, recv_i+1);
 
-<<<<<<< HEAD
    /* prepare data to send out. overlap with the above commmunication */
-   send_j = hypre_TAlloc(HYPRE_Int, num_nnz_send, HYPRE_MEMORY_HOST);
+   send_j = hypre_TAlloc(HYPRE_BigInt, num_nnz_send, HYPRE_MEMORY_HOST);
    if (want_data)
    {
       send_a = hypre_TAlloc(HYPRE_Complex, num_nnz_send, HYPRE_MEMORY_HOST);
@@ -4656,11 +4629,6 @@
    }
    hypre_assert(send_i_offset[num_rows_send] == num_nnz_send);
 
-=======
-   /* prepare data to send out */
-   send_j = hypre_CTAlloc(HYPRE_BigInt, num_nnz_send, HYPRE_MEMORY_HOST);
-   send_a = hypre_CTAlloc(HYPRE_Complex, num_nnz_send, HYPRE_MEMORY_HOST);
->>>>>>> 562c29ab
    /* pointers to each proc in send_j */
    send_jstarts = hypre_TAlloc(HYPRE_Int, num_sends + 1, HYPRE_MEMORY_HOST);
 #ifdef HYPRE_USING_OPENMP
@@ -4686,26 +4654,22 @@
          send_j[i1] = first_col + A_diag_j[k];
          if (want_data)
          {
-<<<<<<< HEAD
-=======
-            send_j[i1] = first_row + (HYPRE_BigInt)A_diag_j[k];
->>>>>>> 562c29ab
             send_a[i1] = A_diag_a[k];
          }
-         i1++;
-      }
-      if (num_procs > 1)
-      {
+            i1++;
+         }
+         if (num_procs > 1)
+         {
          for (k = A_offd_i[j]; k < A_offd_i[j+1]; k++)
-         {
-            send_j[i1] = col_map_offd_A[A_offd_j[k]];
+            {
+               send_j[i1] = col_map_offd_A[A_offd_j[k]];
             if (want_data)
             {
                send_a[i1] = A_offd_a[k];
             }
-            i1++;
-         }
-      }
+               i1++;
+            }
+         }
       hypre_assert(send_i_offset[i+1] == i1);
    }
 
@@ -4718,16 +4682,11 @@
       recv_i[i] += recv_i[i-1];
    }
    num_nnz_recv = recv_i[num_rows_recv];
-<<<<<<< HEAD
-   recv_j = hypre_CTAlloc(HYPRE_Int, num_nnz_recv, HYPRE_MEMORY_HOST);
+   recv_j = hypre_CTAlloc(HYPRE_BigInt, num_nnz_recv, HYPRE_MEMORY_HOST);
    if (want_data)
    {
       recv_a = hypre_CTAlloc(HYPRE_Complex, num_nnz_recv, HYPRE_MEMORY_HOST);
    }
-=======
-   recv_j = hypre_CTAlloc(HYPRE_BigInt, num_nnz_recv, HYPRE_MEMORY_HOST);
-   recv_a = hypre_CTAlloc(HYPRE_Complex, num_nnz_recv, HYPRE_MEMORY_HOST);
->>>>>>> 562c29ab
    recv_jstarts = hypre_CTAlloc(HYPRE_Int, num_recvs + 1, HYPRE_MEMORY_HOST);
    for (i = 1; i <= num_recvs; i++)
    {
@@ -4747,30 +4706,10 @@
 
    /* init communication */
    /* ja */
-<<<<<<< HEAD
-   comm_handle_j = hypre_ParCSRCommHandleCreate(11, comm_pkg_j, send_j, recv_j);
+   comm_handle_j = hypre_ParCSRCommHandleCreate(21, comm_pkg_j, send_j, recv_j);
    if (want_data)
-=======
-   comm_handle = hypre_ParCSRCommHandleCreate(21, comm_pkg_j, send_j, recv_j);
-   /* ... */
-   hypre_ParCSRCommHandleDestroy(comm_handle);
-
+   {
    /* a */
-   comm_handle = hypre_ParCSRCommHandleCreate( 1, comm_pkg_j, send_a, recv_a);
-   /* ... */
-   hypre_ParCSRCommHandleDestroy(comm_handle);
-
-   /* A_ext is ready */
-   *A_ext = hypre_CSRMatrixCreate(num_rows_recv, hypre_ParCSRMatrixGlobalNumCols(A), num_nnz_recv);
-
-   hypre_CSRMatrixI   (*A_ext) = recv_i;
-   hypre_CSRMatrixBigJ(*A_ext) = recv_j;
-   hypre_CSRMatrixData(*A_ext) = recv_a;
-
-   if (commpkg_out)
->>>>>>> 562c29ab
-   {
-      /* a */
       comm_handle_a = hypre_ParCSRCommHandleCreate(1, comm_pkg_j, send_a, recv_a);
    }
    else
@@ -4799,11 +4738,11 @@
 
 
    return hypre_error_flag;
-}
+   }
 
 hypre_CSRMatrix*
 hypre_ParcsrGetExternalRowsWait(void *vrequest)
-{
+   {
    void **request = (void **) vrequest;
 
    hypre_ParCSRCommHandle *comm_handle_j = (hypre_ParCSRCommHandle *) request[0];
@@ -5110,7 +5049,7 @@
    HYPRE_Int  num_elmts_recv   = recv_vec_starts[num_recvs];
 
    HYPRE_Int     *B_ext_i      = hypre_CSRMatrixI(B_ext);
-   HYPRE_Int     *B_ext_j      = hypre_CSRMatrixJ(B_ext);
+   HYPRE_BigInt  *B_ext_j      = hypre_CSRMatrixBigJ(B_ext);
    HYPRE_Complex *B_ext_data   = hypre_CSRMatrixData(B_ext);
    HYPRE_Int      B_ext_ncols  = hypre_CSRMatrixNumCols(B_ext);
    HYPRE_Int      B_ext_nrows  = hypre_CSRMatrixNumRows(B_ext);
@@ -5123,7 +5062,7 @@
    HYPRE_Int        B_int_nrows = num_elmts_send;
    HYPRE_Int        B_int_ncols = B_ext_ncols;
    HYPRE_Int       *B_int_i     = hypre_TAlloc(HYPRE_Int, B_int_nrows + 1, HYPRE_MEMORY_HOST);
-   HYPRE_Int       *B_int_j     = NULL;
+   HYPRE_BigInt    *B_int_j     = NULL;
    HYPRE_Complex   *B_int_data  = NULL;
    HYPRE_Int        B_int_nnz;
 
@@ -5163,7 +5102,7 @@
       jdata_recv_vec_starts[i] = B_ext_i[recv_vec_starts[i]];
    }
 
-   comm_pkg_j = hypre_CTAlloc(hypre_ParCSRCommPkg,  1, HYPRE_MEMORY_HOST);
+   comm_pkg_j = hypre_CTAlloc(hypre_ParCSRCommPkg, 1, HYPRE_MEMORY_HOST);
    hypre_ParCSRCommPkgComm(comm_pkg_j)      = comm;
    hypre_ParCSRCommPkgNumSends(comm_pkg_j)  = num_recvs;
    hypre_ParCSRCommPkgNumRecvs(comm_pkg_j)  = num_sends;
@@ -5183,7 +5122,7 @@
 
    B_int_nnz = B_int_i[B_int_nrows];
 
-   B_int_j    = hypre_TAlloc(HYPRE_Int,     B_int_nnz, HYPRE_MEMORY_HOST);
+   B_int_j    = hypre_TAlloc(HYPRE_BigInt,  B_int_nnz, HYPRE_MEMORY_HOST);
    B_int_data = hypre_TAlloc(HYPRE_Complex, B_int_nnz, HYPRE_MEMORY_HOST);
 
    for (i = 0; i <= num_sends; i++)
@@ -5196,13 +5135,13 @@
    hypre_ParCSRCommPkgSendMapStarts(comm_pkg_j) = jdata_recv_vec_starts;
 
    /* send/recv CSR rows */
-   comm_handle_a = hypre_ParCSRCommHandleCreate(1, comm_pkg_j, B_ext_data, B_int_data);
-   comm_handle_j = hypre_ParCSRCommHandleCreate(11, comm_pkg_j, B_ext_j, B_int_j);
+   comm_handle_a = hypre_ParCSRCommHandleCreate( 1, comm_pkg_j, B_ext_data, B_int_data);
+   comm_handle_j = hypre_ParCSRCommHandleCreate(21, comm_pkg_j, B_ext_j, B_int_j);
 
    /* create CSR */
    B_int = hypre_CSRMatrixCreate(B_int_nrows, B_int_ncols, B_int_nnz);
    hypre_CSRMatrixI(B_int)    = B_int_i;
-   hypre_CSRMatrixJ(B_int)    = B_int_j;
+   hypre_CSRMatrixBigJ(B_int) = B_int_j;
    hypre_CSRMatrixData(B_int) = B_int_data;
 
    /* output */
