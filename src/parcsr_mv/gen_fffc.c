/******************************************************************************
 * Copyright 1998-2019 Lawrence Livermore National Security, LLC and other
 * HYPRE Project Developers. See the top-level COPYRIGHT file for details.
 *
 * SPDX-License-Identifier: (Apache-2.0 OR MIT)
 ******************************************************************************/

#include "_hypre_utilities.h"
#include "_hypre_parcsr_mv.h"
#include "_hypre_lapack.h"
#include "_hypre_blas.h"

/* -----------------------------------------------------------------------------
 * generate AFF or AFC
 * ----------------------------------------------------------------------------- */

HYPRE_Int
hypre_ParCSRMatrixGenerateFFFC( hypre_ParCSRMatrix  *A,
                                HYPRE_Int           *CF_marker,
                                HYPRE_BigInt        *cpts_starts,
                                hypre_ParCSRMatrix  *S,
                                hypre_ParCSRMatrix **A_FC_ptr,
                                hypre_ParCSRMatrix **A_FF_ptr)
{
   MPI_Comm                 comm     = hypre_ParCSRMatrixComm(A);
   HYPRE_MemoryLocation memory_location_P = hypre_ParCSRMatrixMemoryLocation(A);
   hypre_ParCSRCommPkg     *comm_pkg = hypre_ParCSRMatrixCommPkg(A);
   hypre_ParCSRCommHandle  *comm_handle;

   /* diag part of A */
   hypre_CSRMatrix    *A_diag   = hypre_ParCSRMatrixDiag(A);
   HYPRE_Complex      *A_diag_data = hypre_CSRMatrixData(A_diag);
   HYPRE_Int          *A_diag_i = hypre_CSRMatrixI(A_diag);
   HYPRE_Int          *A_diag_j = hypre_CSRMatrixJ(A_diag);
   /* off-diag part of A */
   hypre_CSRMatrix    *A_offd   = hypre_ParCSRMatrixOffd(A);
   HYPRE_Complex      *A_offd_data = hypre_CSRMatrixData(A_offd);
   HYPRE_Int          *A_offd_i = hypre_CSRMatrixI(A_offd);
   HYPRE_Int          *A_offd_j = hypre_CSRMatrixJ(A_offd);

   HYPRE_Int           n_fine = hypre_CSRMatrixNumRows(A_diag);
   HYPRE_Int           num_cols_A_offd = hypre_CSRMatrixNumCols(A_offd);

   /* diag part of S */
   hypre_CSRMatrix    *S_diag   = hypre_ParCSRMatrixDiag(S);
   HYPRE_Int          *S_diag_i = hypre_CSRMatrixI(S_diag);
   HYPRE_Int          *S_diag_j = hypre_CSRMatrixJ(S_diag);
   /* off-diag part of S */
   hypre_CSRMatrix    *S_offd   = hypre_ParCSRMatrixOffd(S);
   HYPRE_Int          *S_offd_i = hypre_CSRMatrixI(S_offd);
   HYPRE_Int          *S_offd_j = hypre_CSRMatrixJ(S_offd);

   hypre_ParCSRMatrix *A_FC;
   hypre_CSRMatrix    *A_FC_diag, *A_FC_offd;
   HYPRE_Int          *A_FC_diag_i, *A_FC_diag_j, *A_FC_offd_i, *A_FC_offd_j = NULL;
   HYPRE_Complex      *A_FC_diag_data, *A_FC_offd_data = NULL;
   HYPRE_Int           num_cols_offd_A_FC;
   HYPRE_BigInt       *col_map_offd_A_FC = NULL;

   hypre_ParCSRMatrix *A_FF;
   hypre_CSRMatrix    *A_FF_diag, *A_FF_offd;
   HYPRE_Int          *A_FF_diag_i, *A_FF_diag_j, *A_FF_offd_i, *A_FF_offd_j;
   HYPRE_Complex      *A_FF_diag_data, *A_FF_offd_data;
   HYPRE_Int           num_cols_offd_A_FF;
   HYPRE_BigInt       *col_map_offd_A_FF = NULL;

   HYPRE_Int          *fine_to_coarse;
   HYPRE_Int          *fine_to_fine;
   HYPRE_Int          *fine_to_coarse_offd = NULL;
   HYPRE_Int          *fine_to_fine_offd = NULL;

   HYPRE_Int           i, j, jj;
   HYPRE_Int           startc, index;
   HYPRE_Int           cpt, fpt, row;
   HYPRE_Int          *CF_marker_offd = NULL, *marker_offd = NULL;
   HYPRE_Int          *int_buf_data = NULL;
   HYPRE_BigInt       *big_convert;
   HYPRE_BigInt       *big_convert_offd = NULL;
   HYPRE_BigInt       *big_buf_data = NULL;

   HYPRE_BigInt        total_global_fpts, total_global_cpts, fpts_starts[2];
   HYPRE_Int           my_id, num_procs, num_sends;
   HYPRE_Int           d_count_FF, d_count_FC, o_count_FF, o_count_FC;
   HYPRE_Int           n_Fpts;
   HYPRE_Int          *cpt_array, *fpt_array;
   HYPRE_Int           start, stop;
   HYPRE_Int           num_threads;

   num_threads = hypre_NumThreads();

   /* MPI size and rank*/
   hypre_MPI_Comm_size(comm, &num_procs);
   hypre_MPI_Comm_rank(comm, &my_id);

   fine_to_coarse = hypre_CTAlloc(HYPRE_Int, n_fine, HYPRE_MEMORY_HOST);
   fine_to_fine = hypre_CTAlloc(HYPRE_Int, n_fine, HYPRE_MEMORY_HOST);
   big_convert = hypre_CTAlloc(HYPRE_BigInt, n_fine, HYPRE_MEMORY_HOST);

   cpt_array = hypre_CTAlloc(HYPRE_Int, num_threads + 1, HYPRE_MEMORY_HOST);
   fpt_array = hypre_CTAlloc(HYPRE_Int, num_threads + 1, HYPRE_MEMORY_HOST);
#ifdef HYPRE_USING_OPENMP
   #pragma omp parallel private(i,j,jj,start,stop,row,cpt,fpt,d_count_FC,d_count_FF,o_count_FC,o_count_FF)
#endif
   {
      HYPRE_Int my_thread_num = hypre_GetThreadNum();

      start = (n_fine / num_threads) * my_thread_num;
      if (my_thread_num == num_threads - 1)
      {
         stop = n_fine;
      }
      else
      {
         stop = (n_fine / num_threads) * (my_thread_num + 1);
      }
      for (i = start; i < stop; i++)
      {
         if (CF_marker[i] > 0)
         {
            cpt_array[my_thread_num + 1]++;
         }
         else
         {
            fpt_array[my_thread_num + 1]++;
         }
      }

#ifdef HYPRE_USING_OPENMP
      #pragma omp barrier
#endif
      if (my_thread_num == 0)
      {
         for (i = 1; i < num_threads; i++)
         {
            cpt_array[i + 1] += cpt_array[i];
            fpt_array[i + 1] += fpt_array[i];
         }
      }
#ifdef HYPRE_USING_OPENMP
      #pragma omp barrier
#endif

      cpt = cpt_array[my_thread_num];
      fpt = fpt_array[my_thread_num];
      for (i = start; i < stop; i++)
      {
         if (CF_marker[i] > 0)
         {
            fine_to_coarse[i] = cpt++;
            fine_to_fine[i] = -1;
         }
         else
         {
            fine_to_fine[i] = fpt++;
            fine_to_coarse[i] = -1;
         }
      }
#ifdef HYPRE_USING_OPENMP
      #pragma omp barrier
#endif

      if (my_thread_num == 0)
      {
         HYPRE_BigInt big_Fpts;
         n_Fpts = fpt_array[num_threads];
         big_Fpts = n_Fpts;

<<<<<<< HEAD
         fpts_starts = hypre_CTAlloc(HYPRE_BigInt, 2, HYPRE_MEMORY_HOST);
=======
>>>>>>> 805ee77b
         hypre_MPI_Scan(&big_Fpts, fpts_starts + 1, 1, HYPRE_MPI_BIG_INT, hypre_MPI_SUM, comm);
         fpts_starts[0] = fpts_starts[1] - big_Fpts;
         if (my_id == num_procs - 1)
         {
            total_global_fpts = fpts_starts[1];
            total_global_cpts = cpts_starts[1];
         }
         hypre_MPI_Bcast(&total_global_fpts, 1, HYPRE_MPI_BIG_INT, num_procs - 1, comm);
         hypre_MPI_Bcast(&total_global_cpts, 1, HYPRE_MPI_BIG_INT, num_procs - 1, comm);
      }
#ifdef HYPRE_USING_OPENMP
      #pragma omp barrier
#endif

      for (i = start; i < stop; i++)
      {
         if (CF_marker[i] > 0)
         {
            big_convert[i] = (HYPRE_BigInt)fine_to_coarse[i] + cpts_starts[0];
         }
         else
         {
            big_convert[i] = (HYPRE_BigInt)fine_to_fine[i] + fpts_starts[0];
         }
      }

#ifdef HYPRE_USING_OPENMP
      #pragma omp barrier
#endif
      if (my_thread_num == 0)
      {
         if (num_cols_A_offd)
         {
            CF_marker_offd = hypre_CTAlloc(HYPRE_Int,  num_cols_A_offd, HYPRE_MEMORY_HOST);
            big_convert_offd = hypre_CTAlloc(HYPRE_BigInt,  num_cols_A_offd, HYPRE_MEMORY_HOST);
            fine_to_coarse_offd = hypre_CTAlloc(HYPRE_Int,  num_cols_A_offd, HYPRE_MEMORY_HOST);
            fine_to_fine_offd = hypre_CTAlloc(HYPRE_Int,  num_cols_A_offd, HYPRE_MEMORY_HOST);
         }
         index = 0;
         num_sends = hypre_ParCSRCommPkgNumSends(comm_pkg);
         int_buf_data = hypre_CTAlloc(HYPRE_Int,  hypre_ParCSRCommPkgSendMapStart(comm_pkg, num_sends),
                                      HYPRE_MEMORY_HOST);
         big_buf_data = hypre_CTAlloc(HYPRE_BigInt,  hypre_ParCSRCommPkgSendMapStart(comm_pkg, num_sends),
                                      HYPRE_MEMORY_HOST);
         for (i = 0; i < num_sends; i++)
         {
            startc = hypre_ParCSRCommPkgSendMapStart(comm_pkg, i);
            for (j = startc; j < hypre_ParCSRCommPkgSendMapStart(comm_pkg, i + 1); j++)
            {
               int_buf_data[index] = CF_marker[hypre_ParCSRCommPkgSendMapElmt(comm_pkg, j)];
               big_buf_data[index++] = big_convert[hypre_ParCSRCommPkgSendMapElmt(comm_pkg, j)];
            }
         }

         comm_handle = hypre_ParCSRCommHandleCreate( 11, comm_pkg, int_buf_data, CF_marker_offd);

         hypre_ParCSRCommHandleDestroy(comm_handle);

         comm_handle = hypre_ParCSRCommHandleCreate( 21, comm_pkg, big_buf_data, big_convert_offd);

         hypre_ParCSRCommHandleDestroy(comm_handle);

         marker_offd = hypre_CTAlloc(HYPRE_Int, num_cols_A_offd, HYPRE_MEMORY_HOST);
         for (i = 0; i < n_fine; i++)
         {
            if (CF_marker[i] < 0)
            {
               for (j = S_offd_i[i]; j < S_offd_i[i + 1]; j++)
               {
                  marker_offd[S_offd_j[j]] = 1;
               }
            }
         }

         num_cols_offd_A_FC = 0;
         num_cols_offd_A_FF = 0;
         if (num_cols_A_offd)
         {
            for (i = 0; i < num_cols_A_offd; i++)
            {
               if (CF_marker_offd[i] > 0 && marker_offd[i] > 0)
               {
                  fine_to_coarse_offd[i] = num_cols_offd_A_FC++;
                  fine_to_fine_offd[i] = -1;
               }
               else if (CF_marker_offd[i] < 0 && marker_offd[i] > 0)
               {
                  fine_to_fine_offd[i] = num_cols_offd_A_FF++;
                  fine_to_coarse_offd[i] = -1;
               }
            }

            col_map_offd_A_FF = hypre_TAlloc(HYPRE_BigInt, num_cols_offd_A_FF, HYPRE_MEMORY_HOST);
            col_map_offd_A_FC = hypre_TAlloc(HYPRE_BigInt, num_cols_offd_A_FC, HYPRE_MEMORY_HOST);

            cpt = 0;
            fpt = 0;
            for (i = 0; i < num_cols_A_offd; i++)
            {
               if (CF_marker_offd[i] > 0 && marker_offd[i] > 0)
               {
                  col_map_offd_A_FC[cpt++] = big_convert_offd[i];
               }
               else if (CF_marker_offd[i] < 0 && marker_offd[i] > 0)
               {
                  col_map_offd_A_FF[fpt++] = big_convert_offd[i];
               }
            }
         }

         A_FF_diag_i = hypre_CTAlloc(HYPRE_Int, n_Fpts + 1, memory_location_P);
         A_FC_diag_i = hypre_CTAlloc(HYPRE_Int, n_Fpts + 1, memory_location_P);
         A_FF_offd_i = hypre_CTAlloc(HYPRE_Int, n_Fpts + 1, memory_location_P);
         A_FC_offd_i = hypre_CTAlloc(HYPRE_Int, n_Fpts + 1, memory_location_P);
      }

#ifdef HYPRE_USING_OPENMP
      #pragma omp barrier
#endif
      d_count_FC = 0;
      d_count_FF = 0;
      o_count_FC = 0;
      o_count_FF = 0;
      row = fpt_array[my_thread_num];
      for (i = start; i < stop; i++)
      {
         if (CF_marker[i] < 0)
         {
            row++;
            d_count_FF++; /* account for diagonal element */
            for (j = S_diag_i[i]; j < S_diag_i[i + 1]; j++)
            {
               jj = S_diag_j[j];
               if (CF_marker[jj] > 0)
               {
                  d_count_FC++;
               }
               else
               {
                  d_count_FF++;
               }
            }
            A_FF_diag_i[row] = d_count_FF;
            A_FC_diag_i[row] = d_count_FC;
            for (j = S_offd_i[i]; j < S_offd_i[i + 1]; j++)
            {
               jj = S_offd_j[j];
               if (CF_marker_offd[jj] > 0)
               {
                  o_count_FC++;
               }
               else
               {
                  o_count_FF++;
               }
            }
            A_FF_offd_i[row] = o_count_FF;
            A_FC_offd_i[row] = o_count_FC;
         }
      }

#ifdef HYPRE_USING_OPENMP
      #pragma omp barrier
#endif
      if (my_thread_num == 0)
      {
         HYPRE_Int fpt2;
         for (i = 1; i < num_threads + 1; i++)
         {
            fpt = fpt_array[i];
            fpt2 = fpt_array[i - 1];

            if (fpt == fpt2)
            {
               continue;
            }

            A_FC_diag_i[fpt] += A_FC_diag_i[fpt2];
            A_FF_diag_i[fpt] += A_FF_diag_i[fpt2];
            A_FC_offd_i[fpt] += A_FC_offd_i[fpt2];
            A_FF_offd_i[fpt] += A_FF_offd_i[fpt2];
         }
         row = fpt_array[num_threads];
         d_count_FC = A_FC_diag_i[row];
         d_count_FF = A_FF_diag_i[row];
         o_count_FC = A_FC_offd_i[row];
         o_count_FF = A_FF_offd_i[row];
         A_FF_diag_j = hypre_CTAlloc(HYPRE_Int, d_count_FF, memory_location_P);
         A_FC_diag_j = hypre_CTAlloc(HYPRE_Int, d_count_FC, memory_location_P);
         A_FF_offd_j = hypre_CTAlloc(HYPRE_Int, o_count_FF, memory_location_P);
         A_FC_offd_j = hypre_CTAlloc(HYPRE_Int, o_count_FC, memory_location_P);
         A_FF_diag_data = hypre_CTAlloc(HYPRE_Real, d_count_FF, memory_location_P);
         A_FC_diag_data = hypre_CTAlloc(HYPRE_Real, d_count_FC, memory_location_P);
         A_FF_offd_data = hypre_CTAlloc(HYPRE_Real, o_count_FF, memory_location_P);
         A_FC_offd_data = hypre_CTAlloc(HYPRE_Real, o_count_FC, memory_location_P);
      }

#ifdef HYPRE_USING_OPENMP
      #pragma omp barrier
#endif
      row = fpt_array[my_thread_num];
      d_count_FC = A_FC_diag_i[row];
      d_count_FF = A_FF_diag_i[row];
      o_count_FC = A_FC_offd_i[row];
      o_count_FF = A_FF_offd_i[row];
      for (i = start; i < stop; i++)
      {
         if (CF_marker[i] < 0)
         {
            HYPRE_Int jS, jA;
            row++;
            jA = A_diag_i[i];
            A_FF_diag_j[d_count_FF] = fine_to_fine[A_diag_j[jA]];
            A_FF_diag_data[d_count_FF++] = A_diag_data[jA++];
            for (j = S_diag_i[i]; j < S_diag_i[i + 1]; j++)
            {
               jA = A_diag_i[i] + 1;
               jS = S_diag_j[j];
               while (A_diag_j[jA] != jS) { jA++; }
               if (CF_marker[S_diag_j[j]] > 0)
               {
                  A_FC_diag_j[d_count_FC] = fine_to_coarse[A_diag_j[jA]];
                  A_FC_diag_data[d_count_FC++] = A_diag_data[jA++];
               }
               else
               {
                  A_FF_diag_j[d_count_FF] = fine_to_fine[A_diag_j[jA]];
                  A_FF_diag_data[d_count_FF++] = A_diag_data[jA++];
               }
            }
            A_FF_diag_i[row] = d_count_FF;
            A_FC_diag_i[row] = d_count_FC;
            for (j = S_offd_i[i]; j < S_offd_i[i + 1]; j++)
            {
               jA = A_offd_i[i];
               jS = S_offd_j[j];
               while (jS != A_offd_j[jA]) { jA++; }
               if (CF_marker_offd[S_offd_j[j]] > 0)
               {
                  A_FC_offd_j[o_count_FC] = fine_to_coarse_offd[A_offd_j[jA]];
                  A_FC_offd_data[o_count_FC++] = A_offd_data[jA++];
               }
               else
               {
                  A_FF_offd_j[o_count_FF] = fine_to_fine_offd[A_offd_j[jA]];
                  A_FF_offd_data[o_count_FF++] = A_offd_data[jA++];
               }
            }
            A_FF_offd_i[row] = o_count_FF;
            A_FC_offd_i[row] = o_count_FC;
         }
      }
   } /*end parallel region */

   A_FC = hypre_ParCSRMatrixCreate(comm,
                                   total_global_fpts,
                                   total_global_cpts,
                                   fpts_starts,
                                   cpts_starts,
                                   num_cols_offd_A_FC,
                                   A_FC_diag_i[n_Fpts],
                                   A_FC_offd_i[n_Fpts]);

   A_FF = hypre_ParCSRMatrixCreate(comm,
                                   total_global_fpts,
                                   total_global_fpts,
                                   fpts_starts,
                                   fpts_starts,
                                   num_cols_offd_A_FF,
                                   A_FF_diag_i[n_Fpts],
                                   A_FF_offd_i[n_Fpts]);

   A_FC_diag = hypre_ParCSRMatrixDiag(A_FC);
   hypre_CSRMatrixData(A_FC_diag) = A_FC_diag_data;
   hypre_CSRMatrixI(A_FC_diag) = A_FC_diag_i;
   hypre_CSRMatrixJ(A_FC_diag) = A_FC_diag_j;
   A_FC_offd = hypre_ParCSRMatrixOffd(A_FC);
   hypre_CSRMatrixData(A_FC_offd) = A_FC_offd_data;
   hypre_CSRMatrixI(A_FC_offd) = A_FC_offd_i;
   hypre_CSRMatrixJ(A_FC_offd) = A_FC_offd_j;
   hypre_ParCSRMatrixColMapOffd(A_FC) = col_map_offd_A_FC;

   hypre_CSRMatrixMemoryLocation(A_FC_diag) = memory_location_P;
   hypre_CSRMatrixMemoryLocation(A_FC_offd) = memory_location_P;

   A_FF_diag = hypre_ParCSRMatrixDiag(A_FF);
   hypre_CSRMatrixData(A_FF_diag) = A_FF_diag_data;
   hypre_CSRMatrixI(A_FF_diag) = A_FF_diag_i;
   hypre_CSRMatrixJ(A_FF_diag) = A_FF_diag_j;
   A_FF_offd = hypre_ParCSRMatrixOffd(A_FF);
   hypre_CSRMatrixData(A_FF_offd) = A_FF_offd_data;
   hypre_CSRMatrixI(A_FF_offd) = A_FF_offd_i;
   hypre_CSRMatrixJ(A_FF_offd) = A_FF_offd_j;
   hypre_ParCSRMatrixColMapOffd(A_FF) = col_map_offd_A_FF;

   hypre_CSRMatrixMemoryLocation(A_FF_diag) = memory_location_P;
   hypre_CSRMatrixMemoryLocation(A_FF_offd) = memory_location_P;

   hypre_TFree(fine_to_coarse, HYPRE_MEMORY_HOST);
   hypre_TFree(fine_to_fine, HYPRE_MEMORY_HOST);
   hypre_TFree(big_convert, HYPRE_MEMORY_HOST);
   hypre_TFree(fine_to_coarse_offd, HYPRE_MEMORY_HOST);
   hypre_TFree(fine_to_fine_offd, HYPRE_MEMORY_HOST);
   hypre_TFree(big_convert_offd, HYPRE_MEMORY_HOST);
   hypre_TFree(CF_marker_offd, HYPRE_MEMORY_HOST);
   hypre_TFree(int_buf_data, HYPRE_MEMORY_HOST);
   hypre_TFree(big_buf_data, HYPRE_MEMORY_HOST);
   hypre_TFree(marker_offd, HYPRE_MEMORY_HOST);
   hypre_TFree(cpt_array, HYPRE_MEMORY_HOST);
   hypre_TFree(fpt_array, HYPRE_MEMORY_HOST);

   *A_FC_ptr = A_FC;
   *A_FF_ptr = A_FF;

   return hypre_error_flag;
}

/* -----------------------------------------------------------------------------
 * generate AFF, AFC, for 2 stage extended interpolation
 * ----------------------------------------------------------------------------- */

HYPRE_Int
hypre_ParCSRMatrixGenerateFFFC3( hypre_ParCSRMatrix  *A,
                                 HYPRE_Int           *CF_marker,
                                 HYPRE_BigInt        *cpts_starts,
                                 hypre_ParCSRMatrix  *S,
                                 hypre_ParCSRMatrix **A_FC_ptr,
                                 hypre_ParCSRMatrix **A_FF_ptr)
{
   MPI_Comm                 comm     = hypre_ParCSRMatrixComm(A);
   HYPRE_MemoryLocation memory_location_P = hypre_ParCSRMatrixMemoryLocation(A);
   hypre_ParCSRCommPkg     *comm_pkg = hypre_ParCSRMatrixCommPkg(A);
   hypre_ParCSRCommHandle  *comm_handle;

   /* diag part of A */
   hypre_CSRMatrix    *A_diag   = hypre_ParCSRMatrixDiag(A);
   HYPRE_Complex      *A_diag_data = hypre_CSRMatrixData(A_diag);
   HYPRE_Int          *A_diag_i = hypre_CSRMatrixI(A_diag);
   HYPRE_Int          *A_diag_j = hypre_CSRMatrixJ(A_diag);
   /* off-diag part of A */
   hypre_CSRMatrix    *A_offd   = hypre_ParCSRMatrixOffd(A);
   HYPRE_Complex      *A_offd_data = hypre_CSRMatrixData(A_offd);
   HYPRE_Int          *A_offd_i = hypre_CSRMatrixI(A_offd);
   HYPRE_Int          *A_offd_j = hypre_CSRMatrixJ(A_offd);

   HYPRE_Int           n_fine = hypre_CSRMatrixNumRows(A_diag);
   HYPRE_Int           num_cols_A_offd = hypre_CSRMatrixNumCols(A_offd);

   /* diag part of S */
   hypre_CSRMatrix    *S_diag   = hypre_ParCSRMatrixDiag(S);
   HYPRE_Int          *S_diag_i = hypre_CSRMatrixI(S_diag);
   HYPRE_Int          *S_diag_j = hypre_CSRMatrixJ(S_diag);
   /* off-diag part of S */
   hypre_CSRMatrix    *S_offd   = hypre_ParCSRMatrixOffd(S);
   HYPRE_Int          *S_offd_i = hypre_CSRMatrixI(S_offd);
   HYPRE_Int          *S_offd_j = hypre_CSRMatrixJ(S_offd);

   hypre_ParCSRMatrix *A_FC;
   hypre_CSRMatrix    *A_FC_diag, *A_FC_offd;
   HYPRE_Int          *A_FC_diag_i, *A_FC_diag_j, *A_FC_offd_i, *A_FC_offd_j = NULL;
   HYPRE_Complex      *A_FC_diag_data, *A_FC_offd_data = NULL;
   HYPRE_Int           num_cols_offd_A_FC;
   HYPRE_BigInt       *col_map_offd_A_FC = NULL;

   hypre_ParCSRMatrix *A_FF;
   hypre_CSRMatrix    *A_FF_diag, *A_FF_offd;
   HYPRE_Int          *A_FF_diag_i, *A_FF_diag_j, *A_FF_offd_i, *A_FF_offd_j;
   HYPRE_Complex      *A_FF_diag_data, *A_FF_offd_data;
   HYPRE_Int           num_cols_offd_A_FF;
   HYPRE_BigInt       *col_map_offd_A_FF = NULL;

   HYPRE_Int          *fine_to_coarse;
   HYPRE_Int          *fine_to_fine;
   HYPRE_Int          *fine_to_coarse_offd = NULL;
   HYPRE_Int          *fine_to_fine_offd = NULL;

   HYPRE_Int           i, j, jj;
   HYPRE_Int           startc, index;
   HYPRE_Int           cpt, fpt, new_fpt, row, rowc;
   HYPRE_Int          *CF_marker_offd = NULL;
   HYPRE_Int          *int_buf_data = NULL;
   HYPRE_BigInt       *big_convert;
   HYPRE_BigInt       *big_convert_offd = NULL;
   HYPRE_BigInt       *big_buf_data = NULL;

   HYPRE_BigInt        total_global_fpts, total_global_cpts, total_global_new_fpts;
   HYPRE_BigInt        fpts_starts[2], new_fpts_starts[2];
   HYPRE_Int           my_id, num_procs, num_sends;
   HYPRE_Int           d_count_FF, d_count_FC, o_count_FF, o_count_FC;
   HYPRE_Int           n_Fpts;
   HYPRE_Int           n_new_Fpts;
   HYPRE_Int          *cpt_array, *fpt_array, *new_fpt_array;
   HYPRE_Int           start, stop;
   HYPRE_Int           num_threads;

   num_threads = hypre_NumThreads();

   /* MPI size and rank*/
   hypre_MPI_Comm_size(comm, &num_procs);
   hypre_MPI_Comm_rank(comm, &my_id);

   fine_to_coarse = hypre_CTAlloc(HYPRE_Int, n_fine, HYPRE_MEMORY_HOST);
   fine_to_fine = hypre_CTAlloc(HYPRE_Int, n_fine, HYPRE_MEMORY_HOST);
   big_convert = hypre_CTAlloc(HYPRE_BigInt, n_fine, HYPRE_MEMORY_HOST);

   cpt_array = hypre_CTAlloc(HYPRE_Int, num_threads + 1, HYPRE_MEMORY_HOST);
   fpt_array = hypre_CTAlloc(HYPRE_Int, num_threads + 1, HYPRE_MEMORY_HOST);
   new_fpt_array = hypre_CTAlloc(HYPRE_Int, num_threads + 1, HYPRE_MEMORY_HOST);
#ifdef HYPRE_USING_OPENMP
   #pragma omp parallel private(i,j,jj,start,stop,row,rowc,cpt,new_fpt,fpt,d_count_FC,d_count_FF,o_count_FC,o_count_FF)
#endif
   {
      HYPRE_Int my_thread_num = hypre_GetThreadNum();

      start = (n_fine / num_threads) * my_thread_num;
      if (my_thread_num == num_threads - 1)
      {
         stop = n_fine;
      }
      else
      {
         stop = (n_fine / num_threads) * (my_thread_num + 1);
      }
      for (i = start; i < stop; i++)
      {
         if (CF_marker[i] > 0)
         {
            cpt_array[my_thread_num + 1]++;
         }
         else if (CF_marker[i] == -2)
         {
            new_fpt_array[my_thread_num + 1]++;
            fpt_array[my_thread_num + 1]++;
         }
         else
         {
            fpt_array[my_thread_num + 1]++;
         }
      }

#ifdef HYPRE_USING_OPENMP
      #pragma omp barrier
#endif
      if (my_thread_num == 0)
      {
         for (i = 1; i < num_threads; i++)
         {
            cpt_array[i + 1] += cpt_array[i];
            fpt_array[i + 1] += fpt_array[i];
            new_fpt_array[i + 1] += new_fpt_array[i];
         }
      }
#ifdef HYPRE_USING_OPENMP
      #pragma omp barrier
#endif

      cpt = cpt_array[my_thread_num];
      fpt = fpt_array[my_thread_num];
      for (i = start; i < stop; i++)
      {
         if (CF_marker[i] > 0)
         {
            fine_to_coarse[i] = cpt++;
            fine_to_fine[i] = -1;
         }
         else
         {
            fine_to_fine[i] = fpt++;
            fine_to_coarse[i] = -1;
         }
      }
#ifdef HYPRE_USING_OPENMP
      #pragma omp barrier
#endif

      if (my_thread_num == 0)
      {
         HYPRE_BigInt big_Fpts, big_new_Fpts;
         n_Fpts = fpt_array[num_threads];
         n_new_Fpts = new_fpt_array[num_threads];
         big_Fpts = n_Fpts;
         big_new_Fpts = n_new_Fpts;

<<<<<<< HEAD
         fpts_starts = hypre_CTAlloc(HYPRE_BigInt, 2, HYPRE_MEMORY_HOST);
         new_fpts_starts = hypre_CTAlloc(HYPRE_BigInt, 2, HYPRE_MEMORY_HOST);
=======
>>>>>>> 805ee77b
         hypre_MPI_Scan(&big_Fpts, fpts_starts + 1, 1, HYPRE_MPI_BIG_INT, hypre_MPI_SUM, comm);
         hypre_MPI_Scan(&big_new_Fpts, new_fpts_starts + 1, 1, HYPRE_MPI_BIG_INT, hypre_MPI_SUM, comm);
         fpts_starts[0] = fpts_starts[1] - big_Fpts;
         new_fpts_starts[0] = new_fpts_starts[1] - big_new_Fpts;
         if (my_id == num_procs - 1)
         {
            total_global_new_fpts = new_fpts_starts[1];
            total_global_fpts = fpts_starts[1];
            total_global_cpts = cpts_starts[1];
         }
         hypre_MPI_Bcast(&total_global_new_fpts, 1, HYPRE_MPI_BIG_INT, num_procs - 1, comm);
         hypre_MPI_Bcast(&total_global_fpts, 1, HYPRE_MPI_BIG_INT, num_procs - 1, comm);
         hypre_MPI_Bcast(&total_global_cpts, 1, HYPRE_MPI_BIG_INT, num_procs - 1, comm);
      }
#ifdef HYPRE_USING_OPENMP
      #pragma omp barrier
#endif

      for (i = start; i < stop; i++)
      {
         if (CF_marker[i] > 0)
         {
            big_convert[i] = (HYPRE_BigInt)fine_to_coarse[i] + cpts_starts[0];
         }
         else
         {
            big_convert[i] = (HYPRE_BigInt)fine_to_fine[i] + fpts_starts[0];
         }
      }

#ifdef HYPRE_USING_OPENMP
      #pragma omp barrier
#endif
      if (my_thread_num == 0)
      {
         if (num_cols_A_offd)
         {
            CF_marker_offd = hypre_CTAlloc(HYPRE_Int,  num_cols_A_offd, HYPRE_MEMORY_HOST);
            big_convert_offd = hypre_CTAlloc(HYPRE_BigInt,  num_cols_A_offd, HYPRE_MEMORY_HOST);
            fine_to_coarse_offd = hypre_CTAlloc(HYPRE_Int,  num_cols_A_offd, HYPRE_MEMORY_HOST);
            fine_to_fine_offd = hypre_CTAlloc(HYPRE_Int,  num_cols_A_offd, HYPRE_MEMORY_HOST);
         }
         index = 0;
         num_sends = hypre_ParCSRCommPkgNumSends(comm_pkg);
         int_buf_data = hypre_CTAlloc(HYPRE_Int,  hypre_ParCSRCommPkgSendMapStart(comm_pkg, num_sends),
                                      HYPRE_MEMORY_HOST);
         big_buf_data = hypre_CTAlloc(HYPRE_BigInt,  hypre_ParCSRCommPkgSendMapStart(comm_pkg, num_sends),
                                      HYPRE_MEMORY_HOST);
         for (i = 0; i < num_sends; i++)
         {
            startc = hypre_ParCSRCommPkgSendMapStart(comm_pkg, i);
            for (j = startc; j < hypre_ParCSRCommPkgSendMapStart(comm_pkg, i + 1); j++)
            {
               int_buf_data[index] = CF_marker[hypre_ParCSRCommPkgSendMapElmt(comm_pkg, j)];
               big_buf_data[index++] = big_convert[hypre_ParCSRCommPkgSendMapElmt(comm_pkg, j)];
            }
         }

         comm_handle = hypre_ParCSRCommHandleCreate( 11, comm_pkg, int_buf_data, CF_marker_offd);

         hypre_ParCSRCommHandleDestroy(comm_handle);

         comm_handle = hypre_ParCSRCommHandleCreate( 21, comm_pkg, big_buf_data, big_convert_offd);

         hypre_ParCSRCommHandleDestroy(comm_handle);

         num_cols_offd_A_FC = 0;
         num_cols_offd_A_FF = 0;
         if (num_cols_A_offd)
         {
            for (i = 0; i < num_cols_A_offd; i++)
            {
               if (CF_marker_offd[i] > 0)
               {
                  fine_to_coarse_offd[i] = num_cols_offd_A_FC++;
                  fine_to_fine_offd[i] = -1;
               }
               else
               {
                  fine_to_fine_offd[i] = num_cols_offd_A_FF++;
                  fine_to_coarse_offd[i] = -1;
               }
            }

            col_map_offd_A_FF = hypre_TAlloc(HYPRE_BigInt, num_cols_offd_A_FF, HYPRE_MEMORY_HOST);
            col_map_offd_A_FC = hypre_TAlloc(HYPRE_BigInt, num_cols_offd_A_FC, HYPRE_MEMORY_HOST);

            cpt = 0;
            fpt = 0;
            for (i = 0; i < num_cols_A_offd; i++)
            {
               if (CF_marker_offd[i] > 0)
               {
                  col_map_offd_A_FC[cpt++] = big_convert_offd[i];
               }
               else
               {
                  col_map_offd_A_FF[fpt++] = big_convert_offd[i];
               }
            }
         }

         A_FF_diag_i = hypre_CTAlloc(HYPRE_Int, n_new_Fpts + 1, memory_location_P);
         A_FC_diag_i = hypre_CTAlloc(HYPRE_Int, n_Fpts + 1, memory_location_P);
         A_FF_offd_i = hypre_CTAlloc(HYPRE_Int, n_new_Fpts + 1, memory_location_P);
         A_FC_offd_i = hypre_CTAlloc(HYPRE_Int, n_Fpts + 1, memory_location_P);
      }

#ifdef HYPRE_USING_OPENMP
      #pragma omp barrier
#endif
      d_count_FC = 0;
      d_count_FF = 0;
      o_count_FC = 0;
      o_count_FF = 0;
      row = new_fpt_array[my_thread_num];
      rowc = fpt_array[my_thread_num];
      for (i = start; i < stop; i++)
      {
         if (CF_marker[i] == -2)
         {
            row++;
            rowc++;
            d_count_FF++; /* account for diagonal element */
            for (j = S_diag_i[i]; j < S_diag_i[i + 1]; j++)
            {
               jj = S_diag_j[j];
               if (CF_marker[jj] > 0)
               {
                  d_count_FC++;
               }
               else
               {
                  d_count_FF++;
               }
            }
            A_FF_diag_i[row] = d_count_FF;
            A_FC_diag_i[rowc] = d_count_FC;
            for (j = S_offd_i[i]; j < S_offd_i[i + 1]; j++)
            {
               jj = S_offd_j[j];
               if (CF_marker_offd[jj] > 0)
               {
                  o_count_FC++;
               }
               else
               {
                  o_count_FF++;
               }
            }
            A_FF_offd_i[row] = o_count_FF;
            A_FC_offd_i[rowc] = o_count_FC;
         }
         else if (CF_marker[i] < 0)
         {
            rowc++;
            for (j = S_diag_i[i]; j < S_diag_i[i + 1]; j++)
            {
               jj = S_diag_j[j];
               if (CF_marker[jj] > 0)
               {
                  d_count_FC++;
               }
            }
            A_FC_diag_i[rowc] = d_count_FC;
            for (j = S_offd_i[i]; j < S_offd_i[i + 1]; j++)
            {
               jj = S_offd_j[j];
               if (CF_marker_offd[jj] > 0)
               {
                  o_count_FC++;
               }
            }
            A_FC_offd_i[rowc] = o_count_FC;
         }
      }

#ifdef HYPRE_USING_OPENMP
      #pragma omp barrier
#endif
      if (my_thread_num == 0)
      {
         HYPRE_Int fpt2, new_fpt2;
         for (i = 1; i < num_threads + 1; i++)
         {
            fpt = fpt_array[i];
            new_fpt = new_fpt_array[i];
            fpt2 = fpt_array[i - 1];
            new_fpt2 = new_fpt_array[i - 1];
            if (new_fpt != new_fpt2)
            {
               A_FF_diag_i[new_fpt] += A_FF_diag_i[new_fpt2];
               A_FF_offd_i[new_fpt] += A_FF_offd_i[new_fpt2];
            }
            if (fpt != fpt2)
            {
               A_FC_diag_i[fpt] += A_FC_diag_i[fpt2];
               A_FC_offd_i[fpt] += A_FC_offd_i[fpt2];
            }
         }
         row = new_fpt_array[num_threads];
         rowc = fpt_array[num_threads];
         d_count_FC = A_FC_diag_i[rowc];
         d_count_FF = A_FF_diag_i[row];
         o_count_FC = A_FC_offd_i[rowc];
         o_count_FF = A_FF_offd_i[row];
         A_FF_diag_j = hypre_CTAlloc(HYPRE_Int, d_count_FF, memory_location_P);
         A_FC_diag_j = hypre_CTAlloc(HYPRE_Int, d_count_FC, memory_location_P);
         A_FF_offd_j = hypre_CTAlloc(HYPRE_Int, o_count_FF, memory_location_P);
         A_FC_offd_j = hypre_CTAlloc(HYPRE_Int, o_count_FC, memory_location_P);
         A_FF_diag_data = hypre_CTAlloc(HYPRE_Real, d_count_FF, memory_location_P);
         A_FC_diag_data = hypre_CTAlloc(HYPRE_Real, d_count_FC, memory_location_P);
         A_FF_offd_data = hypre_CTAlloc(HYPRE_Real, o_count_FF, memory_location_P);
         A_FC_offd_data = hypre_CTAlloc(HYPRE_Real, o_count_FC, memory_location_P);
      }

#ifdef HYPRE_USING_OPENMP
      #pragma omp barrier
#endif
      row = new_fpt_array[my_thread_num];
      rowc = fpt_array[my_thread_num];
      d_count_FC = A_FC_diag_i[rowc];
      d_count_FF = A_FF_diag_i[row];
      o_count_FC = A_FC_offd_i[rowc];
      o_count_FF = A_FF_offd_i[row];
      for (i = start; i < stop; i++)
      {
         if (CF_marker[i] == -2)
         {
            HYPRE_Int jS, jA;
            row++;
            rowc++;
            jA = A_diag_i[i];
            A_FF_diag_j[d_count_FF] = fine_to_fine[A_diag_j[jA]];
            A_FF_diag_data[d_count_FF++] = A_diag_data[jA++];
            for (j = S_diag_i[i]; j < S_diag_i[i + 1]; j++)
            {
               jA = A_diag_i[i] + 1;
               jS = S_diag_j[j];
               while (A_diag_j[jA] != jS) { jA++; }
               if (CF_marker[S_diag_j[j]] > 0)
               {
                  A_FC_diag_j[d_count_FC] = fine_to_coarse[A_diag_j[jA]];
                  A_FC_diag_data[d_count_FC++] = A_diag_data[jA++];
               }
               else
               {
                  A_FF_diag_j[d_count_FF] = fine_to_fine[A_diag_j[jA]];
                  A_FF_diag_data[d_count_FF++] = A_diag_data[jA++];
               }
            }
            A_FF_diag_i[row] = d_count_FF;
            A_FC_diag_i[rowc] = d_count_FC;
            for (j = S_offd_i[i]; j < S_offd_i[i + 1]; j++)
            {
               jA = A_offd_i[i];
               jS = S_offd_j[j];
               while (jS != A_offd_j[jA]) { jA++; }
               if (CF_marker_offd[S_offd_j[j]] > 0)
               {
                  A_FC_offd_j[o_count_FC] = fine_to_coarse_offd[A_offd_j[jA]];
                  A_FC_offd_data[o_count_FC++] = A_offd_data[jA++];
               }
               else
               {
                  A_FF_offd_j[o_count_FF] = fine_to_fine_offd[A_offd_j[jA]];
                  A_FF_offd_data[o_count_FF++] = A_offd_data[jA++];
               }
            }
            A_FF_offd_i[row] = o_count_FF;
            A_FC_offd_i[rowc] = o_count_FC;
         }
         else if (CF_marker[i] < 0)
         {
            HYPRE_Int jS, jA;
            rowc++;
            for (j = S_diag_i[i]; j < S_diag_i[i + 1]; j++)
            {
               jA = A_diag_i[i] + 1;
               jS = S_diag_j[j];
               while (A_diag_j[jA] != jS) { jA++; }
               if (CF_marker[S_diag_j[j]] > 0)
               {
                  A_FC_diag_j[d_count_FC] = fine_to_coarse[A_diag_j[jA]];
                  A_FC_diag_data[d_count_FC++] = A_diag_data[jA++];
               }
            }
            A_FC_diag_i[rowc] = d_count_FC;
            for (j = S_offd_i[i]; j < S_offd_i[i + 1]; j++)
            {
               jA = A_offd_i[i];
               jS = S_offd_j[j];
               while (jS != A_offd_j[jA]) { jA++; }
               if (CF_marker_offd[S_offd_j[j]] > 0)
               {
                  A_FC_offd_j[o_count_FC] = fine_to_coarse_offd[A_offd_j[jA]];
                  A_FC_offd_data[o_count_FC++] = A_offd_data[jA++];
               }
            }
            A_FC_offd_i[rowc] = o_count_FC;
         }
      }
   } /*end parallel region */

   A_FC = hypre_ParCSRMatrixCreate(comm,
                                   total_global_fpts,
                                   total_global_cpts,
                                   fpts_starts,
                                   cpts_starts,
                                   num_cols_offd_A_FC,
                                   A_FC_diag_i[n_Fpts],
                                   A_FC_offd_i[n_Fpts]);

   A_FF = hypre_ParCSRMatrixCreate(comm,
                                   total_global_new_fpts,
                                   total_global_fpts,
                                   new_fpts_starts,
                                   fpts_starts,
                                   num_cols_offd_A_FF,
                                   A_FF_diag_i[n_new_Fpts],
                                   A_FF_offd_i[n_new_Fpts]);

   A_FC_diag = hypre_ParCSRMatrixDiag(A_FC);
   hypre_CSRMatrixData(A_FC_diag) = A_FC_diag_data;
   hypre_CSRMatrixI(A_FC_diag) = A_FC_diag_i;
   hypre_CSRMatrixJ(A_FC_diag) = A_FC_diag_j;
   A_FC_offd = hypre_ParCSRMatrixOffd(A_FC);
   hypre_CSRMatrixData(A_FC_offd) = A_FC_offd_data;
   hypre_CSRMatrixI(A_FC_offd) = A_FC_offd_i;
   hypre_CSRMatrixJ(A_FC_offd) = A_FC_offd_j;
   hypre_ParCSRMatrixColMapOffd(A_FC) = col_map_offd_A_FC;

   hypre_CSRMatrixMemoryLocation(A_FC_diag) = memory_location_P;
   hypre_CSRMatrixMemoryLocation(A_FC_offd) = memory_location_P;

   A_FF_diag = hypre_ParCSRMatrixDiag(A_FF);
   hypre_CSRMatrixData(A_FF_diag) = A_FF_diag_data;
   hypre_CSRMatrixI(A_FF_diag) = A_FF_diag_i;
   hypre_CSRMatrixJ(A_FF_diag) = A_FF_diag_j;
   A_FF_offd = hypre_ParCSRMatrixOffd(A_FF);
   hypre_CSRMatrixData(A_FF_offd) = A_FF_offd_data;
   hypre_CSRMatrixI(A_FF_offd) = A_FF_offd_i;
   hypre_CSRMatrixJ(A_FF_offd) = A_FF_offd_j;
   hypre_ParCSRMatrixColMapOffd(A_FF) = col_map_offd_A_FF;

   hypre_CSRMatrixMemoryLocation(A_FF_diag) = memory_location_P;
   hypre_CSRMatrixMemoryLocation(A_FF_offd) = memory_location_P;

   hypre_TFree(fine_to_coarse, HYPRE_MEMORY_HOST);
   hypre_TFree(fine_to_fine, HYPRE_MEMORY_HOST);
   hypre_TFree(big_convert, HYPRE_MEMORY_HOST);
   hypre_TFree(fine_to_coarse_offd, HYPRE_MEMORY_HOST);
   hypre_TFree(fine_to_fine_offd, HYPRE_MEMORY_HOST);
   hypre_TFree(big_convert_offd, HYPRE_MEMORY_HOST);
   hypre_TFree(CF_marker_offd, HYPRE_MEMORY_HOST);
   hypre_TFree(int_buf_data, HYPRE_MEMORY_HOST);
   hypre_TFree(big_buf_data, HYPRE_MEMORY_HOST);

   hypre_TFree(cpt_array, HYPRE_MEMORY_HOST);
   hypre_TFree(fpt_array, HYPRE_MEMORY_HOST);
   hypre_TFree(new_fpt_array, HYPRE_MEMORY_HOST);

   *A_FC_ptr = A_FC;
   *A_FF_ptr = A_FF;

   return hypre_error_flag;
}
/* -----------------------------------------------------------------------------
 * generate AFF, AFC, AFFC for 2 stage extended+i(e)interpolation
 * ----------------------------------------------------------------------------- */

HYPRE_Int
hypre_ParCSRMatrixGenerateFFFCD3( hypre_ParCSRMatrix *A,
                                  HYPRE_Int           *CF_marker,
                                  HYPRE_BigInt        *cpts_starts,
                                  hypre_ParCSRMatrix  *S,
                                  hypre_ParCSRMatrix **A_FC_ptr,
                                  hypre_ParCSRMatrix **A_FF_ptr,
                                  HYPRE_Real         **D_lambda_ptr)
{
   MPI_Comm                 comm     = hypre_ParCSRMatrixComm(A);
   HYPRE_MemoryLocation memory_location_P = hypre_ParCSRMatrixMemoryLocation(A);
   hypre_ParCSRCommPkg     *comm_pkg = hypre_ParCSRMatrixCommPkg(A);
   hypre_ParCSRCommHandle  *comm_handle;

   /* diag part of A */
   hypre_CSRMatrix    *A_diag   = hypre_ParCSRMatrixDiag(A);
   HYPRE_Complex      *A_diag_data = hypre_CSRMatrixData(A_diag);
   HYPRE_Int          *A_diag_i = hypre_CSRMatrixI(A_diag);
   HYPRE_Int          *A_diag_j = hypre_CSRMatrixJ(A_diag);
   /* off-diag part of A */
   hypre_CSRMatrix    *A_offd   = hypre_ParCSRMatrixOffd(A);
   HYPRE_Complex      *A_offd_data = hypre_CSRMatrixData(A_offd);
   HYPRE_Int          *A_offd_i = hypre_CSRMatrixI(A_offd);
   HYPRE_Int          *A_offd_j = hypre_CSRMatrixJ(A_offd);

   HYPRE_Int           n_fine = hypre_CSRMatrixNumRows(A_diag);
   HYPRE_Int           num_cols_A_offd = hypre_CSRMatrixNumCols(A_offd);

   /* diag part of S */
   hypre_CSRMatrix    *S_diag   = hypre_ParCSRMatrixDiag(S);
   HYPRE_Int          *S_diag_i = hypre_CSRMatrixI(S_diag);
   HYPRE_Int          *S_diag_j = hypre_CSRMatrixJ(S_diag);
   /* off-diag part of S */
   hypre_CSRMatrix    *S_offd   = hypre_ParCSRMatrixOffd(S);
   HYPRE_Int          *S_offd_i = hypre_CSRMatrixI(S_offd);
   HYPRE_Int          *S_offd_j = hypre_CSRMatrixJ(S_offd);

   HYPRE_Real         *D_lambda;
   hypre_ParCSRMatrix *A_FC;
   hypre_CSRMatrix    *A_FC_diag, *A_FC_offd;
   HYPRE_Int          *A_FC_diag_i, *A_FC_diag_j, *A_FC_offd_i, *A_FC_offd_j = NULL;
   HYPRE_Complex      *A_FC_diag_data, *A_FC_offd_data = NULL;
   HYPRE_Int           num_cols_offd_A_FC;
   HYPRE_BigInt       *col_map_offd_A_FC = NULL;

   hypre_ParCSRMatrix *A_FF;
   hypre_CSRMatrix    *A_FF_diag, *A_FF_offd;
   HYPRE_Int          *A_FF_diag_i, *A_FF_diag_j, *A_FF_offd_i, *A_FF_offd_j;
   HYPRE_Complex      *A_FF_diag_data, *A_FF_offd_data;
   HYPRE_Int           num_cols_offd_A_FF;
   HYPRE_BigInt       *col_map_offd_A_FF = NULL;

   HYPRE_Int          *fine_to_coarse;
   HYPRE_Int          *fine_to_fine;
   HYPRE_Int          *fine_to_coarse_offd = NULL;
   HYPRE_Int          *fine_to_fine_offd = NULL;

   HYPRE_Int           i, j, jj;
   HYPRE_Int           startc, index;
   HYPRE_Int           cpt, fpt, new_fpt, row, rowc;
   HYPRE_Int          *CF_marker_offd = NULL;
   HYPRE_Int          *int_buf_data = NULL;
   HYPRE_BigInt       *big_convert;
   HYPRE_BigInt       *big_convert_offd = NULL;
   HYPRE_BigInt       *big_buf_data = NULL;

   HYPRE_BigInt        total_global_fpts, total_global_cpts, total_global_new_fpts;
   HYPRE_BigInt        fpts_starts[2], new_fpts_starts[2];
   HYPRE_Int           my_id, num_procs, num_sends;
   HYPRE_Int           d_count_FF, d_count_FC, o_count_FF, o_count_FC;
   HYPRE_Int           n_Fpts;
   HYPRE_Int           n_new_Fpts;
   HYPRE_Int          *cpt_array, *fpt_array, *new_fpt_array;
   HYPRE_Int           start, stop;
   HYPRE_Int           num_threads;

   num_threads = hypre_NumThreads();

   /* MPI size and rank*/
   hypre_MPI_Comm_size(comm, &num_procs);
   hypre_MPI_Comm_rank(comm, &my_id);

   fine_to_coarse = hypre_CTAlloc(HYPRE_Int, n_fine, HYPRE_MEMORY_HOST);
   fine_to_fine = hypre_CTAlloc(HYPRE_Int, n_fine, HYPRE_MEMORY_HOST);
   big_convert = hypre_CTAlloc(HYPRE_BigInt, n_fine, HYPRE_MEMORY_HOST);

   cpt_array = hypre_CTAlloc(HYPRE_Int, num_threads + 1, HYPRE_MEMORY_HOST);
   fpt_array = hypre_CTAlloc(HYPRE_Int, num_threads + 1, HYPRE_MEMORY_HOST);
   new_fpt_array = hypre_CTAlloc(HYPRE_Int, num_threads + 1, HYPRE_MEMORY_HOST);
#ifdef HYPRE_USING_OPENMP
   #pragma omp parallel private(i,j,jj,start,stop,row,rowc,cpt,new_fpt,fpt,d_count_FC,d_count_FF,o_count_FC,o_count_FF)
#endif
   {
      HYPRE_Int my_thread_num = hypre_GetThreadNum();

      start = (n_fine / num_threads) * my_thread_num;
      if (my_thread_num == num_threads - 1)
      {
         stop = n_fine;
      }
      else
      {
         stop = (n_fine / num_threads) * (my_thread_num + 1);
      }
      for (i = start; i < stop; i++)
      {
         if (CF_marker[i] > 0)
         {
            cpt_array[my_thread_num + 1]++;
         }
         else if (CF_marker[i] == -2)
         {
            new_fpt_array[my_thread_num + 1]++;
            fpt_array[my_thread_num + 1]++;
         }
         else
         {
            fpt_array[my_thread_num + 1]++;
         }
      }

#ifdef HYPRE_USING_OPENMP
      #pragma omp barrier
#endif
      if (my_thread_num == 0)
      {
         for (i = 1; i < num_threads; i++)
         {
            cpt_array[i + 1] += cpt_array[i];
            fpt_array[i + 1] += fpt_array[i];
            new_fpt_array[i + 1] += new_fpt_array[i];
         }
      }
#ifdef HYPRE_USING_OPENMP
      #pragma omp barrier
#endif

      cpt = cpt_array[my_thread_num];
      fpt = fpt_array[my_thread_num];
      for (i = start; i < stop; i++)
      {
         if (CF_marker[i] > 0)
         {
            fine_to_coarse[i] = cpt++;
            fine_to_fine[i] = -1;
         }
         else
         {
            fine_to_fine[i] = fpt++;
            fine_to_coarse[i] = -1;
         }
      }
#ifdef HYPRE_USING_OPENMP
      #pragma omp barrier
#endif

      if (my_thread_num == 0)
      {
         HYPRE_BigInt big_Fpts, big_new_Fpts;
         n_Fpts = fpt_array[num_threads];
         n_new_Fpts = new_fpt_array[num_threads];
         big_Fpts = n_Fpts;
         big_new_Fpts = n_new_Fpts;

<<<<<<< HEAD
         fpts_starts = hypre_CTAlloc(HYPRE_BigInt, 2, HYPRE_MEMORY_HOST);
         new_fpts_starts = hypre_CTAlloc(HYPRE_BigInt, 2, HYPRE_MEMORY_HOST);
=======
>>>>>>> 805ee77b
         hypre_MPI_Scan(&big_Fpts, fpts_starts + 1, 1, HYPRE_MPI_BIG_INT, hypre_MPI_SUM, comm);
         hypre_MPI_Scan(&big_new_Fpts, new_fpts_starts + 1, 1, HYPRE_MPI_BIG_INT, hypre_MPI_SUM, comm);
         fpts_starts[0] = fpts_starts[1] - big_Fpts;
         new_fpts_starts[0] = new_fpts_starts[1] - big_new_Fpts;
         if (my_id == num_procs - 1)
         {
            total_global_new_fpts = new_fpts_starts[1];
            total_global_fpts = fpts_starts[1];
            total_global_cpts = cpts_starts[1];
         }
         hypre_MPI_Bcast(&total_global_new_fpts, 1, HYPRE_MPI_BIG_INT, num_procs - 1, comm);
         hypre_MPI_Bcast(&total_global_fpts, 1, HYPRE_MPI_BIG_INT, num_procs - 1, comm);
         hypre_MPI_Bcast(&total_global_cpts, 1, HYPRE_MPI_BIG_INT, num_procs - 1, comm);
      }
#ifdef HYPRE_USING_OPENMP
      #pragma omp barrier
#endif

      for (i = start; i < stop; i++)
      {
         if (CF_marker[i] > 0)
         {
            big_convert[i] = (HYPRE_BigInt)fine_to_coarse[i] + cpts_starts[0];
         }
         else
         {
            big_convert[i] = (HYPRE_BigInt)fine_to_fine[i] + fpts_starts[0];
         }
      }

#ifdef HYPRE_USING_OPENMP
      #pragma omp barrier
#endif
      if (my_thread_num == 0)
      {
         if (num_cols_A_offd)
         {
            CF_marker_offd = hypre_CTAlloc(HYPRE_Int,  num_cols_A_offd, HYPRE_MEMORY_HOST);
            big_convert_offd = hypre_CTAlloc(HYPRE_BigInt,  num_cols_A_offd, HYPRE_MEMORY_HOST);
            fine_to_coarse_offd = hypre_CTAlloc(HYPRE_Int,  num_cols_A_offd, HYPRE_MEMORY_HOST);
            fine_to_fine_offd = hypre_CTAlloc(HYPRE_Int,  num_cols_A_offd, HYPRE_MEMORY_HOST);
         }
         index = 0;
         num_sends = hypre_ParCSRCommPkgNumSends(comm_pkg);
         int_buf_data = hypre_CTAlloc(HYPRE_Int,  hypre_ParCSRCommPkgSendMapStart(comm_pkg, num_sends),
                                      HYPRE_MEMORY_HOST);
         big_buf_data = hypre_CTAlloc(HYPRE_BigInt,  hypre_ParCSRCommPkgSendMapStart(comm_pkg, num_sends),
                                      HYPRE_MEMORY_HOST);
         for (i = 0; i < num_sends; i++)
         {
            startc = hypre_ParCSRCommPkgSendMapStart(comm_pkg, i);
            for (j = startc; j < hypre_ParCSRCommPkgSendMapStart(comm_pkg, i + 1); j++)
            {
               int_buf_data[index] = CF_marker[hypre_ParCSRCommPkgSendMapElmt(comm_pkg, j)];
               big_buf_data[index++] = big_convert[hypre_ParCSRCommPkgSendMapElmt(comm_pkg, j)];
            }
         }

         comm_handle = hypre_ParCSRCommHandleCreate( 11, comm_pkg, int_buf_data, CF_marker_offd);

         hypre_ParCSRCommHandleDestroy(comm_handle);

         comm_handle = hypre_ParCSRCommHandleCreate( 21, comm_pkg, big_buf_data, big_convert_offd);

         hypre_ParCSRCommHandleDestroy(comm_handle);

         num_cols_offd_A_FC = 0;
         num_cols_offd_A_FF = 0;
         if (num_cols_A_offd)
         {
            for (i = 0; i < num_cols_A_offd; i++)
            {
               if (CF_marker_offd[i] > 0)
               {
                  fine_to_coarse_offd[i] = num_cols_offd_A_FC++;
                  fine_to_fine_offd[i] = -1;
               }
               else
               {
                  fine_to_fine_offd[i] = num_cols_offd_A_FF++;
                  fine_to_coarse_offd[i] = -1;
               }
            }

            col_map_offd_A_FF = hypre_TAlloc(HYPRE_BigInt, num_cols_offd_A_FF, HYPRE_MEMORY_HOST);
            col_map_offd_A_FC = hypre_TAlloc(HYPRE_BigInt, num_cols_offd_A_FC, HYPRE_MEMORY_HOST);

            cpt = 0;
            fpt = 0;
            for (i = 0; i < num_cols_A_offd; i++)
            {
               if (CF_marker_offd[i] > 0)
               {
                  col_map_offd_A_FC[cpt++] = big_convert_offd[i];
               }
               else
               {
                  col_map_offd_A_FF[fpt++] = big_convert_offd[i];
               }
            }
         }

         A_FF_diag_i = hypre_CTAlloc(HYPRE_Int, n_new_Fpts + 1, memory_location_P);
         A_FC_diag_i = hypre_CTAlloc(HYPRE_Int, n_Fpts + 1, memory_location_P);
         A_FF_offd_i = hypre_CTAlloc(HYPRE_Int, n_new_Fpts + 1, memory_location_P);
         A_FC_offd_i = hypre_CTAlloc(HYPRE_Int, n_Fpts + 1, memory_location_P);
         D_lambda = hypre_CTAlloc(HYPRE_Real, n_Fpts, memory_location_P);
      }

#ifdef HYPRE_USING_OPENMP
      #pragma omp barrier
#endif
      d_count_FC = 0;
      d_count_FF = 0;
      o_count_FC = 0;
      o_count_FF = 0;
      row = new_fpt_array[my_thread_num];
      rowc = fpt_array[my_thread_num];
      for (i = start; i < stop; i++)
      {
         if (CF_marker[i] == -2)
         {
            row++;
            rowc++;
            d_count_FF++; /* account for diagonal element */
            for (j = S_diag_i[i]; j < S_diag_i[i + 1]; j++)
            {
               jj = S_diag_j[j];
               if (CF_marker[jj] > 0)
               {
                  d_count_FC++;
               }
               else
               {
                  d_count_FF++;
               }
            }
            A_FF_diag_i[row] = d_count_FF;
            A_FC_diag_i[rowc] = d_count_FC;
            for (j = S_offd_i[i]; j < S_offd_i[i + 1]; j++)
            {
               jj = S_offd_j[j];
               if (CF_marker_offd[jj] > 0)
               {
                  o_count_FC++;
               }
               else
               {
                  o_count_FF++;
               }
            }
            A_FF_offd_i[row] = o_count_FF;
            A_FC_offd_i[rowc] = o_count_FC;
         }
         else if (CF_marker[i] < 0)
         {
            rowc++;
            for (j = S_diag_i[i]; j < S_diag_i[i + 1]; j++)
            {
               jj = S_diag_j[j];
               if (CF_marker[jj] > 0)
               {
                  d_count_FC++;
               }
            }
            A_FC_diag_i[rowc] = d_count_FC;
            for (j = S_offd_i[i]; j < S_offd_i[i + 1]; j++)
            {
               jj = S_offd_j[j];
               if (CF_marker_offd[jj] > 0)
               {
                  o_count_FC++;
               }
            }
            A_FC_offd_i[rowc] = o_count_FC;
         }
      }

#ifdef HYPRE_USING_OPENMP
      #pragma omp barrier
#endif
      if (my_thread_num == 0)
      {
         HYPRE_Int fpt2, new_fpt2;
         for (i = 1; i < num_threads + 1; i++)
         {
            fpt = fpt_array[i];
            new_fpt = new_fpt_array[i];
            fpt2 = fpt_array[i - 1];
            new_fpt2 = new_fpt_array[i - 1];
            if (fpt != fpt2)
            {
               A_FC_diag_i[fpt] += A_FC_diag_i[fpt2];
               A_FC_offd_i[fpt] += A_FC_offd_i[fpt2];
            }
            if (new_fpt != new_fpt2)
            {
               A_FF_diag_i[new_fpt] += A_FF_diag_i[new_fpt2];
               A_FF_offd_i[new_fpt] += A_FF_offd_i[new_fpt2];
            }
         }
         row = new_fpt_array[num_threads];
         rowc = fpt_array[num_threads];
         d_count_FC = A_FC_diag_i[rowc];
         d_count_FF = A_FF_diag_i[row];
         o_count_FC = A_FC_offd_i[rowc];
         o_count_FF = A_FF_offd_i[row];
         A_FF_diag_j = hypre_CTAlloc(HYPRE_Int, d_count_FF, memory_location_P);
         A_FC_diag_j = hypre_CTAlloc(HYPRE_Int, d_count_FC, memory_location_P);
         A_FF_offd_j = hypre_CTAlloc(HYPRE_Int, o_count_FF, memory_location_P);
         A_FC_offd_j = hypre_CTAlloc(HYPRE_Int, o_count_FC, memory_location_P);
         A_FF_diag_data = hypre_CTAlloc(HYPRE_Real, d_count_FF, memory_location_P);
         A_FC_diag_data = hypre_CTAlloc(HYPRE_Real, d_count_FC, memory_location_P);
         A_FF_offd_data = hypre_CTAlloc(HYPRE_Real, o_count_FF, memory_location_P);
         A_FC_offd_data = hypre_CTAlloc(HYPRE_Real, o_count_FC, memory_location_P);
      }

#ifdef HYPRE_USING_OPENMP
      #pragma omp barrier
#endif
      row = new_fpt_array[my_thread_num];
      rowc = fpt_array[my_thread_num];
      d_count_FC = A_FC_diag_i[rowc];
      d_count_FF = A_FF_diag_i[row];
      o_count_FC = A_FC_offd_i[rowc];
      o_count_FF = A_FF_offd_i[row];
      for (i = start; i < stop; i++)
      {
         if (CF_marker[i] == -2)
         {
            HYPRE_Int jS, jA;
            HYPRE_Real sum = 0;
            row++;
            jA = A_diag_i[i];
            A_FF_diag_j[d_count_FF] = fine_to_fine[A_diag_j[jA]];
            A_FF_diag_data[d_count_FF++] = A_diag_data[jA++];
            for (j = S_diag_i[i]; j < S_diag_i[i + 1]; j++)
            {
               jA = A_diag_i[i] + 1;
               jS = S_diag_j[j];
               while (A_diag_j[jA] != jS) { jA++; }
               if (CF_marker[S_diag_j[j]] > 0)
               {
                  A_FC_diag_j[d_count_FC] = fine_to_coarse[A_diag_j[jA]];
                  A_FC_diag_data[d_count_FC++] = A_diag_data[jA++];
               }
               else
               {
                  sum += 1;
                  D_lambda[rowc] += A_diag_data[jA];
                  A_FF_diag_j[d_count_FF] = fine_to_fine[A_diag_j[jA]];
                  A_FF_diag_data[d_count_FF++] = A_diag_data[jA++];
               }
            }
            for (j = S_offd_i[i]; j < S_offd_i[i + 1]; j++)
            {
               jA = A_offd_i[i];
               jS = S_offd_j[j];
               while (jS != A_offd_j[jA]) { jA++; }
               if (CF_marker_offd[S_offd_j[j]] > 0)
               {
                  A_FC_offd_j[o_count_FC] = fine_to_coarse_offd[A_offd_j[jA]];
                  A_FC_offd_data[o_count_FC++] = A_offd_data[jA++];
               }
               else
               {
                  sum += 1;
                  D_lambda[rowc] += A_offd_data[jA];
                  A_FF_offd_j[o_count_FF] = fine_to_fine_offd[A_offd_j[jA]];
                  A_FF_offd_data[o_count_FF++] = A_offd_data[jA++];
               }
            }
            if (sum) { D_lambda[rowc] = D_lambda[rowc] / sum; }
            rowc++;
            A_FF_diag_i[row] = d_count_FF;
            A_FC_diag_i[rowc] = d_count_FC;
            A_FF_offd_i[row] = o_count_FF;
            A_FC_offd_i[rowc] = o_count_FC;
         }
         else if (CF_marker[i] < 0)
         {
            HYPRE_Int jS, jA;
            HYPRE_Real sum = 0;
            for (j = S_diag_i[i]; j < S_diag_i[i + 1]; j++)
            {
               jA = A_diag_i[i] + 1;
               jS = S_diag_j[j];
               while (A_diag_j[jA] != jS) { jA++; }
               if (CF_marker[S_diag_j[j]] > 0)
               {
                  A_FC_diag_j[d_count_FC] = fine_to_coarse[A_diag_j[jA]];
                  A_FC_diag_data[d_count_FC++] = A_diag_data[jA++];
               }
               else
               {
                  sum += 1;
                  D_lambda[rowc] += A_diag_data[jA];
               }
            }
            for (j = S_offd_i[i]; j < S_offd_i[i + 1]; j++)
            {
               jA = A_offd_i[i];
               jS = S_offd_j[j];
               while (jS != A_offd_j[jA]) { jA++; }
               if (CF_marker_offd[S_offd_j[j]] > 0)
               {
                  A_FC_offd_j[o_count_FC] = fine_to_coarse_offd[A_offd_j[jA]];
                  A_FC_offd_data[o_count_FC++] = A_offd_data[jA++];
               }
               else
               {
                  sum += 1;
                  D_lambda[rowc] += A_offd_data[jA];
               }
            }
            if (sum) { D_lambda[rowc] = D_lambda[rowc] / sum; }
            rowc++;
            A_FC_diag_i[rowc] = d_count_FC;
            A_FC_offd_i[rowc] = o_count_FC;
         }
      }
   } /*end parallel region */

   A_FC = hypre_ParCSRMatrixCreate(comm,
                                   total_global_fpts,
                                   total_global_cpts,
                                   fpts_starts,
                                   cpts_starts,
                                   num_cols_offd_A_FC,
                                   A_FC_diag_i[n_Fpts],
                                   A_FC_offd_i[n_Fpts]);

   A_FF = hypre_ParCSRMatrixCreate(comm,
                                   total_global_new_fpts,
                                   total_global_fpts,
                                   new_fpts_starts,
                                   fpts_starts,
                                   num_cols_offd_A_FF,
                                   A_FF_diag_i[n_new_Fpts],
                                   A_FF_offd_i[n_new_Fpts]);

   A_FC_diag = hypre_ParCSRMatrixDiag(A_FC);
   hypre_CSRMatrixData(A_FC_diag) = A_FC_diag_data;
   hypre_CSRMatrixI(A_FC_diag) = A_FC_diag_i;
   hypre_CSRMatrixJ(A_FC_diag) = A_FC_diag_j;
   A_FC_offd = hypre_ParCSRMatrixOffd(A_FC);
   hypre_CSRMatrixData(A_FC_offd) = A_FC_offd_data;
   hypre_CSRMatrixI(A_FC_offd) = A_FC_offd_i;
   hypre_CSRMatrixJ(A_FC_offd) = A_FC_offd_j;
   hypre_ParCSRMatrixColMapOffd(A_FC) = col_map_offd_A_FC;

   hypre_CSRMatrixMemoryLocation(A_FC_diag) = memory_location_P;
   hypre_CSRMatrixMemoryLocation(A_FC_offd) = memory_location_P;

   A_FF_diag = hypre_ParCSRMatrixDiag(A_FF);
   hypre_CSRMatrixData(A_FF_diag) = A_FF_diag_data;
   hypre_CSRMatrixI(A_FF_diag) = A_FF_diag_i;
   hypre_CSRMatrixJ(A_FF_diag) = A_FF_diag_j;
   A_FF_offd = hypre_ParCSRMatrixOffd(A_FF);
   hypre_CSRMatrixData(A_FF_offd) = A_FF_offd_data;
   hypre_CSRMatrixI(A_FF_offd) = A_FF_offd_i;
   hypre_CSRMatrixJ(A_FF_offd) = A_FF_offd_j;
   hypre_ParCSRMatrixColMapOffd(A_FF) = col_map_offd_A_FF;

   hypre_CSRMatrixMemoryLocation(A_FF_diag) = memory_location_P;
   hypre_CSRMatrixMemoryLocation(A_FF_offd) = memory_location_P;

   hypre_TFree(fine_to_coarse, HYPRE_MEMORY_HOST);
   hypre_TFree(fine_to_fine, HYPRE_MEMORY_HOST);
   hypre_TFree(big_convert, HYPRE_MEMORY_HOST);
   hypre_TFree(fine_to_coarse_offd, HYPRE_MEMORY_HOST);
   hypre_TFree(fine_to_fine_offd, HYPRE_MEMORY_HOST);
   hypre_TFree(big_convert_offd, HYPRE_MEMORY_HOST);
   hypre_TFree(CF_marker_offd, HYPRE_MEMORY_HOST);
   hypre_TFree(int_buf_data, HYPRE_MEMORY_HOST);
   hypre_TFree(big_buf_data, HYPRE_MEMORY_HOST);

   hypre_TFree(cpt_array, HYPRE_MEMORY_HOST);
   hypre_TFree(fpt_array, HYPRE_MEMORY_HOST);
   hypre_TFree(new_fpt_array, HYPRE_MEMORY_HOST);

   *A_FC_ptr = A_FC;
   *A_FF_ptr = A_FF;
   *D_lambda_ptr = D_lambda;

   return hypre_error_flag;
}<|MERGE_RESOLUTION|>--- conflicted
+++ resolved
@@ -165,10 +165,6 @@
          n_Fpts = fpt_array[num_threads];
          big_Fpts = n_Fpts;
 
-<<<<<<< HEAD
-         fpts_starts = hypre_CTAlloc(HYPRE_BigInt, 2, HYPRE_MEMORY_HOST);
-=======
->>>>>>> 805ee77b
          hypre_MPI_Scan(&big_Fpts, fpts_starts + 1, 1, HYPRE_MPI_BIG_INT, hypre_MPI_SUM, comm);
          fpts_starts[0] = fpts_starts[1] - big_Fpts;
          if (my_id == num_procs - 1)
@@ -652,11 +648,6 @@
          big_Fpts = n_Fpts;
          big_new_Fpts = n_new_Fpts;
 
-<<<<<<< HEAD
-         fpts_starts = hypre_CTAlloc(HYPRE_BigInt, 2, HYPRE_MEMORY_HOST);
-         new_fpts_starts = hypre_CTAlloc(HYPRE_BigInt, 2, HYPRE_MEMORY_HOST);
-=======
->>>>>>> 805ee77b
          hypre_MPI_Scan(&big_Fpts, fpts_starts + 1, 1, HYPRE_MPI_BIG_INT, hypre_MPI_SUM, comm);
          hypre_MPI_Scan(&big_new_Fpts, new_fpts_starts + 1, 1, HYPRE_MPI_BIG_INT, hypre_MPI_SUM, comm);
          fpts_starts[0] = fpts_starts[1] - big_Fpts;
@@ -1192,11 +1183,6 @@
          big_Fpts = n_Fpts;
          big_new_Fpts = n_new_Fpts;
 
-<<<<<<< HEAD
-         fpts_starts = hypre_CTAlloc(HYPRE_BigInt, 2, HYPRE_MEMORY_HOST);
-         new_fpts_starts = hypre_CTAlloc(HYPRE_BigInt, 2, HYPRE_MEMORY_HOST);
-=======
->>>>>>> 805ee77b
          hypre_MPI_Scan(&big_Fpts, fpts_starts + 1, 1, HYPRE_MPI_BIG_INT, hypre_MPI_SUM, comm);
          hypre_MPI_Scan(&big_new_Fpts, new_fpts_starts + 1, 1, HYPRE_MPI_BIG_INT, hypre_MPI_SUM, comm);
          fpts_starts[0] = fpts_starts[1] - big_Fpts;
