/*BHEADER**********************************************************************
 * Copyright (c) 2008,  Lawrence Livermore National Security, LLC.
 * Produced at the Lawrence Livermore National Laboratory.
 * This file is part of HYPRE.  See file COPYRIGHT for details.
 *
 * HYPRE is free software; you can redistribute it and/or modify it under the
 * terms of the GNU Lesser General Public License (as published by the Free
 * Software Foundation) version 2.1 dated February 1999.
 *
 * $Revision$
 ***********************************************************************EHEADER*/

#include "_hypre_parcsr_mv.h"

/*==========================================================================*/

#ifdef HYPRE_USING_PERSISTENT_COMM
static CommPkgJobType getJobTypeOf(HYPRE_Int job)
{
   CommPkgJobType job_type = HYPRE_COMM_PKG_JOB_COMPLEX;
   switch (job)
   {
   case  1:
      job_type = HYPRE_COMM_PKG_JOB_COMPLEX;
      break;
   case  2:
      job_type = HYPRE_COMM_PKG_JOB_COMPLEX_TRANSPOSE;
      break;
   case  11:
      job_type = HYPRE_COMM_PKG_JOB_INT;
      break;
   case  12:
      job_type = HYPRE_COMM_PKG_JOB_INT_TRANSPOSE;
      break;
   } // switch (job)

   return job_type;
}

/**
 * When send_data and recv_data are NULL, buffers are internally allocated
 * and CommHandle owns the buffer
 */
hypre_ParCSRPersistentCommHandle *
hypre_ParCSRPersistentCommHandleCreate( HYPRE_Int job,
                                        hypre_ParCSRCommPkg *comm_pkg,
                                        void *send_data,
                                        void *recv_data)
{
   HYPRE_Int                  i;

   hypre_ParCSRPersistentCommHandle *comm_handle = hypre_CTAlloc(hypre_ParCSRPersistentCommHandle,  1, HYPRE_MEMORY_HOST);

   if (!send_data) comm_handle->own_send_data = 1;
   if (!recv_data) comm_handle->own_recv_data = 1;

   CommPkgJobType job_type = getJobTypeOf(job);

   HYPRE_Int num_sends = hypre_ParCSRCommPkgNumSends(comm_pkg);
   HYPRE_Int num_recvs = hypre_ParCSRCommPkgNumRecvs(comm_pkg);
   MPI_Comm  comm      = hypre_ParCSRCommPkgComm(comm_pkg);

   HYPRE_Int num_requests = num_sends + num_recvs;
   hypre_MPI_Request *requests = hypre_CTAlloc(hypre_MPI_Request,  num_requests, HYPRE_MEMORY_HOST);

   hypre_ParCSRCommHandleNumRequests(comm_handle) = num_requests;
   hypre_ParCSRCommHandleRequests(comm_handle)    = requests;

   switch (job_type)
   {
      case HYPRE_COMM_PKG_JOB_COMPLEX:
         if (!send_data)
         {
            send_data = hypre_PinnedTAlloc(HYPRE_Complex, hypre_ParCSRCommPkgSendMapStart(comm_pkg, num_sends));
         }
         if (!recv_data)
         {
            recv_data = hypre_TAlloc(HYPRE_Complex,  hypre_ParCSRCommPkgRecvVecStart(comm_pkg,  num_recvs), HYPRE_MEMORY_HOST);  
         }
         for (i = 0; i < num_recvs; ++i)
         {
            HYPRE_Int ip = hypre_ParCSRCommPkgRecvProc(comm_pkg, i);
            HYPRE_Int vec_start = hypre_ParCSRCommPkgRecvVecStart(comm_pkg, i);
            HYPRE_Int vec_len = hypre_ParCSRCommPkgRecvVecStart(comm_pkg, i + 1) - vec_start;
            hypre_MPI_Recv_init((HYPRE_Complex *)recv_data + vec_start, vec_len, HYPRE_MPI_COMPLEX,
                          ip, 0, comm, requests + i);
         }
         for (i = 0; i < num_sends; ++i)
         {
            HYPRE_Int ip = hypre_ParCSRCommPkgSendProc(comm_pkg, i);
            HYPRE_Int vec_start = hypre_ParCSRCommPkgSendMapStart(comm_pkg, i);
            HYPRE_Int vec_len = hypre_ParCSRCommPkgSendMapStart(comm_pkg, i + 1) - vec_start;

            hypre_MPI_Send_init((HYPRE_Complex *)send_data + vec_start, vec_len, HYPRE_MPI_COMPLEX,
                          ip, 0, comm, requests + num_recvs + i);
         }
         break;

      case HYPRE_COMM_PKG_JOB_COMPLEX_TRANSPOSE:
         if (!recv_data)
         {
            recv_data = hypre_TAlloc(HYPRE_Complex,  hypre_ParCSRCommPkgSendMapStart(comm_pkg,  num_sends), HYPRE_MEMORY_HOST);  
         }
         if (!send_data)
         {
            send_data = hypre_TAlloc(HYPRE_Complex,  hypre_ParCSRCommPkgRecvVecStart(comm_pkg,  num_recvs), HYPRE_MEMORY_HOST);  
         }
         for (i = 0; i < num_sends; ++i)
         {
            HYPRE_Int ip = hypre_ParCSRCommPkgSendProc(comm_pkg, i);
            HYPRE_Int vec_start = hypre_ParCSRCommPkgSendMapStart(comm_pkg, i);
            HYPRE_Int vec_len = hypre_ParCSRCommPkgSendMapStart(comm_pkg, i + 1) - vec_start;
            hypre_MPI_Recv_init((HYPRE_Complex *)recv_data + vec_start, vec_len, HYPRE_MPI_COMPLEX,
                          ip, 0, comm, requests + i);
         }
         for (i = 0; i < num_recvs; ++i)
         {
            HYPRE_Int ip = hypre_ParCSRCommPkgRecvProc(comm_pkg, i);
            HYPRE_Int vec_start = hypre_ParCSRCommPkgRecvVecStart(comm_pkg, i);
            HYPRE_Int vec_len = hypre_ParCSRCommPkgRecvVecStart(comm_pkg, i + 1) - vec_start;

            hypre_MPI_Send_init((HYPRE_Complex *)send_data + vec_start, vec_len, HYPRE_MPI_COMPLEX,
                          ip, 0, comm, requests + num_sends + i);
         }
         break;

      case HYPRE_COMM_PKG_JOB_INT:
         if (!send_data)
         {
            send_data = hypre_TAlloc(HYPRE_Int,  hypre_ParCSRCommPkgSendMapStart(comm_pkg,  num_sends), HYPRE_MEMORY_HOST);  
         }
         if (!recv_data)
         {
            recv_data = hypre_TAlloc(HYPRE_Int,  hypre_ParCSRCommPkgRecvVecStart(comm_pkg,  num_recvs), HYPRE_MEMORY_HOST);  
         }
         for (i = 0; i < num_recvs; ++i)
         {
            HYPRE_Int ip = hypre_ParCSRCommPkgRecvProc(comm_pkg, i);
            HYPRE_Int vec_start = hypre_ParCSRCommPkgRecvVecStart(comm_pkg, i);
            HYPRE_Int vec_len = hypre_ParCSRCommPkgRecvVecStart(comm_pkg, i + 1) - vec_start;
            hypre_MPI_Recv_init((HYPRE_Int *)recv_data + vec_start, vec_len, HYPRE_MPI_INT,
                          ip, 0, comm, requests + i);
         }
         for (i = 0; i < num_sends; ++i)
         {
            HYPRE_Int ip = hypre_ParCSRCommPkgSendProc(comm_pkg, i);
            HYPRE_Int vec_start = hypre_ParCSRCommPkgSendMapStart(comm_pkg, i);
            HYPRE_Int vec_len = hypre_ParCSRCommPkgSendMapStart(comm_pkg, i + 1) - vec_start;

            hypre_MPI_Send_init((HYPRE_Int *)send_data + vec_start, vec_len, HYPRE_MPI_INT,
                          ip, 0, comm, requests + num_recvs + i);
         }
         break;

      case HYPRE_COMM_PKG_JOB_INT_TRANSPOSE:
         if (!recv_data)
         {
            recv_data = hypre_TAlloc(HYPRE_Int,  hypre_ParCSRCommPkgSendMapStart(comm_pkg,  num_sends), HYPRE_MEMORY_HOST);  
         }
         if (!send_data)
         {
            send_data = hypre_TAlloc(HYPRE_Int,  hypre_ParCSRCommPkgRecvVecStart(comm_pkg,  num_recvs), HYPRE_MEMORY_HOST);  
         }
         for (i = 0; i < num_sends; ++i)
         {
            HYPRE_Int ip = hypre_ParCSRCommPkgSendProc(comm_pkg, i);
            HYPRE_Int vec_start = hypre_ParCSRCommPkgSendMapStart(comm_pkg, i);
            HYPRE_Int vec_len = hypre_ParCSRCommPkgSendMapStart(comm_pkg, i + 1) - vec_start;
            hypre_MPI_Recv_init((HYPRE_Int *)recv_data + vec_start, vec_len, HYPRE_MPI_INT,
                          ip, 0, comm, requests + i);
         }
         for (i = 0; i < num_recvs; ++i)
         {
            HYPRE_Int ip = hypre_ParCSRCommPkgRecvProc(comm_pkg, i);
            HYPRE_Int vec_start = hypre_ParCSRCommPkgRecvVecStart(comm_pkg, i);
            HYPRE_Int vec_len = hypre_ParCSRCommPkgRecvVecStart(comm_pkg, i + 1) - vec_start;

            hypre_MPI_Send_init((HYPRE_Int *)send_data + vec_start, vec_len, HYPRE_MPI_INT,
                          ip, 0, comm, requests + num_sends + i);
         }
         break;
      default:
         hypre_assert(1 == 0);
         break;
   } // switch (job_type)

   hypre_ParCSRCommHandleRecvData(comm_handle) = recv_data;
   hypre_ParCSRCommHandleSendData(comm_handle) = send_data;

   return ( comm_handle );
}


hypre_ParCSRPersistentCommHandle *
hypre_ParCSRCommPkgGetPersistentCommHandle( HYPRE_Int job,
                                            hypre_ParCSRCommPkg *comm_pkg )
{
   CommPkgJobType type = getJobTypeOf(job);
   if (!comm_pkg->persistent_comm_handles[type])
   {
      comm_pkg->persistent_comm_handles[type] =
         hypre_ParCSRPersistentCommHandleCreate(job, comm_pkg, NULL, NULL);
      // data is owned by persistent comm handle
   }
   return comm_pkg->persistent_comm_handles[type];
}

void
hypre_ParCSRPersistentCommHandleDestroy( hypre_ParCSRPersistentCommHandle *comm_handle )
{
   if (comm_handle->own_send_data)
   {
      hypre_TFree(comm_handle->send_data, HYPRE_MEMORY_HOST);
   }
   if (comm_handle->own_recv_data)
   {
      hypre_TFree(comm_handle->recv_data, HYPRE_MEMORY_HOST);
   }
   hypre_TFree(comm_handle->requests, HYPRE_MEMORY_HOST);
   hypre_TFree(comm_handle, HYPRE_MEMORY_HOST);
}

void hypre_ParCSRPersistentCommHandleStart( hypre_ParCSRPersistentCommHandle *comm_handle )
{
   if (hypre_ParCSRCommHandleNumRequests(comm_handle) > 0)
   {
      HYPRE_Int ret = hypre_MPI_Startall(hypre_ParCSRCommHandleNumRequests(comm_handle),
                                         hypre_ParCSRCommHandleRequests(comm_handle));
      if (hypre_MPI_SUCCESS != ret)
      {
         hypre_error_w_msg(HYPRE_ERROR_GENERIC,"MPI error\n");
         /*hypre_printf("MPI error %d in %s (%s, line %u)\n", ret, __FUNCTION__, __FILE__, __LINE__);*/
      }
   }
}

void hypre_ParCSRPersistentCommHandleWait( hypre_ParCSRPersistentCommHandle *comm_handle )
{
   if (hypre_ParCSRCommHandleNumRequests(comm_handle) > 0)
   {
      HYPRE_Int ret = hypre_MPI_Waitall(hypre_ParCSRCommHandleNumRequests(comm_handle),
                                        hypre_ParCSRCommHandleRequests(comm_handle),
                                        hypre_MPI_STATUSES_IGNORE);
      if (hypre_MPI_SUCCESS != ret)
      {
         hypre_error_w_msg(HYPRE_ERROR_GENERIC,"MPI error\n");
         /*hypre_printf("MPI error %d in %s (%s, line %u)\n", ret, __FUNCTION__, __FILE__, __LINE__);*/
      }
   }
}
#endif // HYPRE_USING_PERSISTENT_COMM

hypre_ParCSRCommHandle *
hypre_ParCSRCommHandleCreate ( HYPRE_Int            job,
                               hypre_ParCSRCommPkg *comm_pkg,
                               void                *send_data, 
                               void                *recv_data )
{
   HYPRE_Int                  num_sends = hypre_ParCSRCommPkgNumSends(comm_pkg);
   HYPRE_Int                  num_recvs = hypre_ParCSRCommPkgNumRecvs(comm_pkg);
   MPI_Comm                   comm      = hypre_ParCSRCommPkgComm(comm_pkg);

   hypre_ParCSRCommHandle    *comm_handle;
   HYPRE_Int                  num_requests;
   hypre_MPI_Request         *requests;

   HYPRE_Int                  i, j;
   HYPRE_Int                  my_id, num_procs;
   HYPRE_Int                  ip, vec_start, vec_len;
                  
   /*--------------------------------------------------------------------
    * hypre_Initialize sets up a communication handle,
    * posts receives and initiates sends. It always requires num_sends, 
    * num_recvs, recv_procs and send_procs to be set in comm_pkg.
    * There are different options for job:
    * job = 1 : is used to initialize communication exchange for the parts
    *           of vector needed to perform a Matvec,  it requires send_data 
    *           and recv_data to be doubles, recv_vec_starts and 
    *           send_map_starts need to be set in comm_pkg.
    * job = 2 : is used to initialize communication exchange for the parts
    *           of vector needed to perform a MatvecT,  it requires send_data 
    *           and recv_data to be doubles, recv_vec_starts and 
    *           send_map_starts need to be set in comm_pkg.
    * job = 11: similar to job = 1, but exchanges data of type HYPRE_Int (not HYPRE_Complex),
    *           requires send_data and recv_data to be ints
    *           recv_vec_starts and send_map_starts need to be set in comm_pkg.
    * job = 12: similar to job = 1, but exchanges data of type HYPRE_Int (not HYPRE_Complex),
    *           requires send_data and recv_data to be ints
    *           recv_vec_starts and send_map_starts need to be set in comm_pkg.
    * default: ignores send_data and recv_data, requires send_mpi_types
    *           and recv_mpi_types to be set in comm_pkg.
    *           datatypes need to point to absolute
    *           addresses, e.g. generated using hypre_MPI_Address . 
    *--------------------------------------------------------------------*/

   num_requests = num_sends + num_recvs;
   requests = hypre_CTAlloc(hypre_MPI_Request,  num_requests, HYPRE_MEMORY_HOST);
 
   hypre_MPI_Comm_size(comm,&num_procs);
   hypre_MPI_Comm_rank(comm,&my_id);

   j = 0;
   switch (job)
   {
      case  1:
      {
         HYPRE_Complex *d_send_data = (HYPRE_Complex *) send_data;
         HYPRE_Complex *d_recv_data = (HYPRE_Complex *) recv_data;
         for (i = 0; i < num_recvs; i++)
         {
            ip = hypre_ParCSRCommPkgRecvProc(comm_pkg, i); 
            vec_start = hypre_ParCSRCommPkgRecvVecStart(comm_pkg,i);
            vec_len = hypre_ParCSRCommPkgRecvVecStart(comm_pkg,i+1)-vec_start;
            hypre_MPI_Irecv(&d_recv_data[vec_start], vec_len, HYPRE_MPI_COMPLEX,
                            ip, 0, comm, &requests[j++]);
         }
         for (i = 0; i < num_sends; i++)
         {
            vec_start = hypre_ParCSRCommPkgSendMapStart(comm_pkg, i);
            vec_len = hypre_ParCSRCommPkgSendMapStart(comm_pkg, i+1)-vec_start;
            ip = hypre_ParCSRCommPkgSendProc(comm_pkg, i); 
            hypre_MPI_Isend(&d_send_data[vec_start], vec_len, HYPRE_MPI_COMPLEX,
                            ip, 0, comm, &requests[j++]);
         }
         break;
      }
      case  2:
      {
         HYPRE_Complex *d_send_data = (HYPRE_Complex *) send_data;
         HYPRE_Complex *d_recv_data = (HYPRE_Complex *) recv_data;
         for (i = 0; i < num_sends; i++)
         {
            vec_start = hypre_ParCSRCommPkgSendMapStart(comm_pkg, i);
            vec_len = hypre_ParCSRCommPkgSendMapStart(comm_pkg, i+1) - vec_start;
            ip = hypre_ParCSRCommPkgSendProc(comm_pkg, i); 
            hypre_MPI_Irecv(&d_recv_data[vec_start], vec_len, HYPRE_MPI_COMPLEX,
                            ip, 0, comm, &requests[j++]);
         }
         for (i = 0; i < num_recvs; i++)
         {
            ip = hypre_ParCSRCommPkgRecvProc(comm_pkg, i); 
            vec_start = hypre_ParCSRCommPkgRecvVecStart(comm_pkg,i);
            vec_len = hypre_ParCSRCommPkgRecvVecStart(comm_pkg,i+1)-vec_start;
            hypre_MPI_Isend(&d_send_data[vec_start], vec_len, HYPRE_MPI_COMPLEX,
                            ip, 0, comm, &requests[j++]);
         }
         break;
      }
      case  11:
      {
         HYPRE_Int *i_send_data = (HYPRE_Int *) send_data;
         HYPRE_Int *i_recv_data = (HYPRE_Int *) recv_data;
         for (i = 0; i < num_recvs; i++)
         {
            ip = hypre_ParCSRCommPkgRecvProc(comm_pkg, i); 
            vec_start = hypre_ParCSRCommPkgRecvVecStart(comm_pkg,i);
            vec_len = hypre_ParCSRCommPkgRecvVecStart(comm_pkg,i+1)-vec_start;
            hypre_MPI_Irecv(&i_recv_data[vec_start], vec_len, HYPRE_MPI_INT,
                            ip, 0, comm, &requests[j++]);
         }
         for (i = 0; i < num_sends; i++)
         {
            vec_start = hypre_ParCSRCommPkgSendMapStart(comm_pkg, i);
            vec_len = hypre_ParCSRCommPkgSendMapStart(comm_pkg, i+1)-vec_start;
            ip = hypre_ParCSRCommPkgSendProc(comm_pkg, i); 
            hypre_MPI_Isend(&i_send_data[vec_start], vec_len, HYPRE_MPI_INT,
                            ip, 0, comm, &requests[j++]);
         }
         break;
      }
      case  12:
      {
         HYPRE_Int *i_send_data = (HYPRE_Int *) send_data;
         HYPRE_Int *i_recv_data = (HYPRE_Int *) recv_data;
         for (i = 0; i < num_sends; i++)
         {
            vec_start = hypre_ParCSRCommPkgSendMapStart(comm_pkg, i);
            vec_len = hypre_ParCSRCommPkgSendMapStart(comm_pkg, i+1) - vec_start;
            ip = hypre_ParCSRCommPkgSendProc(comm_pkg, i); 
            hypre_MPI_Irecv(&i_recv_data[vec_start], vec_len, HYPRE_MPI_INT,
                            ip, 0, comm, &requests[j++]);
         }
         for (i = 0; i < num_recvs; i++)
         {
            ip = hypre_ParCSRCommPkgRecvProc(comm_pkg, i); 
            vec_start = hypre_ParCSRCommPkgRecvVecStart(comm_pkg,i);
            vec_len = hypre_ParCSRCommPkgRecvVecStart(comm_pkg,i+1)-vec_start;
            hypre_MPI_Isend(&i_send_data[vec_start], vec_len, HYPRE_MPI_INT,
                            ip, 0, comm, &requests[j++]);
         }
         break;
      }
   }
   /*--------------------------------------------------------------------
    * set up comm_handle and return
    *--------------------------------------------------------------------*/

   comm_handle = hypre_CTAlloc(hypre_ParCSRCommHandle,  1, HYPRE_MEMORY_HOST);

   hypre_ParCSRCommHandleCommPkg(comm_handle)     = comm_pkg;
   hypre_ParCSRCommHandleSendData(comm_handle)    = send_data;
   hypre_ParCSRCommHandleRecvData(comm_handle)    = recv_data;
   hypre_ParCSRCommHandleNumRequests(comm_handle) = num_requests;
   hypre_ParCSRCommHandleRequests(comm_handle)    = requests;

   return ( comm_handle );
}

HYPRE_Int
hypre_ParCSRCommHandleDestroy( hypre_ParCSRCommHandle *comm_handle )
{
   hypre_MPI_Status          *status0;

   if ( comm_handle==NULL ) return hypre_error_flag;
   if (hypre_ParCSRCommHandleNumRequests(comm_handle))
   {
      status0 = hypre_CTAlloc(hypre_MPI_Status, 
                              hypre_ParCSRCommHandleNumRequests(comm_handle), HYPRE_MEMORY_HOST);
      hypre_MPI_Waitall(hypre_ParCSRCommHandleNumRequests(comm_handle),
                        hypre_ParCSRCommHandleRequests(comm_handle), status0);
      hypre_TFree(status0, HYPRE_MEMORY_HOST);
   }

   //printf("HERE---- 0\n"); // debugging the Invalid Cuda context issue
   hypre_TFree(hypre_ParCSRCommHandleRequests(comm_handle), HYPRE_MEMORY_HOST);
   //printf("HERE 1 %p\n",comm_handle);
   hypre_TFree(comm_handle, HYPRE_MEMORY_HOST);
   //printf("HERE 2 \n");

   return hypre_error_flag;
}


/* hypre_MatCommPkgCreate_core does all the communications and computations for
   hypre_MatCommPkgCreate ( hypre_ParCSRMatrix *A) and
   hypre_BoolMatCommPkgCreate ( hypre_ParCSRBooleanMatrix *A) To support both
   data types, it has hardly any data structures other than HYPRE_Int*.
*/

void
hypre_ParCSRCommPkgCreate_core(
   /* input args: */
   MPI_Comm   comm,
   HYPRE_Int *col_map_offd,
   HYPRE_Int  first_col_diag,
   HYPRE_Int *col_starts,
   HYPRE_Int  num_cols_diag,
   HYPRE_Int  num_cols_offd,
   /* pointers to output args: */
   HYPRE_Int  *p_num_recvs,
   HYPRE_Int **p_recv_procs,
   HYPRE_Int **p_recv_vec_starts,
   HYPRE_Int  *p_num_sends,
   HYPRE_Int **p_send_procs,
   HYPRE_Int **p_send_map_starts,
   HYPRE_Int **p_send_map_elmts
   )
{
   HYPRE_Int    i, j;
   HYPRE_Int    num_procs, my_id, proc_num, num_elmts;
   HYPRE_Int    local_info, offd_col;
   HYPRE_Int    *proc_mark, *proc_add, *tmp, *recv_buf, *displs, *info;
   /* outputs: */
   HYPRE_Int  num_recvs, * recv_procs, * recv_vec_starts;
   HYPRE_Int  num_sends, * send_procs, * send_map_starts, * send_map_elmts;
   HYPRE_Int  ip, vec_start, vec_len, num_requests;

   hypre_MPI_Request *requests;
   hypre_MPI_Status *status; 

   hypre_MPI_Comm_size(comm, &num_procs);  
   hypre_MPI_Comm_rank(comm, &my_id);

   proc_mark = hypre_CTAlloc(HYPRE_Int,  num_procs, HYPRE_MEMORY_HOST);
   proc_add = hypre_CTAlloc(HYPRE_Int,  num_procs, HYPRE_MEMORY_HOST);
   info = hypre_CTAlloc(HYPRE_Int,  num_procs, HYPRE_MEMORY_HOST);

   /* ----------------------------------------------------------------------
    * determine which processors to receive from (set proc_mark) and num_recvs,
    * at the end of the loop proc_mark[i] contains the number of elements to be
    * received from Proc. i
    * ---------------------------------------------------------------------*/

   for (i=0; i < num_procs; i++)
      proc_add[i] = 0;

   proc_num = 0;
   if (num_cols_offd) offd_col = col_map_offd[0];
   num_recvs=0;
   j = 0;
   for (i=0; i < num_cols_offd; i++)
   {
      if (num_cols_diag) proc_num = hypre_min(num_procs-1, offd_col / num_cols_diag);
      while (col_starts[proc_num] > offd_col )
         proc_num = proc_num-1;
      while (col_starts[proc_num+1]-1 < offd_col )
         proc_num = proc_num+1;
      proc_mark[num_recvs] = proc_num;
      j = i;
      while (col_starts[proc_num+1] > offd_col)
      {
         proc_add[num_recvs]++;
         if (j < num_cols_offd-1) 
         {
            j++;
            offd_col = col_map_offd[j];
         }
         else
         {
            j++;
            offd_col = col_starts[num_procs];
         }
      }
      num_recvs++;
      if (j < num_cols_offd) i = j-1;
      else i=j;
   }

   local_info = 2*num_recvs;
                        
   hypre_MPI_Allgather(&local_info, 1, HYPRE_MPI_INT, info, 1, HYPRE_MPI_INT, comm); 

   /* ----------------------------------------------------------------------
    * generate information to be sent: tmp contains for each recv_proc:
    * id of recv_procs, number of elements to be received for this processor,
    * indices of elements (in this order)
    * ---------------------------------------------------------------------*/

   displs = hypre_CTAlloc(HYPRE_Int,  num_procs+1, HYPRE_MEMORY_HOST);
   displs[0] = 0;
   for (i=1; i < num_procs+1; i++)
      displs[i] = displs[i-1]+info[i-1]; 
   recv_buf = hypre_CTAlloc(HYPRE_Int,  displs[num_procs], HYPRE_MEMORY_HOST); 

   recv_procs = NULL;
   tmp = NULL;
   if (num_recvs)
   {
      recv_procs = hypre_CTAlloc(HYPRE_Int,  num_recvs, HYPRE_MEMORY_HOST);
      tmp = hypre_CTAlloc(HYPRE_Int,  local_info, HYPRE_MEMORY_HOST);
   }
   recv_vec_starts = hypre_CTAlloc(HYPRE_Int,  num_recvs+1, HYPRE_MEMORY_HOST);

   j = 0;
   if (num_recvs) recv_vec_starts[0] = 0;
   for (i=0; i < num_recvs; i++)
   {
      num_elmts = proc_add[i];
      recv_procs[i] = proc_mark[i];
      recv_vec_starts[i+1] = recv_vec_starts[i]+num_elmts;
      tmp[j++] = proc_mark[i];
      tmp[j++] = num_elmts;
   }

   hypre_MPI_Allgatherv(tmp,local_info,HYPRE_MPI_INT,recv_buf,info,
                        displs,HYPRE_MPI_INT,comm);

   /* ----------------------------------------------------------------------
    * determine num_sends and number of elements to be sent
    * ---------------------------------------------------------------------*/

   num_sends = 0;
   num_elmts = 0;
   proc_add[0] = 0;
   for (i=0; i < num_procs; i++)
   {
      j = displs[i];
      while ( j < displs[i+1])
      {
         if (recv_buf[j++] == my_id)
         {
            proc_mark[num_sends] = i;
            num_sends++;
            proc_add[num_sends] = proc_add[num_sends-1]+recv_buf[j];
            break;
         }
         j++;
      } 
   }
                
   /* ----------------------------------------------------------------------
    * determine send_procs and actual elements to be send (in send_map_elmts)
    * and send_map_starts whose i-th entry points to the beginning of the 
    * elements to be send to proc. i
    * ---------------------------------------------------------------------*/

   send_procs = NULL;
   send_map_elmts = NULL;

   if (num_sends)
   {
      send_procs = hypre_CTAlloc(HYPRE_Int,  num_sends, HYPRE_MEMORY_HOST);
      send_map_elmts = hypre_CTAlloc(HYPRE_Int,  proc_add[num_sends], HYPRE_MEMORY_HOST);
   }
   send_map_starts = hypre_CTAlloc(HYPRE_Int,  num_sends+1, HYPRE_MEMORY_HOST);
   num_requests = num_recvs+num_sends;
   if (num_requests)
   {
      requests = hypre_CTAlloc(hypre_MPI_Request,  num_requests, HYPRE_MEMORY_HOST);
      status = hypre_CTAlloc(hypre_MPI_Status,  num_requests, HYPRE_MEMORY_HOST);
   }

   if (num_sends) send_map_starts[0] = 0;
   for (i=0; i < num_sends; i++)
   {
      send_map_starts[i+1] = proc_add[i+1];
      send_procs[i] = proc_mark[i];
   }

   j=0;
   for (i=0; i < num_sends; i++)
   {
      vec_start = send_map_starts[i];
      vec_len = send_map_starts[i+1] - vec_start;
      ip = send_procs[i];
      hypre_MPI_Irecv(&send_map_elmts[vec_start], vec_len, HYPRE_MPI_INT,
                      ip, 0, comm, &requests[j++]);
   }
   for (i=0; i < num_recvs; i++)
   {
      vec_start = recv_vec_starts[i];
      vec_len = recv_vec_starts[i+1] - vec_start;
      ip = recv_procs[i];
      hypre_MPI_Isend(&col_map_offd[vec_start], vec_len, HYPRE_MPI_INT,
                      ip, 0, comm, &requests[j++]);
   }

   if (num_requests)
   {
      hypre_MPI_Waitall(num_requests, requests, status);
      hypre_TFree(requests, HYPRE_MEMORY_HOST);
      hypre_TFree(status, HYPRE_MEMORY_HOST);
   }

   if (num_sends)
   {
      for (i=0; i<send_map_starts[num_sends]; i++)
         send_map_elmts[i] -= first_col_diag;
   }

   hypre_TFree(proc_add, HYPRE_MEMORY_HOST);
   hypre_TFree(proc_mark, HYPRE_MEMORY_HOST); 
   hypre_TFree(tmp, HYPRE_MEMORY_HOST);
   hypre_TFree(recv_buf, HYPRE_MEMORY_HOST);
   hypre_TFree(displs, HYPRE_MEMORY_HOST);
   hypre_TFree(info, HYPRE_MEMORY_HOST);
 
   /* finish up with the hand-coded call-by-reference... */
   *p_num_recvs = num_recvs;
   *p_recv_procs = recv_procs;
   *p_recv_vec_starts = recv_vec_starts;
   *p_num_sends = num_sends;
   *p_send_procs = send_procs;
   *p_send_map_starts = send_map_starts;
   *p_send_map_elmts = send_map_elmts;
}


HYPRE_Int
hypre_ParCSRCommPkgCreate
(
   /* inputs */
   MPI_Comm   comm,
   HYPRE_Int *col_map_offd,
   HYPRE_Int  first_col_diag,
   HYPRE_Int *col_starts,
   HYPRE_Int  num_cols_diag,
   HYPRE_Int  num_cols_offd,
   /* output */
   hypre_ParCSRCommPkg *comm_pkg
)
{
   HYPRE_Int  num_sends;
   HYPRE_Int *send_procs;
   HYPRE_Int *send_map_starts;
   HYPRE_Int *send_map_elmts;
 
   HYPRE_Int  num_recvs;
   HYPRE_Int *recv_procs;
   HYPRE_Int *recv_vec_starts;

   hypre_ParCSRCommPkgCreate_core
      ( comm, col_map_offd, first_col_diag, col_starts,
        num_cols_diag, num_cols_offd, 
        &num_recvs, &recv_procs, &recv_vec_starts,
        &num_sends, &send_procs, &send_map_starts,
        &send_map_elmts );

   hypre_ParCSRCommPkgComm         (comm_pkg) = comm;
   hypre_ParCSRCommPkgNumRecvs     (comm_pkg) = num_recvs;
   hypre_ParCSRCommPkgRecvProcs    (comm_pkg) = recv_procs;
   hypre_ParCSRCommPkgRecvVecStarts(comm_pkg) = recv_vec_starts;
   hypre_ParCSRCommPkgNumSends     (comm_pkg) = num_sends;
   hypre_ParCSRCommPkgSendProcs    (comm_pkg) = send_procs;
   hypre_ParCSRCommPkgSendMapStarts(comm_pkg) = send_map_starts;
   hypre_ParCSRCommPkgSendMapElmts (comm_pkg) = send_map_elmts;
   
   return hypre_error_flag;
}

/* ----------------------------------------------------------------------
 * hypre_MatvecCommPkgCreate
 * generates the comm_pkg for A 
 * if no row and/or column partitioning is given, the routine determines
 * them with MPE_Decomp1d 
 * ---------------------------------------------------------------------*/

HYPRE_Int
hypre_MatvecCommPkgCreate ( hypre_ParCSRMatrix *A )
{
   MPI_Comm   comm            = hypre_ParCSRMatrixComm(A);
   HYPRE_Int  first_col_diag  = hypre_ParCSRMatrixFirstColDiag(A);
   HYPRE_Int *col_map_offd    = hypre_ParCSRMatrixColMapOffd(A);
   HYPRE_Int  num_cols_offd   = hypre_CSRMatrixNumCols(hypre_ParCSRMatrixOffd(A));
#ifdef HYPRE_NO_GLOBAL_PARTITION
   HYPRE_Int  global_num_cols = hypre_ParCSRMatrixGlobalNumCols(A); 
   /* Create the assumed partition */
   if  (hypre_ParCSRMatrixAssumedPartition(A) == NULL)
   {
      hypre_ParCSRMatrixCreateAssumedPartition(A);
   }
   hypre_IJAssumedPart *apart = hypre_ParCSRMatrixAssumedPartition(A);
#else
   HYPRE_Int *col_starts      = hypre_ParCSRMatrixColStarts(A);
   HYPRE_Int  num_cols_diag   = hypre_CSRMatrixNumCols(hypre_ParCSRMatrixDiag(A));
#endif
   /*-----------------------------------------------------------
    * setup commpkg
    *----------------------------------------------------------*/
<<<<<<< HEAD

   comm_pkg = hypre_CTAlloc(hypre_ParCSRCommPkg,  1, HYPRE_MEMORY_HOST);

   hypre_ParCSRCommPkgComm(comm_pkg) = comm;

   hypre_ParCSRCommPkgNumRecvs(comm_pkg) = num_recvs;
   hypre_ParCSRCommPkgRecvProcs(comm_pkg) = recv_procs;
   hypre_ParCSRCommPkgRecvVecStarts(comm_pkg) = recv_vec_starts;
   hypre_ParCSRCommPkgNumSends(comm_pkg) = num_sends;
   hypre_ParCSRCommPkgSendProcs(comm_pkg) = send_procs;
   hypre_ParCSRCommPkgSendMapStarts(comm_pkg) = send_map_starts;
   hypre_ParCSRCommPkgSendMapElmts(comm_pkg) = send_map_elmts;

=======
   hypre_ParCSRCommPkg *comm_pkg = hypre_CTAlloc(hypre_ParCSRCommPkg, 1);
>>>>>>> 8b3aed05
   hypre_ParCSRMatrixCommPkg(A) = comm_pkg;
#ifdef HYPRE_NO_GLOBAL_PARTITION
   hypre_ParCSRCommPkgCreateApart ( comm, col_map_offd, first_col_diag, 
                                    num_cols_offd, global_num_cols,
                                    apart,
                                    comm_pkg );
#else
   hypre_ParCSRCommPkgCreate      ( comm, col_map_offd, first_col_diag, 
                                    col_starts,
                                    num_cols_diag, num_cols_offd, 
                                    comm_pkg );
#endif

   return hypre_error_flag;
}


HYPRE_Int
hypre_MatvecCommPkgDestroy( hypre_ParCSRCommPkg *comm_pkg )
{
#ifdef HYPRE_USING_PERSISTENT_COMM
   HYPRE_Int i;
   for (i = HYPRE_COMM_PKG_JOB_COMPLEX; i < NUM_OF_COMM_PKG_JOB_TYPE; ++i)
   {
      if (comm_pkg->persistent_comm_handles[i])
      {
         hypre_ParCSRPersistentCommHandleDestroy(comm_pkg->persistent_comm_handles[i]);
      }
   }
#endif

   if (hypre_ParCSRCommPkgNumSends(comm_pkg))
   {
      hypre_TFree(hypre_ParCSRCommPkgSendProcs(comm_pkg), HYPRE_MEMORY_HOST);
      hypre_TFree(hypre_ParCSRCommPkgSendMapElmts(comm_pkg), HYPRE_MEMORY_SHARED);
   }
   hypre_TFree(hypre_ParCSRCommPkgSendMapStarts(comm_pkg), HYPRE_MEMORY_HOST);
   /* if (hypre_ParCSRCommPkgSendMPITypes(comm_pkg))
      hypre_TFree(hypre_ParCSRCommPkgSendMPITypes(comm_pkg), HYPRE_MEMORY_HOST); */ 
   if (hypre_ParCSRCommPkgNumRecvs(comm_pkg))
   {
      hypre_TFree(hypre_ParCSRCommPkgRecvProcs(comm_pkg), HYPRE_MEMORY_HOST);
   }
   hypre_TFree(hypre_ParCSRCommPkgRecvVecStarts(comm_pkg), HYPRE_MEMORY_HOST);
   /* if (hypre_ParCSRCommPkgRecvMPITypes(comm_pkg))
      hypre_TFree(hypre_ParCSRCommPkgRecvMPITypes(comm_pkg), HYPRE_MEMORY_HOST); */
   hypre_TFree(comm_pkg, HYPRE_MEMORY_HOST);

   return hypre_error_flag;
}

HYPRE_Int
hypre_BuildCSRMatrixMPIDataType( HYPRE_Int num_nonzeros,
                                 HYPRE_Int num_rows,
                                 HYPRE_Complex *a_data,
                                 HYPRE_Int *a_i,
                                 HYPRE_Int *a_j, 
                                 hypre_MPI_Datatype *csr_matrix_datatype )
{
   HYPRE_Int            block_lens[3];
   hypre_MPI_Aint       displ[3];
   hypre_MPI_Datatype   types[3];

   block_lens[0] = num_nonzeros;
   block_lens[1] = num_rows+1;
   block_lens[2] = num_nonzeros;

   types[0] = HYPRE_MPI_COMPLEX;
   types[1] = HYPRE_MPI_INT;
   types[2] = HYPRE_MPI_INT;

   hypre_MPI_Address(a_data, &displ[0]);
   hypre_MPI_Address(a_i, &displ[1]);
   hypre_MPI_Address(a_j, &displ[2]);
   hypre_MPI_Type_struct(3,block_lens,displ,types,csr_matrix_datatype);
   hypre_MPI_Type_commit(csr_matrix_datatype);

   return hypre_error_flag;
}

HYPRE_Int
hypre_BuildCSRJDataType( HYPRE_Int num_nonzeros,
                         HYPRE_Complex *a_data,
                         HYPRE_Int *a_j,
                         hypre_MPI_Datatype *csr_jdata_datatype )
{
   HYPRE_Int          block_lens[2];
   hypre_MPI_Aint     displs[2];
   hypre_MPI_Datatype types[2];
 
   block_lens[0] = num_nonzeros;
   block_lens[1] = num_nonzeros;
 
   types[0] = HYPRE_MPI_COMPLEX;
   types[1] = HYPRE_MPI_INT;
 
   hypre_MPI_Address(a_data, &displs[0]);
   hypre_MPI_Address(a_j, &displs[1]);
 
   hypre_MPI_Type_struct(2,block_lens,displs,types,csr_jdata_datatype);
   hypre_MPI_Type_commit(csr_jdata_datatype);
 
   return hypre_error_flag;
}

    <|MERGE_RESOLUTION|>--- conflicted
+++ resolved
@@ -421,11 +421,8 @@
       hypre_TFree(status0, HYPRE_MEMORY_HOST);
    }
 
-   //printf("HERE---- 0\n"); // debugging the Invalid Cuda context issue
    hypre_TFree(hypre_ParCSRCommHandleRequests(comm_handle), HYPRE_MEMORY_HOST);
-   //printf("HERE 1 %p\n",comm_handle);
    hypre_TFree(comm_handle, HYPRE_MEMORY_HOST);
-   //printf("HERE 2 \n");
 
    return hypre_error_flag;
 }
@@ -727,23 +724,7 @@
    /*-----------------------------------------------------------
     * setup commpkg
     *----------------------------------------------------------*/
-<<<<<<< HEAD
-
-   comm_pkg = hypre_CTAlloc(hypre_ParCSRCommPkg,  1, HYPRE_MEMORY_HOST);
-
-   hypre_ParCSRCommPkgComm(comm_pkg) = comm;
-
-   hypre_ParCSRCommPkgNumRecvs(comm_pkg) = num_recvs;
-   hypre_ParCSRCommPkgRecvProcs(comm_pkg) = recv_procs;
-   hypre_ParCSRCommPkgRecvVecStarts(comm_pkg) = recv_vec_starts;
-   hypre_ParCSRCommPkgNumSends(comm_pkg) = num_sends;
-   hypre_ParCSRCommPkgSendProcs(comm_pkg) = send_procs;
-   hypre_ParCSRCommPkgSendMapStarts(comm_pkg) = send_map_starts;
-   hypre_ParCSRCommPkgSendMapElmts(comm_pkg) = send_map_elmts;
-
-=======
-   hypre_ParCSRCommPkg *comm_pkg = hypre_CTAlloc(hypre_ParCSRCommPkg, 1);
->>>>>>> 8b3aed05
+   hypre_ParCSRCommPkg *comm_pkg = hypre_CTAlloc(hypre_ParCSRCommPkg, 1,HYPRE_MEMORY_HOST);
    hypre_ParCSRMatrixCommPkg(A) = comm_pkg;
 #ifdef HYPRE_NO_GLOBAL_PARTITION
    hypre_ParCSRCommPkgCreateApart ( comm, col_map_offd, first_col_diag, 
@@ -847,6 +828,4 @@
    hypre_MPI_Type_commit(csr_jdata_datatype);
  
    return hypre_error_flag;
-}
-
-    +}